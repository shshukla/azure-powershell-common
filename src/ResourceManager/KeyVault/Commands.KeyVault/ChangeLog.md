--- conflicted
+++ resolved
@@ -18,11 +18,8 @@
         - Additional information about change #1
 -->
 ## Current Release
-<<<<<<< HEAD
 * Fixed formatting of OutputType in help files
-=======
 * Fix issue where all resources were being returned by Get-AzureRmKeyVault -Tag
->>>>>>> 85a5d88a
 
 ## Version 5.0.2
 * Fix issue where no Tags are being returned when Get-AzureRmKeyVault -Tag is run
