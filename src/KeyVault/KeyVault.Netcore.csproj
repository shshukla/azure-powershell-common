--- conflicted
+++ resolved
@@ -43,14 +43,6 @@
     <PackageReference Include="System.Xml.XmlSerializer" Version="4.3.0" />
   </ItemGroup>
 
-<<<<<<< HEAD
-=======
-  <ItemGroup>
-    <ProjectReference Include="..\Authentication.Abstractions\Authentication.Abstractions.Netcore.csproj" />
-    <ProjectReference Include="..\ResourceManager\ResourceManager.Netcore.csproj" />
-    <ProjectReference Include="..\Common\Common.Netcore.csproj" />
-  </ItemGroup>
-
   <ItemGroup>
     <Compile Remove="Properties\AssemblyInfo.cs" />
     <EmbeddedResource Remove="Properties\AssemblyInfo.cs" />
@@ -58,5 +50,4 @@
     <Content Remove="Properties\AssemblyInfo.cs" />
   </ItemGroup>
 
->>>>>>> 9174c9a4
 </Project>