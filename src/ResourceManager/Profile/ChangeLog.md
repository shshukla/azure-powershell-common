--- conflicted
+++ resolved
@@ -18,14 +18,11 @@
         - Additional information about change #1
 -->
 ## Current Release
-<<<<<<< HEAD
 * Fixed issue with importing aliases
-=======
 * Load version 10.0.3 of Newtonsoft.Json side-by-side with version 6.0.8
 
 ## Version 4.3.1
 * Fix concurrent module import issue in PowerShell Workflow and Azure Automation
->>>>>>> 611926d2
 
 ## Version 4.3.0
 * Added deprecation warning for PowerShell 3 and 4
