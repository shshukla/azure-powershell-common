--- conflicted
+++ resolved
@@ -84,15 +84,11 @@
                'Add-AzureRmWebtestAlertRule', 'Get-AzureRmAlertHistory', 
                'Get-AzureRmAlertRule', 'New-AzureRmAlertRuleEmail', 
                'New-AzureRmAlertRuleWebhook', 'Remove-AzureRmAlertRule',
-<<<<<<< HEAD
                'Set-AzureRmActivityLogAlert', 'Get-AzureRmActivityLogAlert',
                'New-AzureRmActionGroup', 'New-AzureRmActivityLogAlertCondition',
                'Enable-AzureRmActivityLogAlert', 'Disable-AzureRmActivityLogAlert',
-               'Remove-AzureRmActivityLogAlert'
-=======
+               'Remove-AzureRmActivityLogAlert',
                'New-AzureRmActionGroupReceiver', 'Set-AzureRmActionGroup', 'Get-AzureRmActionGroup', 'Remove-AzureRmActionGroup'
-               
->>>>>>> 01645cf7
 
 # Variables to export from this module
 # VariablesToExport = @()
