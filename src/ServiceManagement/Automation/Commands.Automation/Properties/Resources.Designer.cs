--- conflicted
+++ resolved
@@ -79,11 +79,7 @@
         }
         
         /// <summary>
-<<<<<<< HEAD
-        ///   Looks up a localized string similar to At least one parameter provided is not expected by the runbook..
-=======
         ///   Looks up a localized string similar to Invalid runbook parameters..
->>>>>>> cc59a416
         /// </summary>
         internal static string InvalidRunbookParameters {
             get {
@@ -236,11 +232,7 @@
         }
         
         /// <summary>
-<<<<<<< HEAD
-        ///   Looks up a localized string similar to The runbook parameter &quot;{0}&quot; cannot be serialized to JSON..
-=======
         ///   Looks up a localized string similar to Runbook parameter cannot be serialized to json. Parameter name {0}..
->>>>>>> cc59a416
         /// </summary>
         internal static string RunbookParameterCannotBeSerializedToJson {
             get {
@@ -249,11 +241,7 @@
         }
         
         /// <summary>
-<<<<<<< HEAD
-        ///   Looks up a localized string similar to The runbook parameter &quot;{0}&quot; is mandatory..
-=======
         ///   Looks up a localized string similar to Runbook mandatory parameter not specified. Parameter name {0}..
->>>>>>> cc59a416
         /// </summary>
         internal static string RunbookParameterValueRequired {
             get {
