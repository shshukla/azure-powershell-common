<!--
    Please leave this section at the top of the change log.

    Changes for the current release should go under the section titled "Current Release", and should adhere to the following format:

    ## Current Release
    * Overview of change #1
        - Additional information about change #1
    * Overview of change #2
        - Additional information about change #2
        - Additional information about change #2
    * Overview of change #3
    * Overview of change #4
        - Additional information about change #4

    ## YYYY.MM.DD - Version X.Y.Z (Previous Release)
    * Overview of change #1
        - Additional information about change #1
-->
## Current Release
<<<<<<< HEAD
* Add DisableVMAgent switch parameter to `Set-AzureRmVMOperatingSystem` cmdlet
=======
* `New-AzureRmVm` and `New-AzureRmVmss` (simple parameter set) support a `Win10` image.
>>>>>>> 1b62d962
* `Repair-AzureRmVmssServiceFabricUpdateDomain` cmdlet is added.
* Set minimum dependency of module to PowerShell 5.0

## Version 4.6.0
* `Get-AzureRmVmssDiskEncryptionStatus` supports encryption status at data disk level
* `Get-AzureRmVmssVmDiskEncryptionStatus` supports encryption status at data disk level
* Update for Zone Resilient
* `New-AzureRmVm` and `New-AzureRmVmss` (simple parameter set) support availability zones.
* Updated to the latest version of the Azure ClientRuntime

## Version 4.5.0
* `New-AzureRmVM` and `New-AzureRmVMSS` support data disks.
* `New-AzureRmVM` and `New-AzureRmVMSS` support custom image by name or by id.
* Log analytic feature
    - Added `Export-AzureRmLogAnalyticRequestRateByInterval` cmdlet
    - Added `Export-AzureRmLogAnalyticThrottledRequests` cmdlet
* Fix issue with Default Resource Group in CloudShell

## Version 4.4.0
* `New-AzureRmVMSS` prints connection strings in verbose mode.
* `New-AzureRmVmss` supports public IP address, load balancing rules, inbound NAT rules.
* WriteAccelerator feature
    - Added WriteAccelerator switch parameter to the following cmdlets:
          Set-AzureRmVMOSDisk
          Set-AzureRmVMDataDisk
          Add-AzureRmVMDataDisk
          Add-AzureRmVmssDataDisk
    - Added OsDiskWriteAccelerator switch parameter to the following cmdlet:
          Set-AzureRmVmssStorageProfile.
    - Added OsDiskWriteAccelerator Boolean parameter to the following cmdlets:
          Update-AzureRmVM
          Update-AzureRmVmss

## Version 4.3.2
* Fix ErrorAction issue for some of Get cmdlets.

## Version 4.3.1
* `New-AzureRmVm` and `New-AzureRmVmss` get information about an image from Azure.

## Version 4.3.0
* Added `FullyQualifiedDomainName` to `PSVirtualMachinScaleSet`.
* Added `AvailabilitySetName` parameter to the simplified parameterset of `New-AzureRmVm`.
* Corrected usage of `Login-AzureRmAccount` to use `Connect-AzureRmAccount`
* User assigned identity support for VM and VM scale set
- IdentityType and IdentityId parameters are added to New-AzureRmVMConfig, New-AzureRmVmssConfig, Update-AzureRmVM and Update-AzureRmVmss
* Added EnableIPForwarding parameter to Add-AzureRmVmssNetworkInterfaceConfig
* Added Priority parameter to New-AzureRmVmssConfig

## Version 4.2.0
* Added simplified parameter set to New-AzureRmVmss, which creates a Virtual Machine Scale Set and all required resources using smart defaults
* Added Location Completer to -Location parameters allowing tab completion through valid Locations
* Added ResourceGroup Completer to -ResourceGroup parameters allowing tab completion through resource groups in current subscription
* Obsoleted -Tags in favor of -Tag for New-AzureRmVm and Update-AzureRmVm
* Fixed Get-AzureRmComputeResourceSku cmdlet when Zone is included in restriction.
* Updated Diagnostics Agent configuration schema for Azure Monitor sink support.
* Fixed a non-existing resource group creation problem for New-AzureRmVM

## Version 4.1.1
* Get-AzureRmComputeResourceSku shows zone information.
* Update Disable-AzureRmVmssDiskEncryption to fix issue https://github.com/Azure/azure-powershell/issues/5038
* Added -AsJob support for long-running Compute cmdlets. Allows selected cmdlets to run in the background and return a job to track and control progress.
    - Affected cmdlets include: New-, Update-, Set-, Remove-, Start-, Restart-, Stop- cmdlets for Virtual Machines and Virtual Machine Scale Sets
* Added simplified parameter set to New-AzureRmVM, which creates a Virtual Machine and all required resources using smart defaults

## Version 4.0.1
* Fixed assembly loading issue that caused some cmdlets to fail when executing

## Version 4.0.0
* Azure Disk Encryption Extension Commands
    - New Parameter for 'Set-AzureRmVmDiskEncryptionExtension': '-EncryptFormatAll' encrypt formats data disks
    - New Parameters for 'Set-AzureRmVmDiskEncryptionExtension': '-ExtensionPublisherName' and '-ExtensionType' allow switching to other versions of the extension
    - New Parameters for 'Disable-AzureRmVmDiskEncryption': '-ExtensionPublisherName' and '-ExtensionType' allow switching to other versions of the extension
    - New Parameters for 'Get-AzureRmVmDiskEncryptionStatus': '-ExtensionPublisherName' and '-ExtensionType' allow switching to other versions of the extension
* Set-AzureRmVMAEMExtension: Add support for Dv3 and Ev3 series
* Add support for online help
    - Run Get-Help with the -Online parameter to open the online help in your default Internet browser

## Version 3.4.1

## Version 3.4.0
* Run Command feature:
    - New cmdlet: 'Invoke-AzureRmVMRunCommand' invokes a run command on a VM
    - New cmdlet: 'Get-AzureRmVMRunCommandDocument' shows available run command documents
* Add 'StorageAccountType' parameter to Set-AzureRmDataDisk
* Availability Zone support for virtual machine, VM scale set, and disk
    - New paramter: 'Zone' is added to New-AzureRmVM, New-AzureRmVMConfig, New-AzureRmVmssConfig, New-AzureRmDiskConfig
* VM scale set rolling upgrade feature:
    - New cmdlet: 'Start-AzureRmVmssRollingOSUpgrade' invokes OS rolling upgrade of VM scale set
    - New cmdlet: 'Set-AzureRmVmssRollingUpgradePolicy' sets upgrade policy for VM scale set rolling upgrade.
    - New cmdlet: 'Stop-AzureRmVmssRollingUpgrade' cancels rolling upgrade of VM scale set
    - New cmdlet: 'Get-AzureRmVmssRollingUpgrade' shows the status of VM scale set rolling upgrade.
* AssignIdentity switch parameter is introduced for system assigned identity.
    - New parameter: 'AssignIdentity' is added to New-AzureRmVMConfig, New-AzureRmVmssConfig and Update-AzureRmVM
* Vmss disk encryption feature:
    - New cmdlet: 'Set-AzureRmVmssDiskEncryptionExtension' enables disk encryption on VM scale set
    - New cmdlet: 'Disable-AzureRmVmssDiskEncryption' disables disk encryption on VM scale set
    - New cmdlet: 'Get-AzureRmVmssDiskEncryptionStatus' shows the disk encryption status of a VM scale set
    - New cmdelt: 'Get-AzureRmVmssVMDiskEncryptionStatus' shows the disk encryption status of VMs in a VM scale set

## Version 3.3.1
*
## Version 3.3.0
* Set-AzureRmVMAEMExtension: Add support for new Premium Disk sizes
* Set-AzureRmVMAEMExtension: Add support for M series
* Add ForceUpdateTag parameter to Add-AzureRmVmssExtension
* Add Primary parameter to New-AzureRmVmssIpConfig
* Add EnableAcceleratedNetworking parameter to Add-AzureRmVmssNetworkInterfaceConfig
* Add InstanceId to Set-AzureRmVmss
* Expose MaintenanceRedeployStatus to Get-AzureRmVM -Status output
* Expose Restriction and Capability to the table format of Get-AzureRmComputeResourceSku

## Version 3.2.1
- Fix issue with VM DIsk and VM Disk snapshot create and update cmdlets, (link)[https://github.com/azure/azure-powershell/issues/4309]
  - New-AzureRmDisk
  - New-AzureRmSnapshot
  - Update-AzureRmDisk
  - Update-AzureRmSnapshot

## Version 3.2.0
* Storage account type support for Image disk:
    - 'StorageAccountType' parameter is added to Set-AzureRmImageOsDisk and Add-AzureRmImageDataDisk
* PrivateIP and PublicIP feature in Vmss Ip Configuration:
    - 'PrivateIPAddressVersion', 'PublicIPAddressConfigurationName', 'PublicIPAddressConfigurationIdleTimeoutInMinutes', 'DnsSetting' names are added to New-AzureRmVmssIpConfig
    - 'PrivateIPAddressVersion' parameter for specifying IPv4 or IPv6 is added to New-AzureRmVmssIpConfig
* Performance Maintenance feature:
    - 'PerformMaintenance' switch parameter is added to Restart-AzureRmVM.
    - Get-AzureRmVM -Status shows the information of performance maintenance of the given VM
* Virtual Machine Identity feature:
    - 'IdentityType' parameter is added to New-AzureRmVMConfig and UpdateAzureRmVM
    - Get-AzureRmVM shows the information of the identity of the given VM
* Vmss Identity feature:
    - 'IdentityType' parameter is added to to New-AzureRmVmssConfig
    - Get-AzureRmVmss shows the information of the identity of the given Vmss
* Vmss Boot Diagnostics feature:
    - New cmdlet for setting boot diagnostics of Vmss object: Set-AzureRmVmssBootDiagnostics
    - 'BootDiagnostic' parameter is added to New-AzureRmVmssConfig
* Vmss LicenseType feature:
    - 'LicenseType' parameter is added to New-AzureRmVmssConfig
* RecoveryPolicyMode support:
    - 'RecoveryPolicyMode' paramter is added to New-AzureRmVmssConfig
* Compute Resource Sku feature:
    - New cmdlet 'Get-AzureRmComputeResourceSku' list all compute resource skus

## Version 3.1.0
* Fix Test-AzureRmVMAEMExtension for virtual machines with multiple managed disks
* Updated Set-AzureRmVMAEMExtension: Add caching information for Premium managed disks
* Add-AzureRmVhd: The size limit on vhd is increased to 4TB.
* Stop-AzureRmVM: Clarify documentation for STayProvisioned parameter
* New-AzureRmDiskUpdateConfig
  * Deprecated parameters CreateOption, StorageAccountId, ImageReference, SourceUri, SourceResourceId
* Set-AzureRmDiskUpdateImageReference: Deprecated cmdlet
* New-AzureRmSnapshotUpdateConfig
  * Deprecated parameters CreateOption, StorageAccountId, ImageReference, SourceUri, SourceResourceId
* Set-AzureRmSnapshotUpdateImageReference: Deprecated Cmdlet

## Version 3.0.1

## Version 3.0.0
* Updated Set-AzureRmVMAEMExtension and Test-AzureRmVMAEMExtension cmdlets to support Premium managed disks
* Backup encryption settings for IaaS VMs and restore on failure
* ChefServiceInterval option is renamed to ChefDaemonInterval now. Old one will continue to work however.
* Remove duplicated DataDiskNames and NetworkInterfaceIDs properties from PS VM object.
  - Make DataDiskNames and NetworkInterfaceIDs parameters optional in Remove-AzureRmVMDataDisk and Remove-AzureRmVMNetworkInterface, respectively.
* Fix the piping issue of Get cmdlets when the Get cmdlets return a list object.
* Cmdlets that conflicted with RDFE cmdlets have been renamed. See issue https://github.com/Azure/azure-powershell/issues/2917 for more details
    - `New-AzureVMSqlServerAutoBackupConfig` has been renamed to `New-AzureRmVMSqlServerAutoBackupConfig`
    - `New-AzureVMSqlServerAutoPatchingConfig` has been renamed to `New-AzureRmVMSqlServerAutoPatchingConfig`
    - `New-AzureVMSqlServerKeyVaultCredentialConfig` has been renamed to `New-AzureRmVMSqlServerKeyVaultCredentialConfig`

## Version 2.9.0
* Fix bug in Get-* cmdlets, to allow retrieving multiple pages of data (more than 120 items)

## Version 2.8.0
* Updated Set-AzureRmVMAEMExtension and Test-AzureRmVMAEMExtension cmdlets to support managed disks

## Version 2.7.0
* Updated Set-AzureRmVMDscExtension cmdlet WmfVersion parameter to support "5.1"
* Updated Set-AzureRmVMChefExtension cmdlet to add following new options :
  - Daemon: Configures the chef-client service for unattended execution. e.g. -Daemon 'none' or e.g. -Daemon 'service'."
  - Secret: The encryption key used to encrypt and decrypt the data bag item values.
  - SecretFile: The path to the file that contains the encryption key used to encrypt and decrypt the data bag item values.
* Fix for Get-AzureRmVM: Get-AzureRmVM did not display anything when the output includes availability set property.
* New cmdlets:
    - Update-AzureRmAvailabilitySet: can update an unmanaged availability set to a managed availability set.
    - Add-AzureRmVmssDataDisk, Remove-AzureRmVmssDataDisk
* New parameter, SkipVmBackup, for cmdlet Set-AzureRmVMDiskEncryptionExtension to allow user to skip backup creation for Linux VMs

## Version 2.6.0
* New cmdlets for Managed disk
    - Disk cmdlets: New-AzureRmDisk, Update-AzureRmDisk, Get-AzureRmDisk, Remove-AzureRmDisk,
                    Grant-AzureRmDiskAccess, Revoke-AzureRmDiskAccess,
                    New-AzureRmDiskConfig, Set-AzureRmDiskDiskEncryptionKey, Set-AzureRmDiskImageReference, Set-AzureRmDiskKeyEncryptionKey,
                    New-AzureRmDiskUpdateConfig, Set-AzureRmDiskUpdateDiskEncryptionKey, Set-AzureRmDiskUpdateImageReference, Set-AzureRmDiskUpdateKeyEncryptionKey
    - Snapshot cmdlets: New-AzureRmSnapshot, Update-AzureRmSnapshot, Get-AzureRmSnapshot, Remove-AzureRmSnapshot,
                        Grant-AzureRmSnapshotAccess, Revoke-AzureRmSnapshotAccess,
                        New-AzureRmSnapshotConfig, Set-AzureRmSnapshotDiskEncryptionKey, Set-AzureRmSnapshotImageReference, Set-AzureRmSnapshotKeyEncryptionKey,
                        New-AzureRmSnapshotUpdateConfig, Set-AzureRmSnapshotUpdateDiskEncryptionKey, Set-AzureRmSnapshotUpdateImageReference, Set-AzureRmSnapshotUpdateKeyEncryptionKey
    - Image cmdlets: New-AzureRmImage, Get-AzureRmImage, Remove-AzureRmImage,
                     New-AzureRmImageConfig, Set-AzureRmImageOsDisk, Add-AzureRmImageDataDisk, Remove-AzureRmImageDataDisk
    - VM cmdlet: ConvertTo-AzureRmVMManagedDisk

## Version 2.5.0
* Fix Get-AzureRmVM with -Status issue: Get-AzureRmVM throws an exception when Get-AzureRmVM lists multiple VMs and some of the VMs are deleted during Get-AzureRmVM is performed.
* New parameters in New-AzureRmVMSqlServerAutoBackupConfig cmdlet to support Auto Backup for SQL Server 2016 VMs.
    - BackupSystemDbs : Specifies if system databases should be added to Sql Server Managed Backup.
    - BackupScheduleType : Specifies the type of managed backup schedule, manual or automated. If it's manual, schedule settings need to be specified.
    - FullBackupFrequency : Specifies the frequency of Full Backup, daily or weekly.
    - FullBackupStartHour : Specifies the hour of the day when the Sql Server Full Backup should start.
    - FullBackupWindowInHours : Specifies the window (in hours) when Sql Server Full Backup should occur.
    - LogBackupFrequencyInMinutes : Specifies the frequency of Sql Server Log Backup.
* New-AzureVMSqlServer* cmdlets are renamed to New-AzureRmVMSqlServer* now. Old ones will continue to work however.

## Version 2.4.0
* Add Remove-AzureRmVMSecret cmdlet.
* Based on user feedback (https://github.com/Azure/azure-powershell/issues/1384), we've added a DisplayHint property to VM object to enable Compact and Expand display modes. This is similar to `Get -Date - DisplayHint Date` cmdlet. By default, the return of `Get-AzureRmVm -ResourceGroupName <rg-name> -Name <vm-name>` will be compact. You can expand the output using `-DisplayHint Expand` parameter.
* UPCOMING BREAKING CHANGE Notification: We've added a warning about removing ` DataDiskNames` and ` NetworkInterfaceIDs` properties from the returned VM object from `Get-AzureRmVm -ResourceGroupName <rg-name> -Name <vm-name` cmdlet. Please update your scripts to access these properties in the following way:
    - `$vm.StorageProfile.DataDisks`
    - `$vm.NetworkProfile.NetworkInterfaces`
* Updated Set-AzureRmVMChefExtension cmdlet to add following new options :
    - JsonAttribute : A JSON string to be added to the first run of chef-client. e.g. -JsonAttribute '{"container_service": {"chef-init-test": {"command": "C:\\opscode\\chef\\bin"}}}'
    - ChefServiceInterval : Specifies the frequency (in minutes) at which the chef-service runs. If in case you don't want the chef-service to be installed on the Azure VM then set value as 0 in this field. e.g. -ChefServiceInterval 45

## Version 2.3.0
* Update formats for list of VMs, VMScaleSets and ContainerService
    - The default format of Get-AzureRmVM, Get-AzureRmVmss and Get-AzureRmContainerService is not table format when these cmdlets call List Operation
* Fix overprovision issue for VMScaleSet
    - Because of the bug in Compute client library (and Swagger spec) regarding overprovision property of VMScaleSet, this property did not show up correctly.
* Better piping scenario for VMScaleSets and ContainerService cmdlets
    - VMScaleSet and ContainerService now have "ResourceGroupName" property, so when piping Get command to Delete/Update command, -ResourceGroupName is not required.
* Separate paremater sets for Set-AzureRmVM with Generalized and Redeploy parameter
* Reduce time taken by Get-AzureRmVMDiskEncryptionStatus cmdlet from two minutes to under five seconds
* Allow Set-AzureRmVMDiskEncryptionStatus to be used with VHDs residing in multiple resource groups<|MERGE_RESOLUTION|>--- conflicted
+++ resolved
@@ -18,11 +18,8 @@
         - Additional information about change #1
 -->
 ## Current Release
-<<<<<<< HEAD
 * Add DisableVMAgent switch parameter to `Set-AzureRmVMOperatingSystem` cmdlet
-=======
 * `New-AzureRmVm` and `New-AzureRmVmss` (simple parameter set) support a `Win10` image.
->>>>>>> 1b62d962
 * `Repair-AzureRmVmssServiceFabricUpdateDomain` cmdlet is added.
 * Set minimum dependency of module to PowerShell 5.0
 
