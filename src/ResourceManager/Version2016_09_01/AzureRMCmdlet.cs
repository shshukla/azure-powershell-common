﻿// ----------------------------------------------------------------------------------
//
// Copyright Microsoft Corporation
// Licensed under the Apache License, Version 2.0 (the "License");
// you may not use this file except in compliance with the License.
// You may obtain a copy of the License at
// http://www.apache.org/licenses/LICENSE-2.0
// Unless required by applicable law or agreed to in writing, software
// distributed under the License is distributed on an "AS IS" BASIS,
// WITHOUT WARRANTIES OR CONDITIONS OF ANY KIND, either express or implied.
// See the License for the specific language governing permissions and
// limitations under the License.
// ----------------------------------------------------------------------------------

using Microsoft.Azure.Commands.Common.Authentication;
using Microsoft.Azure.Commands.Common.Authentication.Abstractions;
#if NETSTANDARD
using Microsoft.Azure.Commands.Common.Authentication.Abstractions.Core;
#endif
using Microsoft.Azure.Commands.Common.Authentication.Models;
using Microsoft.Azure.Commands.ResourceManager.Common.Properties;
using Microsoft.Azure.Management.Internal.Resources;
using Microsoft.Azure.Management.Internal.Resources.Utilities.Models;
using Microsoft.Rest;
using Microsoft.WindowsAzure.Commands.Common;
using Microsoft.WindowsAzure.Commands.Utilities.Common;
using System;
using System.Collections.Generic;
using System.Linq;
using System.Management.Automation;
using System.Net.Http.Headers;
using System.Security.Authentication;
using System.Text;

namespace Microsoft.Azure.Commands.ResourceManager.Common
{
    /// <summary>
    /// Represents base class for Resource Manager cmdlets
    /// </summary>
    public abstract class AzureRMCmdlet : AzurePSCmdlet
    {
        protected ServiceClientTracingInterceptor _serviceClientTracingInterceptor;
        IAzureContextContainer _profile;

        public const int MAX_NUMBER_OF_TOKENS_ALLOWED_IN_AUX_HEADER = 3;
        public const string AUX_HEADER_NAME = "x-ms-authorization-auxiliary";
        public const string AUX_TOKEN_PREFIX = "Bearer";
        public const string AUX_TOKEN_APPEND_CHAR = ";";
        public const string WriteDebugKey = "WriteDebug";
        public const string WriteVerboseKey = "WriteVerbose";
        public const string WriteWarningKey = "WriteWarning";
        public const string EnqueueDebugKey = "EnqueueDebug";

        /// <summary>
        /// Creates new instance from AzureRMCmdlet and add the RPRegistration handler.
        /// </summary>
        public AzureRMCmdlet()
        {
        }

        /// <summary>
        /// Gets or sets the global profile for ARM cmdlets.
        /// </summary>
        [Parameter(Mandatory = false, HelpMessage = "The credentials, account, tenant, and subscription used for communication with Azure.")]
        [Alias("AzContext", "AzureRmContext", "AzureCredential")]
        public IAzureContextContainer DefaultProfile
        {
            get
            {
                if (_profile != null)
                {
                    return _profile;
                }
                if (AzureRmProfileProvider.Instance == null)
                {
                    throw new InvalidOperationException(Resources.ProfileNotInitialized);
                }

                return AzureRmProfileProvider.Instance.Profile;
            }
            set
            {
                _profile = value;
            }
        }

        protected IDictionary<String, List<String>> GetAuxilaryAuthHeaderFromResourceIds(List<String> resourceIds)
        {
            IDictionary<String, List<String>> auxHeader = null;

            //Get the subscriptions from the resource Ids
            var subscriptionIds = resourceIds.Select(rId => (new ResourceIdentifier(rId))?.Subscription)?.Distinct();

            //Checxk if we have access to all the subscriptions
            var subscriptionList = CheckAccessToSubscriptions(subscriptionIds);

            //get all the non default tenant ids for the subscriptions
            var nonDeafultTenantIds = subscriptionList?.Select(s => s.GetTenant())?.Distinct()?.Where(t => t != DefaultContext.Tenant.GetId().ToString());

            if ((nonDeafultTenantIds != null) && (nonDeafultTenantIds.Count() > 0))
            {
                // WE can only fill in tokens for 3 tennats in the aux header, if tehre are more tenants fail now
                if (nonDeafultTenantIds.Count() > MAX_NUMBER_OF_TOKENS_ALLOWED_IN_AUX_HEADER)
                {
                    throw new ArgumentException("Number of tenants (tenants other than the one in the current context), that the requested resources belongs to, exceeds maximum allowed number of " + MAX_NUMBER_OF_TOKENS_ALLOWED_IN_AUX_HEADER);
                }

                //get the tokens for each tenant and prepare the string in the following format :
                //"Header Value :: Bearer <auxiliary token1>;EncryptedBearer <auxiliary token2>; Bearer <auxiliary token3>"

                var tokens = nonDeafultTenantIds.Select(t => (new StringBuilder(AUX_TOKEN_PREFIX).Append(" ").Append(GetTokenForTenant(t)?.AccessToken))?.ToString())?.ConcatStrings(AUX_TOKEN_APPEND_CHAR);

                auxHeader = new Dictionary<String, List<String>>();

                List<string> headerValues = new List<string>(1);
                headerValues.Add(tokens);
                auxHeader.Add(AUX_HEADER_NAME, headerValues);
            }

            return auxHeader;
        }

        private List<IAzureSubscription> CheckAccessToSubscriptions(IEnumerable<string> subscriptions)
        {
            var subscriptionsNotInDefaultProfile = subscriptions.ToList().Except(DefaultProfile.Subscriptions.Select(s => s.GetId().ToString()).ToList());

            List<IAzureSubscription> subscriptionObjects = DefaultProfile.Subscriptions.Where(s => subscriptions.Contains(s.GetId().ToString())).ToList();
            if (subscriptionsNotInDefaultProfile.Any())
            {
                //So we didnt find some subscriptions in the default profile..
                //this does not mean that the user does not have access to the subs, it just menas that the local context did not have them
                //We gotta now call into the subscription RP and see if the user really does not have access to these subscriptions

                var result = Utilities.SubscriptionAndTenantHelper.GetTenantsForSubscriptions(subscriptionsNotInDefaultProfile.ToList(), DefaultContext);

                if (result.Count < subscriptionsNotInDefaultProfile.Count())
                {
                    var subscriptionsNotFoundAtAll = subscriptionsNotInDefaultProfile.ToList().Except(result.Keys);
                    //Found subscription(s) the user does not have acess to... throw exception
                    StringBuilder message = new StringBuilder();

                    message.Append(" The user does not have access to the following subscription(s) : ");
                    subscriptionsNotFoundAtAll.ForEach(s => message.Append(" " + s));
                    throw new AuthenticationException(message.ToString());
                }
                else
                {
                    subscriptionObjects.AddRange(result.Values);
                }
            }

            return subscriptionObjects;
        }


        private IAccessToken GetTokenForTenant(string tenantId)
        {
            return Utilities.SubscriptionAndTenantHelper.AcquireAccessToken(DefaultContext.Account,
                DefaultContext.Environment,
                tenantId);
        }

        protected override string DataCollectionWarning
        {
            get
            {
                return Resources.ARMDataCollectionMessage;
            }
        }

        /// <summary>
        /// Whether this cmdlet requires default context.
        /// If false, the logic of referencing default context would be omitted.
        /// </summary>
        protected virtual bool RequireDefaultContext() { return true; }

        /// <summary>
        /// Return a default context safely if it is available, without throwing if it is not setup
        /// </summary>
        /// <param name="context">The default context</param>
        /// <returns>True if there is a valid default context, false otherwise</returns>
        public virtual bool TryGetDefaultContext(out IAzureContext context)
        {
            bool result = false;
            context = null;

            if (DefaultProfile != null && DefaultProfile.DefaultContext != null && DefaultProfile.DefaultContext.Account != null)
            {
                context = DefaultProfile.DefaultContext;
                result = true;
            }

            return result;
        }

        /// <summary>
        /// Gets the current default context.
        /// </summary>
        protected override IAzureContext DefaultContext
        {
            get
            {
                if (DefaultProfile == null || DefaultProfile.DefaultContext == null || DefaultProfile.DefaultContext.Account == null)
                {
                    throw new PSInvalidOperationException(Resources.RunConnectAccount);
                }

                return DefaultProfile.DefaultContext;
            }
        }

        /// <summary>
        /// Guards execution of the given action using ShouldProcess and ShouldContinue.  The optional
        /// useSHouldContinue predicate determines whether SHouldContinue should be called for this
        /// particular action (e.g. a resource is being overwritten). By default, both
        /// ShouldProcess and ShouldContinue will be executed.  Cmdlets that use this method overload
        /// must have a force parameter.
        /// </summary>
        /// <param name="force">Do not ask for confirmation</param>
        /// <param name="continueMessage">Message to describe the action</param>
        /// <param name="processMessage">Message to prompt after the active is performed.</param>
        /// <param name="target">The target name.</param>
        /// <param name="action">The action code</param>
        protected override void ConfirmAction(bool force, string continueMessage, string processMessage, string target,
            Action action)
        {
            ConfirmAction(force, continueMessage, processMessage, target, action, () => true);
        }

        /// <summary>
        /// Prompt for confirmation for the specified change to the specified ARM resource
        /// </summary>
        /// <param name="resourceType">The resource type</param>
        /// <param name="resourceName">The resource name for the changed reource</param>
        /// <param name="resourceGroupName">The resource group containign the changed resource</param>
        /// <param name="processMessage">A description of the change to the resource</param>
        /// <param name="action">The code action to perform if confirmation is successful</param>
        protected void ConfirmResourceAction(string resourceType, string resourceName, string resourceGroupName,
            string processMessage, Action action)
        {
            ConfirmAction(processMessage, string.Format(Resources.ResourceConfirmTarget,
                resourceType, resourceName, resourceGroupName), action);
        }

        /// <summary>
        /// Prompt for confirmation for the specified change to the specified ARM resource
        /// </summary>
        /// <param name="resourceType">The resource type</param>
        /// <param name="resourceName">The resource name for the changed reource</param>
        /// <param name="resourceGroupName">The resource group containign the changed resource</param>
        /// <param name="force">True if Force parameter was passed</param>
        /// <param name="continueMessage">The message to display in a ShouldContinue prompt, if offered</param>
        /// <param name="processMessage">A description of the change to the resource</param>
        /// <param name="action">The code action to perform if confirmation is successful</param>
        /// <param name="promptForContinuation">Predicate to determine whether a ShouldContinue prompt is necessary</param>
        protected void ConfirmResourceAction(string resourceType, string resourceName, string resourceGroupName,
            bool force, string continueMessage, string processMessage, Action action, Func<bool> promptForContinuation = null)
        {
            ConfirmAction(force, continueMessage, processMessage, string.Format(Resources.ResourceConfirmTarget,
                resourceType, resourceName, resourceGroupName), action, promptForContinuation);
        }

        /// <summary>
        /// Prompt for confirmation for the specified change to the specified ARM resource
        /// </summary>
        /// <param name="resourceId">The identity of the resource to be changed</param>
        /// <param name="actionName">A description of the change to the resource</param>
        /// <param name="action">The code action to perform if confirmation is successful</param>
        protected void ConfirmResourceAction(string resourceId, string actionName, Action action)
        {
            ConfirmAction(actionName, string.Format(Resources.ResourceIdConfirmTarget,
                resourceId), action);
        }

        /// <summary>
        /// Prompt for confirmation for the specified change to the specified ARM resource
        /// </summary>
        /// <param name="resourceId">The identity of the resource to be changed</param>
        /// <param name="force">True if Force parameter was passed</param>
        /// <param name="continueMessage">The message to display in a ShouldContinue prompt, if offered</param>
        /// <param name="actionName">A description of the change to the resource</param>
        /// <param name="action">The code action to perform if confirmation is successful</param>
        /// <param name="promptForContinuation">Predicate to determine whether a ShouldContinue prompt is necessary</param>
        protected void ConfirmResourceAction(string resourceId, bool force, string continueMessage, string actionName,
            Action action, Func<bool> promptForContinuation = null)
        {
            ConfirmAction(force, continueMessage, actionName, string.Format(Resources.ResourceIdConfirmTarget,
                resourceId), action, promptForContinuation);
        }

        protected override void InitializeQosEvent()
        {
<<<<<<< HEAD
            var commandAlias = this.GetType().Name;
            if (this.MyInvocation != null && this.MyInvocation.MyCommand != null)
            {
                commandAlias = this.MyInvocation.MyCommand.Name;
            }

            _qosEvent = new AzurePSQoSEvent()
            {
                CommandName = commandAlias,
                ModuleName = this.GetType().Assembly.GetName().Name,
                ModuleVersion = this.GetType().Assembly.GetName().Version.ToString(),
                ClientRequestId = this._clientRequestId,
                SessionId = _sessionId,
                IsSuccess = true,
                ParameterSetName = this.ParameterSetName
            };

            if (AzVersion == null)
            {
                AzVersion = this.LoadAzVersion();
                UserAgent = new ProductInfoHeaderValue("AzurePowershell", string.Format("Az{0}", AzVersion)).ToString();
                string HostEnv = Environment.GetEnvironmentVariable("AZUREPS_HOST_ENVIRONMENT");
                if (!String.IsNullOrWhiteSpace(HostEnv))
                    UserAgent += string.Format(";{0}", HostEnv.Trim());
            }
            _qosEvent.AzVersion = AzVersion;
            _qosEvent.UserAgent = UserAgent;

            if (this.MyInvocation != null && !string.IsNullOrWhiteSpace(this.MyInvocation.InvocationName))
            {
                _qosEvent.InvocationName = this.MyInvocation.InvocationName;
            }

            if (this.MyInvocation != null && this.MyInvocation.BoundParameters != null
                && this.MyInvocation.BoundParameters.Keys != null)
            {
                _qosEvent.Parameters = string.Join(" ",
                    this.MyInvocation.BoundParameters.Keys.Select(
                        s => string.Format(CultureInfo.InvariantCulture, "-{0} ***", s)));
            }

            IAzureContext context;
            _qosEvent.Uid = "defaultid";
            if (RequireDefaultContext() && TryGetDefaultContext(out context))
=======
            base.InitializeQosEvent();

            IAzureContext context;
            _qosEvent.Uid = "defaultid";
            if (TryGetDefaultContext(out context))
>>>>>>> 1a8cbb13
            {
                _qosEvent.SubscriptionId = context.Subscription?.Id;
                _qosEvent.TenantId = context.Tenant?.Id;
                if(context.Account != null && !String.IsNullOrWhiteSpace(context.Account.Id))
                {
                    _qosEvent.Uid = MetricHelper.GenerateSha256HashString(context.Account.Id.ToString());
                }
            }
        }

        protected override void LogCmdletStartInvocationInfo()
        {
            base.LogCmdletStartInvocationInfo();
            IAzureContext context;
            if (RequireDefaultContext()
                && TryGetDefaultContext(out context)
                && context.Account != null
                && context.Account.Id != null)
            {
                WriteDebugWithTimestamp(string.Format("using account id '{0}'...",
                context.Account.Id));
            }
        }

        protected override void SetupDebuggingTraces()
        {
            ServiceClientTracing.IsEnabled = true;
            base.SetupDebuggingTraces();
            _serviceClientTracingInterceptor = _serviceClientTracingInterceptor
                ?? new ServiceClientTracingInterceptor(DebugMessages);
            ServiceClientTracing.AddTracingInterceptor(_serviceClientTracingInterceptor);
        }

        protected override void TearDownDebuggingTraces()
        {
            ServiceClientTracingInterceptor.RemoveTracingInterceptor(_serviceClientTracingInterceptor);
            _serviceClientTracingInterceptor = null;
            base.TearDownDebuggingTraces();
        }

        protected override void Dispose(bool disposing)
        {
            base.Dispose(disposing);
            if (disposing && _serviceClientTracingInterceptor != null)
            {
                ServiceClientTracingInterceptor.RemoveTracingInterceptor(_serviceClientTracingInterceptor);
                _serviceClientTracingInterceptor = null;
                AzureSession.Instance.ClientFactory.RemoveHandler(typeof(RPRegistrationDelegatingHandler));
            }
        }

        protected override void BeginProcessing()
        {
            InitializeEventHandlers();
            AzureSession.Instance.ClientFactory.RemoveHandler(typeof(RPRegistrationDelegatingHandler));
            IAzureContext context;
            if (RequireDefaultContext()
                && TryGetDefaultContext(out context)
                && context.Account != null
                && context.Subscription != null)
            {
                AzureSession.Instance.ClientFactory.AddHandler(new RPRegistrationDelegatingHandler(
                    () =>
                    {
                        var client = new ResourceManagementClient(
                            context.Environment.GetEndpointAsUri(AzureEnvironment.Endpoint.ResourceManager),
                            AzureSession.Instance.AuthenticationFactory.GetServiceClientCredentials(context, AzureEnvironment.Endpoint.ResourceManager));
                        client.SubscriptionId = context.Subscription.Id;
                        return client;
                    },
                    s => DebugMessages.Enqueue(s)));
            }

            base.BeginProcessing();
        }

        public List<T> TopLevelWildcardFilter<T>(string resourceGroupName, string name, IEnumerable<T> resources)
        {
            IEnumerable<T> output = resources;
            if (HasProperty<T>("ResourceId") || HasProperty<T>("Id"))
            {
                string idProperty = HasProperty<T>("ResourceId") ? "ResourceId" : "Id";
                if (!string.IsNullOrEmpty(resourceGroupName))
                {
                    WildcardPattern pattern = new WildcardPattern(resourceGroupName, WildcardOptions.IgnoreCase);
                    output = output.Select(t => new { Id = new ResourceIdentifier((string)GetPropertyValue(t, idProperty)), Resource = t })
                                   .Where(p => IsMatch(p.Id, "ResourceGroupName", pattern))
                                   .Select(r => r.Resource);
                }

                if (!string.IsNullOrEmpty(name))
                {
<<<<<<< HEAD
                    WildcardPattern pattern = new WildcardPattern(name, WildcardOptions.IgnoreCase);
                    output = output.Select(t => new { Id = new ResourceIdentifier((string)GetPropertyValue(t, idProperty)), Resource = t })
                                   .Where(p => IsMatch(p.Id, "ResourceName", pattern))
                                   .Select(r => r.Resource);
=======
                    string[] parts = name.Split(new[] { '/' }, StringSplitOptions.RemoveEmptyEntries);
                    List<WildcardPattern> patterns = new List<WildcardPattern>();
                    parts.ForEach(p => patterns.Add(new WildcardPattern(p, WildcardOptions.IgnoreCase)));
                    if (parts.Length == 1)
                    {
                        output = output.Select(t => new { Id = new ResourceIdentifier((string)GetPropertyValue(t, idProperty)), Resource = t })
                                     .Where(p => IsMatch(p.Id, "ResourceName", patterns.Last()))
                                     .Select(r => r.Resource);
                    }
                    else if (parts.Length == 2)
                    {
                        output = output.Select(t => new { Id = new ResourceIdentifier((string)GetPropertyValue(t, idProperty)), Resource = t })
                            .Where(p => IsMatch(p.Id, "ResourceName", patterns.Last()) && IsParentNameMatch(p.Id, patterns.First()))
                            .Select(r => r.Resource);
                    }
>>>>>>> 1a8cbb13
                }
            }
            else
            {
                // if ResourceGroupName property, filter resource group
                if (HasProperty<T>("ResourceGroupName") && !string.IsNullOrEmpty(resourceGroupName))
                {
                    WildcardPattern pattern = new WildcardPattern(resourceGroupName, WildcardOptions.IgnoreCase);
                    output = output.Where(t => IsMatch(t, "ResourceGroupName", pattern));
                }

                // if Name property, filter name
                if (HasProperty<T>("Name") && !string.IsNullOrEmpty(name))
                {
                    WildcardPattern pattern = new WildcardPattern(name, WildcardOptions.IgnoreCase);
                    output = output.Where(t => IsMatch(t, "Name", pattern));
                }
            }

            return output.ToList();
        }

        public List<T> SubResourceWildcardFilter<T>(string name, IEnumerable<T> resources)
        {
            return TopLevelWildcardFilter(null, name, resources);
        }

        private bool HasProperty<T>(string property)
        {
            return typeof(T).GetProperty(property) != null;
        }

        private object GetPropertyValue<T>(T resource, string property)
        {
            System.Reflection.PropertyInfo pi = typeof(T).GetProperty(property);
            if (pi != null)
            {
                return pi.GetValue(resource, null);
            }

            return null;
        }

        private bool IsMatch<T>(T resource, string property, WildcardPattern pattern)
        {
            var value = (string)GetPropertyValue(resource, property);
            return !string.IsNullOrEmpty(value) && pattern.IsMatch(value);
        }

        private bool IsParentNameMatch<T>(T resource, WildcardPattern pattern)
        {
            string value = (string)GetPropertyValue(resource, "ParentResource");
            if (!string.IsNullOrEmpty(value))
            {
                int parentNameStartIdx = value.LastIndexOf('/');
                if (parentNameStartIdx > 0)
                {
                    value = value.Substring(parentNameStartIdx + 1);
                }
                return !string.IsNullOrEmpty(value) && pattern.IsMatch(value);
            }
            return false;
        }

        public bool ShouldListBySubscription(string resourceGroupName, string name)
        {
            if (string.IsNullOrEmpty(resourceGroupName))
            {
                return true;
            }
            else if (WildcardPattern.ContainsWildcardCharacters(resourceGroupName))
            {
                return true;
            }

            return false;
        }

        public bool ShouldListByResourceGroup(string resourceGroupName, string name)
        {
            if (!string.IsNullOrEmpty(resourceGroupName) && !WildcardPattern.ContainsWildcardCharacters(resourceGroupName))
            {
                if (string.IsNullOrEmpty(name) || WildcardPattern.ContainsWildcardCharacters(name))
                {
                    return true;
                }
            }

            return false;
        }

        public bool ShouldGetByName(string resourceGroupName, string name)
        {
            if (!string.IsNullOrEmpty(resourceGroupName) && !WildcardPattern.ContainsWildcardCharacters(resourceGroupName))
            {
                if (!string.IsNullOrEmpty(name) && !WildcardPattern.ContainsWildcardCharacters(name))
                {
                    return true;
                }
            }

            return false;
        }

        private event EventHandler<StreamEventArgs> _writeDebugEvent;
        private event EventHandler<StreamEventArgs> _writeVerboseEvent;
        private event EventHandler<StreamEventArgs> _writeWarningEvent;
        private event EventHandler<StreamEventArgs> _enqueueDebugEvent;

        private void InitializeEventHandlers()
        {
            _writeDebugEvent -= WriteDebugSender;
            _writeDebugEvent += WriteDebugSender;
            _writeVerboseEvent -= WriteVerboseSender;
            _writeVerboseEvent += WriteVerboseSender;
            _writeWarningEvent -= WriteWarningSender;
            _writeWarningEvent += WriteWarningSender;
            _enqueueDebugEvent -= EnqueueDebugSender;
            _enqueueDebugEvent += EnqueueDebugSender;
            AzureSession.Instance.RegisterComponent(WriteDebugKey, () => _writeDebugEvent, true);
            AzureSession.Instance.RegisterComponent(WriteVerboseKey, () => _writeVerboseEvent, true);
            AzureSession.Instance.RegisterComponent(WriteWarningKey, () => _writeWarningEvent, true);
            AzureSession.Instance.RegisterComponent(EnqueueDebugKey, () => _enqueueDebugEvent, true);
        }

        private void WriteDebugSender(object sender, StreamEventArgs args)
        {
            WriteDebug(args.Message);
        }

        private void WriteVerboseSender(object sender, StreamEventArgs args)
        {
            WriteVerbose(args.Message);
        }

        private void WriteWarningSender(object sender, StreamEventArgs args)
        {
            WriteWarning(args.Message);
        }

        private void EnqueueDebugSender(object sender, StreamEventArgs args)
        {
            DebugMessages.Enqueue(args.Message);
        }
    }
}<|MERGE_RESOLUTION|>--- conflicted
+++ resolved
@@ -290,58 +290,11 @@
 
         protected override void InitializeQosEvent()
         {
-<<<<<<< HEAD
-            var commandAlias = this.GetType().Name;
-            if (this.MyInvocation != null && this.MyInvocation.MyCommand != null)
-            {
-                commandAlias = this.MyInvocation.MyCommand.Name;
-            }
-
-            _qosEvent = new AzurePSQoSEvent()
-            {
-                CommandName = commandAlias,
-                ModuleName = this.GetType().Assembly.GetName().Name,
-                ModuleVersion = this.GetType().Assembly.GetName().Version.ToString(),
-                ClientRequestId = this._clientRequestId,
-                SessionId = _sessionId,
-                IsSuccess = true,
-                ParameterSetName = this.ParameterSetName
-            };
-
-            if (AzVersion == null)
-            {
-                AzVersion = this.LoadAzVersion();
-                UserAgent = new ProductInfoHeaderValue("AzurePowershell", string.Format("Az{0}", AzVersion)).ToString();
-                string HostEnv = Environment.GetEnvironmentVariable("AZUREPS_HOST_ENVIRONMENT");
-                if (!String.IsNullOrWhiteSpace(HostEnv))
-                    UserAgent += string.Format(";{0}", HostEnv.Trim());
-            }
-            _qosEvent.AzVersion = AzVersion;
-            _qosEvent.UserAgent = UserAgent;
-
-            if (this.MyInvocation != null && !string.IsNullOrWhiteSpace(this.MyInvocation.InvocationName))
-            {
-                _qosEvent.InvocationName = this.MyInvocation.InvocationName;
-            }
-
-            if (this.MyInvocation != null && this.MyInvocation.BoundParameters != null
-                && this.MyInvocation.BoundParameters.Keys != null)
-            {
-                _qosEvent.Parameters = string.Join(" ",
-                    this.MyInvocation.BoundParameters.Keys.Select(
-                        s => string.Format(CultureInfo.InvariantCulture, "-{0} ***", s)));
-            }
+            base.InitializeQosEvent();
 
             IAzureContext context;
             _qosEvent.Uid = "defaultid";
             if (RequireDefaultContext() && TryGetDefaultContext(out context))
-=======
-            base.InitializeQosEvent();
-
-            IAzureContext context;
-            _qosEvent.Uid = "defaultid";
-            if (TryGetDefaultContext(out context))
->>>>>>> 1a8cbb13
             {
                 _qosEvent.SubscriptionId = context.Subscription?.Id;
                 _qosEvent.TenantId = context.Tenant?.Id;
@@ -434,12 +387,6 @@
 
                 if (!string.IsNullOrEmpty(name))
                 {
-<<<<<<< HEAD
-                    WildcardPattern pattern = new WildcardPattern(name, WildcardOptions.IgnoreCase);
-                    output = output.Select(t => new { Id = new ResourceIdentifier((string)GetPropertyValue(t, idProperty)), Resource = t })
-                                   .Where(p => IsMatch(p.Id, "ResourceName", pattern))
-                                   .Select(r => r.Resource);
-=======
                     string[] parts = name.Split(new[] { '/' }, StringSplitOptions.RemoveEmptyEntries);
                     List<WildcardPattern> patterns = new List<WildcardPattern>();
                     parts.ForEach(p => patterns.Add(new WildcardPattern(p, WildcardOptions.IgnoreCase)));
@@ -455,7 +402,6 @@
                             .Where(p => IsMatch(p.Id, "ResourceName", patterns.Last()) && IsParentNameMatch(p.Id, patterns.First()))
                             .Select(r => r.Resource);
                     }
->>>>>>> 1a8cbb13
                 }
             }
             else
