--- conflicted
+++ resolved
@@ -1047,8 +1047,6 @@
                         <Component Id="cmp54514D36BA8821CF1149D4647C9F34BA" Guid="*">
                             <File Id="fil133B69D4144D718FE7E559FF1AA9673B" KeyPath="yes" Source="$(var.sourceDir)\ServiceManagement\Azure\Compute\Microsoft.Azure.Commands.Network.dll" />
                         </Component>
-<<<<<<< HEAD
-=======
                         <Component Id="cmp40C5FD8B583CA05AA7EC5F1FCF0E3E92" Guid="*">
                             <File Id="fil813CB6FE82DAC50B66F7775533F7CB99" KeyPath="yes" Source="$(var.sourceDir)\ServiceManagement\Azure\Compute\Microsoft.Azure.Commands.Network.dll-help.xml" />
                         </Component>
@@ -1085,7 +1083,6 @@
                         <Component Id="cmp7AAE7BA21799D1BAFA96134E30059981" Guid="*">
                             <File Id="fil309577BCB21CE9AE5268FA20AE90A336" KeyPath="yes" Source="$(var.sourceDir)\ServiceManagement\Azure\Compute\Microsoft.Azure.Common.Authentication.dll" />
                         </Component>
->>>>>>> 1549b8ec
                         <Component Id="cmpBCF3C38FB8142F10977444858EFAF20D" Guid="*">
                             <File Id="fil0B1361097C92E2D0E34AA5248E7CD4C7" KeyPath="yes" Source="$(var.sourceDir)\ServiceManagement\Azure\Compute\Microsoft.Azure.Common.dll" />
                         </Component>
@@ -2984,8 +2981,6 @@
             <ComponentRef Id="cmpC6750DE6908003A036E7C24FF3978D57" />
             <ComponentRef Id="cmp40C1DC009EF95E711F9B291AC3B7156A" />
             <ComponentRef Id="cmp54514D36BA8821CF1149D4647C9F34BA" />
-<<<<<<< HEAD
-=======
             <ComponentRef Id="cmp40C5FD8B583CA05AA7EC5F1FCF0E3E92" />
             <ComponentRef Id="cmp92D521CCBFF0A4064A70115D4DBE13C4" />
             <ComponentRef Id="cmp9DBA37B38077942A2856B006B0D29A0A" />
@@ -2998,7 +2993,6 @@
             <ComponentRef Id="cmpB79894F1F10C9E75B06623A1684E361C" />
             <ComponentRef Id="cmpFE4978FF7C3A65969F45E2D05C8B81EA" />
             <ComponentRef Id="cmp7AAE7BA21799D1BAFA96134E30059981" />
->>>>>>> 1549b8ec
             <ComponentRef Id="cmpBCF3C38FB8142F10977444858EFAF20D" />
             <ComponentRef Id="cmp42FE31D214E88600BC5DE868A244BA20" />
             <ComponentRef Id="cmp9BE4A14F2E050EFD14F849753F4D0C80" />
