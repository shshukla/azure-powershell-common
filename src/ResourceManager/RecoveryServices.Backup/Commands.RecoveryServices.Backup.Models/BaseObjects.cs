--- conflicted
+++ resolved
@@ -49,13 +49,10 @@
         /// </summary>
         public string Location { get; set; }
 
-<<<<<<< HEAD
-=======
         public AzureRmRecoveryServicesVaultCreds()
         {           
         }
 
->>>>>>> 27698412
         public AzureRmRecoveryServicesVaultCreds(string resourceName, string resourceGroupName, string location)
         {
             ResourceName = resourceName;
@@ -85,11 +82,6 @@
 
         public AzureRmRecoveryServicesContainerBase(ProtectionContainer protectionContainer)
             : base(protectionContainer.ContainerType)
-<<<<<<< HEAD
-        {
-            Name = protectionContainer.FriendlyName;
-            
-=======
         {
             Name = protectionContainer.FriendlyName;
             
@@ -121,36 +113,6 @@
             : base(container.ContainerType.ToString())
         {
 
->>>>>>> 27698412
-        }
-    }
-
-    /// <summary>
-<<<<<<< HEAD
-    /// Represents Azure Backup Item Context Class
-    /// </summary>
-    public class AzureRmRecoveryServicesItemContext : AzureRmRecoveryServicesContainerContext
-    {
-        /// <summary>
-        /// BackupManagementType for the protected Item
-        /// </summary>
-        public BackupManagementType BackupManagementType { get; set; }
-
-        /// <summary>
-        /// Workload Type of Item
-        /// </summary>
-        public WorkloadType WorkloadType { get; set; }
-
-        /// <summary>
-        /// Unique name of the Container
-        /// </summary>
-        public string ContainerName { get; set; }
-
-        public AzureRmRecoveryServicesItemContext(ProtectedItem protectedItem,
-            AzureRmRecoveryServicesContainerBase container)
-            : base(container.ContainerType.ToString())
-        {
-
         }
     }
 
@@ -160,13 +122,6 @@
     public class AzureRmRecoveryServicesItemBase : AzureRmRecoveryServicesItemContext
     {
         /// <summary>
-=======
-    /// Represents Azure Backup Item Base Class
-    /// </summary>
-    public class AzureRmRecoveryServicesItemBase : AzureRmRecoveryServicesItemContext
-    {
-        /// <summary>
->>>>>>> 27698412
         /// Friendly Name for the Item
         /// </summary>
         public string Name { get; set; }
