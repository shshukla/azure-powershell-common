﻿// ----------------------------------------------------------------------------------
//
// Copyright Microsoft Corporation
// Licensed under the Apache License, Version 2.0 (the "License");
// you may not use this file except in compliance with the License.
// You may obtain a copy of the License at
// http://www.apache.org/licenses/LICENSE-2.0
// Unless required by applicable law or agreed to in writing, software
// distributed under the License is distributed on an "AS IS" BASIS,
// WITHOUT WARRANTIES OR CONDITIONS OF ANY KIND, either express or implied.
// See the License for the specific language governing permissions and
// limitations under the License.
// ----------------------------------------------------------------------------------

using Microsoft.ApplicationInsights;
using Microsoft.Azure.Commands.Common.Authentication;
using Microsoft.Azure.Commands.Common.Authentication.Abstractions;
using Microsoft.Azure.ServiceManagement.Common.Models;
using Microsoft.WindowsAzure.Commands.Common;
using Microsoft.WindowsAzure.Commands.Common.CustomAttributes;
using System;
using System.Collections.Concurrent;
using System.Diagnostics;
using System.Globalization;
using System.IO;
using System.Linq;
using System.Linq.Expressions;
using System.Management.Automation;
using System.Net.Http.Headers;
using System.Text;
<<<<<<< HEAD
using System.Collections.Generic;
using System.Management.Automation.Runspaces;
using System.Collections.ObjectModel;
=======
>>>>>>> 1a8cbb13

namespace Microsoft.WindowsAzure.Commands.Utilities.Common
{
    /// <summary>
    /// Represents base class for all Azure cmdlets.
    /// </summary>
    public abstract class AzurePSCmdlet : PSCmdlet, IDisposable
    {
        private const string PSVERSION = "PSVersion";
        private const string DEFAULT_PSVERSION = "3.0.0.0";

        public ConcurrentQueue<string> DebugMessages { get; private set; }

        protected static ConcurrentQueue<string> InitializationWarnings { get; set; } = new ConcurrentQueue<string>();

        private RecordingTracingInterceptor _httpTracingInterceptor;
        private object lockObject = new object();
        private AzurePSDataCollectionProfile _cachedProfile = null;

        protected AzurePSDataCollectionProfile _dataCollectionProfile
        {
            get
            {
                lock (lockObject)
                {
                    DataCollectionController controller;
                    if (_cachedProfile == null && AzureSession.Instance.TryGetComponent(DataCollectionController.RegistryKey, out controller))
                    {
                        _cachedProfile = controller.GetProfile(() => WriteWarning(DataCollectionWarning));
                    }
                    else if (_cachedProfile == null)
                    {
                        _cachedProfile = new AzurePSDataCollectionProfile(true);
                        WriteWarning(DataCollectionWarning);
                    }

                    return _cachedProfile;
                }
            }

            set
            {
                lock (lockObject)
                {
                    _cachedProfile = value;
                }
            }
        }

        protected static string _errorRecordFolderPath = null;
        protected static string _sessionId = Guid.NewGuid().ToString();
        protected const string _fileTimeStampSuffixFormat = "yyyy-MM-dd-THH-mm-ss-fff";
        protected string _clientRequestId = Guid.NewGuid().ToString();
        protected MetricHelper _metricHelper;
        protected AzurePSQoSEvent _qosEvent;
        protected DebugStreamTraceListener _adalListener;

        protected virtual bool IsUsageMetricEnabled
        {
            get { return true; }
        }

        protected virtual bool IsErrorMetricEnabled
        {
            get { return true; }
        }

        /// <summary>
        /// Indicates installed PowerShell version
        /// </summary>
        private string _psVersion;

        /// <summary>
        /// Get PsVersion returned from PowerShell.Runspace instance
        /// </summary>
        protected string PSVersion
        {
            get
            {
                if (string.IsNullOrEmpty(_psVersion))
                {
                    if (this.Host != null)
                    {
                        _psVersion = this.Host.Version.ToString();
                    }
                    else
                    {
                        //We are doing this for perf. reasons. This code will execute during tests and so reducing the perf. overhead while running tests.
                        _psVersion = DEFAULT_PSVERSION;
                    }
                }

                return _psVersion;
            }
        }

        /// <summary>
        /// Gets the PowerShell module name used for user agent header.
        /// By default uses "Azure PowerShell"
        /// </summary>
        protected virtual string ModuleName { get { return "AzurePowershell"; } }

        /// <summary>
        /// Gets PowerShell module version used for user agent header.
        /// </summary>
        protected string ModuleVersion { get { return AzurePowerShell.AssemblyVersion; } }

        /// <summary>
        /// The context for management cmdlet requests - includes account, tenant, subscription,
        /// and credential information for targeting and authorizing management calls.
        /// </summary>
        protected abstract IAzureContext DefaultContext { get; }

        protected abstract string DataCollectionWarning { get; }

        private SessionState _sessionState;

        public new SessionState SessionState
        {
            get
            {
                return _sessionState;
            }
            set
            {
                _sessionState = value;
            }
        }

        private RuntimeDefinedParameterDictionary _asJobDynamicParameters;

        public RuntimeDefinedParameterDictionary AsJobDynamicParameters
        {
            get
            {
                if (_asJobDynamicParameters == null)
                {
                    _asJobDynamicParameters = new RuntimeDefinedParameterDictionary();
                }
                return _asJobDynamicParameters;
            }
            set
            {
                _asJobDynamicParameters = value;
            }
        }

        /// <summary>
        /// Resolve user submitted paths correctly on all platforms
        /// </summary>
        /// <param name="path">Absolute or relative path</param>
        /// <returns>Absolute path</returns>
        public string ResolveUserPath(string path)
        {
            if (path == null)
            {
                return null;
            }

            if (SessionState == null)
            {
                return path;
            }

            try
            {
                return GetUnresolvedProviderPathFromPSPath(path);
            }
            catch
            {
                return path;
            }
        }

        /// <summary>
        /// Correctly join sections of a path and resolve final path correctly on all platforms
        /// </summary>
        /// <param name="paths">Sections of an absolute or relative path</param>
        /// <returns>Combined absolute path</returns>
        public string ResolveUserPath(string[] paths)
        {
            if (paths == null || paths.Count() == 0)
            {
                return "";
            }
            string path = paths[0];
            if (paths.Count() > 1)
            {
                for (int i = 1; i < paths.Count(); i++)
                {
                    path = Path.Combine(path, paths[i]);
                }
            }
            return ResolveUserPath(path);
        }

        /// <summary>
        /// Initializes AzurePSCmdlet properties.
        /// </summary>
        public AzurePSCmdlet()
        {
            DebugMessages = new ConcurrentQueue<string>();
        }

        // Register Dynamic Parameters for use in long running jobs
        public void RegisterDynamicParameters(RuntimeDefinedParameterDictionary parameters)
        {
            this.AsJobDynamicParameters = parameters;
        }


        /// <summary>
        /// Check whether the data collection is opted in from user
        /// </summary>
        /// <returns>true if allowed</returns>
        public bool IsDataCollectionAllowed()
        {
            if (_dataCollectionProfile != null &&
                _dataCollectionProfile.EnableAzureDataCollection.HasValue &&
                _dataCollectionProfile.EnableAzureDataCollection.Value)
            {
                return true;
            }

            return false;
        }

        protected bool CheckIfInteractive()
        {
            bool interactive = true;
            if (this.Host == null ||
                this.Host.UI == null ||
                this.Host.UI.RawUI == null ||
                Environment.GetCommandLineArgs().Any(s =>
                    s.Equals("-NonInteractive", StringComparison.OrdinalIgnoreCase)))
            {
                interactive = false;
            }
            else
            {
                try
                {
                    var test = this.Host.UI.RawUI.KeyAvailable;
                }
                catch
                {
                    interactive = false;
                }
            }

            if (!interactive && _dataCollectionProfile != null && !_dataCollectionProfile.EnableAzureDataCollection.HasValue)
            {
                _dataCollectionProfile.EnableAzureDataCollection = false;
            }
            return interactive;
        }


        protected virtual void LogCmdletStartInvocationInfo()
        {
            if (string.IsNullOrEmpty(ParameterSetName))
            {
                WriteDebugWithTimestamp(string.Format("{0} begin processing " +
                   "without ParameterSet.", this.GetType().Name));
            }
            else
            {
                WriteDebugWithTimestamp(string.Format("{0} begin processing " +
                   "with ParameterSet '{1}'.", this.GetType().Name, ParameterSetName));
            }
        }

        protected virtual void LogCmdletEndInvocationInfo()
        {
            string message = string.Format("{0} end processing.", this.GetType().Name);
            WriteDebugWithTimestamp(message);
        }

        protected virtual void SetupDebuggingTraces()
        {
            _httpTracingInterceptor = _httpTracingInterceptor ?? new
                RecordingTracingInterceptor(DebugMessages);
            _adalListener = _adalListener ?? new DebugStreamTraceListener(DebugMessages);
            RecordingTracingInterceptor.AddToContext(_httpTracingInterceptor);
            DebugStreamTraceListener.AddAdalTracing(_adalListener);
        }

        protected virtual void TearDownDebuggingTraces()
        {
            RecordingTracingInterceptor.RemoveFromContext(_httpTracingInterceptor);
            DebugStreamTraceListener.RemoveAdalTracing(_adalListener);
            FlushDebugMessages();
        }


        protected virtual void SetupHttpClientPipeline()
        {
            AzureSession.Instance.ClientFactory.AddUserAgent(ModuleName, string.Format("v{0}", AzVersion));
            AzureSession.Instance.ClientFactory.AddUserAgent(PSVERSION, string.Format("v{0}", PSVersion));

            AzureSession.Instance.ClientFactory.AddHandler(
                new CmdletInfoHandler(this.CommandRuntime.ToString(),
                    this.ParameterSetName, this._clientRequestId));

        }

        protected virtual void TearDownHttpClientPipeline()
        {
            AzureSession.Instance.ClientFactory.RemoveUserAgent(ModuleName);
            AzureSession.Instance.ClientFactory.RemoveHandler(typeof(CmdletInfoHandler));
        }
        /// <summary>
        /// Cmdlet begin process. Write to logs, setup Http Tracing and initialize profile
        /// </summary>
        protected override void BeginProcessing()
        {
            FlushInitializationWarnings();
            SessionState = base.SessionState;
            var profile = _dataCollectionProfile;
            //TODO: Inject from CI server
            lock (lockObject)
            {
                if (_metricHelper == null)
                {
                    _metricHelper = new MetricHelper(profile);
                    _metricHelper.AddTelemetryClient(new TelemetryClient
                    {
                        InstrumentationKey = "7df6ff70-8353-4672-80d6-568517fed090"
                    });
                }
            }

            InitializeQosEvent();
            LogCmdletStartInvocationInfo();
            SetupDebuggingTraces();
            SetupHttpClientPipeline();
            base.BeginProcessing();

            //Now see if the cmdlet has any Breaking change attributes on it and process them if it does
            //This will print any breaking change attribute messages that are applied to the cmdlet
            BreakingChangeAttributeHelper.ProcessCustomAttributesAtRuntime(this.GetType(), this.MyInvocation, WriteWarning);
            PreviewAttributeHelper.ProcessCustomAttributesAtRuntime(this.GetType(), this.MyInvocation, WriteDebug);
        }

        /// <summary>
        /// Perform end of pipeline processing.
        /// </summary>
        protected override void EndProcessing()
        {
            LogQosEvent();
            LogCmdletEndInvocationInfo();
            TearDownDebuggingTraces();
            TearDownHttpClientPipeline();
            base.EndProcessing();
        }

        protected string CurrentPath()
        {
            // SessionState is only available within PowerShell so default to
            // the TestMockSupport.TestExecutionFolder when being run from tests.
            return (SessionState != null) ?
                SessionState.Path.CurrentLocation.Path :
                TestMockSupport.TestExecutionFolder;
        }

        protected bool IsVerbose()
        {
            bool verbose = MyInvocation.BoundParameters.ContainsKey("Verbose")
                && ((SwitchParameter)MyInvocation.BoundParameters["Verbose"]).ToBool();
            return verbose;
        }

        protected new void WriteError(ErrorRecord errorRecord)
        {
            FlushDebugMessages(IsDataCollectionAllowed());
            if (_qosEvent != null && errorRecord != null)
            {
                _qosEvent.Exception = errorRecord.Exception;
                _qosEvent.IsSuccess = false;
            }
            base.WriteError(errorRecord);
            PreviewAttributeHelper.ProcessCustomAttributesAtRuntime(this.GetType(), this.MyInvocation, WriteWarning);
        }

        protected new void ThrowTerminatingError(ErrorRecord errorRecord)
        {
            FlushDebugMessages(IsDataCollectionAllowed());
            base.ThrowTerminatingError(errorRecord);
        }

        protected new void WriteObject(object sendToPipeline)
        {
            FlushDebugMessages();
            base.WriteObject(sendToPipeline);
        }

        protected new void WriteObject(object sendToPipeline, bool enumerateCollection)
        {
            FlushDebugMessages();
            base.WriteObject(sendToPipeline, enumerateCollection);
        }

        protected new void WriteVerbose(string text)
        {
            FlushDebugMessages();
            base.WriteVerbose(text);
        }

        protected new void WriteWarning(string text)
        {
            FlushDebugMessages();
            base.WriteWarning(text);
        }

        protected new void WriteCommandDetail(string text)
        {
            FlushDebugMessages();
            base.WriteCommandDetail(text);
        }

        protected new void WriteProgress(ProgressRecord progressRecord)
        {
            FlushDebugMessages();
            base.WriteProgress(progressRecord);
        }

        protected new void WriteDebug(string text)
        {
            FlushDebugMessages();
            base.WriteDebug(text);
        }

        protected void WriteVerboseWithTimestamp(string message, params object[] args)
        {
            if (CommandRuntime != null)
            {
                WriteVerbose(string.Format("{0:T} - {1}", DateTime.Now, string.Format(message, args)));
            }
        }

        protected void WriteVerboseWithTimestamp(string message)
        {
            if (CommandRuntime != null)
            {
                WriteVerbose(string.Format("{0:T} - {1}", DateTime.Now, message));
            }
        }

        protected void WriteWarningWithTimestamp(string message)
        {
            if (CommandRuntime != null)
            {
                WriteWarning(string.Format("{0:T} - {1}", DateTime.Now, message));
            }
        }

        protected void WriteDebugWithTimestamp(string message, params object[] args)
        {
            if (CommandRuntime != null)
            {
                WriteDebug(string.Format("{0:T} - {1}", DateTime.Now, string.Format(message, args)));
            }
        }

        protected void WriteDebugWithTimestamp(string message)
        {
            if (CommandRuntime != null)
            {
                WriteDebug(string.Format("{0:T} - {1}", DateTime.Now, message));
            }
        }

        protected void WriteErrorWithTimestamp(string message)
        {
            if (CommandRuntime != null)
            {
                WriteError(
                new ErrorRecord(new Exception(string.Format("{0:T} - {1}", DateTime.Now, message)),
                string.Empty,
                ErrorCategory.NotSpecified,
                null));
            }
        }

        /// <summary>
        /// Write an error message for a given exception.
        /// </summary>
        /// <param name="ex">The exception resulting from the error.</param>
        protected virtual void WriteExceptionError(Exception ex)
        {
            Debug.Assert(ex != null, "ex cannot be null or empty.");
            WriteError(new ErrorRecord(ex, string.Empty, ErrorCategory.CloseError, null));
        }

        protected PSObject ConstructPSObject(string typeName, params object[] args)
        {
            return PowerShellUtilities.ConstructPSObject(typeName, args);
        }

        protected void SafeWriteOutputPSObject(string typeName, params object[] args)
        {
            PSObject customObject = this.ConstructPSObject(typeName, args);
            WriteObject(customObject);
        }

        private void FlushDebugMessages(bool record = false)
        {
            if (record)
            {
                RecordDebugMessages();
            }

            string message;
            while (DebugMessages.TryDequeue(out message))
            {
                base.WriteDebug(message);
            }
        }

        public void WriteInitializationWarnings(string message)
        {
            InitializationWarnings.Enqueue(message);
        }

        protected void FlushInitializationWarnings()
        {
            string message;
            while (InitializationWarnings.TryDequeue(out message))
            {
                base.WriteWarning(message);
            }
        }

<<<<<<< HEAD
        protected abstract void InitializeQosEvent();
=======
        protected virtual void InitializeQosEvent()
        {
            _qosEvent = new AzurePSQoSEvent()
            {
                ClientRequestId = this._clientRequestId,
                SessionId = _sessionId,
                IsSuccess = true,
                ParameterSetName = this.ParameterSetName
            };

            if (AzVersion == null)
            {
                AzVersion = this.LoadAzVersion();
                UserAgent = new ProductInfoHeaderValue("AzurePowershell", string.Format("Az{0}", AzVersion)).ToString();
                string hostEnv = Environment.GetEnvironmentVariable("AZUREPS_HOST_ENVIRONMENT");
                if (!String.IsNullOrWhiteSpace(hostEnv))
                    UserAgent += string.Format(" {0}", hostEnv.Trim());
            }
            _qosEvent.AzVersion = AzVersion;
            _qosEvent.UserAgent = UserAgent;

            if (this.MyInvocation != null && this.MyInvocation.MyCommand != null)
            {
                _qosEvent.CommandName = this.MyInvocation.MyCommand.Name;
                _qosEvent.ModuleName = this.MyInvocation.MyCommand.ModuleName;
                if (this.MyInvocation.MyCommand.Version != null)
                {
                    _qosEvent.ModuleVersion = this.MyInvocation.MyCommand.Version.ToString();
                }
            }
            else
            {
                _qosEvent.CommandName = this.GetType().Name;
                _qosEvent.ModuleName = this.GetType().Assembly.GetName().Name;
                _qosEvent.ModuleVersion = this.GetType().Assembly.GetName().Version.ToString();
            }

            if (this.MyInvocation != null && !string.IsNullOrWhiteSpace(this.MyInvocation.InvocationName))
            {
                _qosEvent.InvocationName = this.MyInvocation.InvocationName;
            }

            if (this.MyInvocation != null && this.MyInvocation.BoundParameters != null
                && this.MyInvocation.BoundParameters.Keys != null)
            {
                _qosEvent.Parameters = string.Join(" ",
                    this.MyInvocation.BoundParameters.Keys.Select(
                        s => string.Format(CultureInfo.InvariantCulture, "-{0} ***", s)));
            }
        }
>>>>>>> 1a8cbb13

        private void RecordDebugMessages()
        {
            try
            {
                // Create 'ErrorRecords' folder under profile directory, if not exists
                if (string.IsNullOrEmpty(_errorRecordFolderPath)
                    || !Directory.Exists(_errorRecordFolderPath))
                {
                    _errorRecordFolderPath = Path.Combine(AzurePowerShell.ProfileDirectory,
                        "ErrorRecords");
                    Directory.CreateDirectory(_errorRecordFolderPath);
                }

                CommandInfo cmd = this.MyInvocation.MyCommand;

                string filePrefix = cmd.Name;
                string timeSampSuffix = DateTime.Now.ToString(_fileTimeStampSuffixFormat);
                string fileName = filePrefix + "_" + timeSampSuffix + ".log";
                string filePath = Path.Combine(_errorRecordFolderPath, fileName);

                StringBuilder sb = new StringBuilder();
                sb.Append("Module : ").AppendLine(cmd.ModuleName);
                sb.Append("Cmdlet : ").AppendLine(cmd.Name);

                sb.AppendLine("Parameters");
                foreach (var item in this.MyInvocation.BoundParameters)
                {
                    sb.Append(" -").Append(item.Key).Append(" : ");
                    sb.AppendLine(item.Value == null ? "null" : item.Value.ToString());
                }

                sb.AppendLine();

                foreach (var content in DebugMessages)
                {
                    sb.AppendLine(content);
                }

                AzureSession.Instance.DataStore.WriteFile(filePath, sb.ToString());
            }
            catch
            {
                // do not throw an error if recording debug messages fails
            }
        }

        /// <summary>
        /// Invoke this method when the cmdlet is completed or terminated.
        /// </summary>
        protected void LogQosEvent()
        {
            if (_qosEvent == null)
            {
                return;
            }

            _qosEvent.FinishQosEvent();

            if (!IsUsageMetricEnabled && (!IsErrorMetricEnabled || _qosEvent.IsSuccess))
            {
                return;
            }

            if (!IsDataCollectionAllowed())
            {
                return;
            }

            WriteDebug(_qosEvent.ToString());

            try
            {
                _metricHelper.SetPSHost(this.Host);
                _metricHelper.LogQoSEvent(_qosEvent, IsUsageMetricEnabled, IsErrorMetricEnabled);
                _metricHelper.FlushMetric();
                WriteDebug("Finish sending metric.");
            }
            catch (Exception e)
            {
                //Swallow error from Application Insights event collection.
                WriteWarning(e.ToString());
            }
        }

        /// <summary>
        /// Guards execution of the given action using ShouldProcess and ShouldContinue.  This is a legacy
        /// version forcompatibility with older RDFE cmdlets.
        /// </summary>
        /// <param name="force">Do not ask for confirmation</param>
        /// <param name="continueMessage">Message to describe the action</param>
        /// <param name="processMessage">Message to prompt after the active is performed.</param>
        /// <param name="target">The target name.</param>
        /// <param name="action">The action code</param>
        protected virtual void ConfirmAction(bool force, string continueMessage, string processMessage, string target,
            Action action)
        {
            if (_qosEvent != null)
            {
                _qosEvent.PauseQoSTimer();
            }

            if (force || ShouldContinue(continueMessage, ""))
            {
                if (ShouldProcess(target, processMessage))
                {
                    if (_qosEvent != null)
                    {
                        _qosEvent.ResumeQosTimer();
                    }
                    action();
                }
            }
        }

        /// <summary>
        /// Guards execution of the given action using ShouldProcess and ShouldContinue.  The optional
        /// useSHouldContinue predicate determines whether SHouldContinue should be called for this
        /// particular action (e.g. a resource is being overwritten). By default, both
        /// ShouldProcess and ShouldContinue will be executed.  Cmdlets that use this method overload
        /// must have a force parameter.
        /// </summary>
        /// <param name="force">Do not ask for confirmation</param>
        /// <param name="continueMessage">Message to describe the action</param>
        /// <param name="processMessage">Message to prompt after the active is performed.</param>
        /// <param name="target">The target name.</param>
        /// <param name="action">The action code</param>
        /// <param name="useShouldContinue">A predicate indicating whether ShouldContinue should be invoked for thsi action</param>
        protected virtual void ConfirmAction(bool force, string continueMessage, string processMessage, string target, Action action, Func<bool> useShouldContinue)
        {
            if (null == useShouldContinue)
            {
                useShouldContinue = () => true;
            }
            if (_qosEvent != null)
            {
                _qosEvent.PauseQoSTimer();
            }

            if (ShouldProcess(target, processMessage))
            {
                if (force || !useShouldContinue() || ShouldContinue(continueMessage, ""))
                {
                    if (_qosEvent != null)
                    {
                        _qosEvent.ResumeQosTimer();
                    }
                    action();
                }
            }
        }

        /// <summary>
        /// Prompt for confirmation depending on the ConfirmLevel. By default No confirmation prompt
        /// occurs unless ConfirmLevel >= $ConfirmPreference.  Guarding the actions of a cmdlet with this
        /// method will enable the cmdlet to support -WhatIf and -Confirm parameters.
        /// </summary>
        /// <param name="processMessage">The change being made to the resource</param>
        /// <param name="target">The resource that is being changed</param>
        /// <param name="action">The action to perform if confirmed</param>
        protected virtual void ConfirmAction(string processMessage, string target, Action action)
        {
            if (_qosEvent != null)
            {
                _qosEvent.PauseQoSTimer();
            }

            if (ShouldProcess(target, processMessage))
            {
                if (_qosEvent != null)
                {
                    _qosEvent.ResumeQosTimer();
                }
                action();
            }
        }

        public virtual void ExecuteCmdlet()
        {
            // Do nothing.
        }

        protected override void ProcessRecord()
        {
            try
            {
                base.ProcessRecord();
                this.ExecuteSynchronouslyOrAsJob();
            }
            catch (Exception ex) when (!IsTerminatingError(ex))
            {
                WriteExceptionError(ex);
            }
        }

        private string _implementationBackgroundJobDescription;

        /// <summary>
        /// Job Name paroperty iof this cmdlet is run as a job
        /// </summary>
        public virtual string ImplementationBackgroundJobDescription
        {
            get
            {
                if (_implementationBackgroundJobDescription != null)
                {
                    return _implementationBackgroundJobDescription;
                }
                else
                {
                    string name = "Long Running Azure Operation";
                    string commandName = MyInvocation?.MyCommand?.Name;
                    string objectName = null;
                    if (this.IsBound("Name"))
                    {
                        objectName = MyInvocation.BoundParameters["Name"].ToString();
                    }
                    else if (this.IsBound("InputObject") == true)
                    {
                        var type = MyInvocation.BoundParameters["InputObject"].GetType();
                        var inputObject = Convert.ChangeType(MyInvocation.BoundParameters["InputObject"], type);
                        if (type.GetProperty("Name") != null)
                        {
                            objectName = inputObject.GetType().GetProperty("Name").GetValue(inputObject).ToString();
                        }
                        else if (type.GetProperty("ResourceId") != null)
                        {
                            string[] tokens = inputObject.GetType().GetProperty("ResourceId").GetValue(inputObject).ToString().Split(new[] { '/' }, StringSplitOptions.RemoveEmptyEntries);
                            if (tokens.Length >= 8)
                            {
                                objectName = tokens[tokens.Length - 1];
                            }
                        }
                    }
                    else if (this.IsBound("ResourceId") == true)
                    {
                        string[] tokens = MyInvocation.BoundParameters["ResourceId"].ToString().Split(new[] { '/' }, StringSplitOptions.RemoveEmptyEntries);
                        if (tokens.Length >= 8)
                        {
                            objectName = tokens[tokens.Length - 1];
                        }
                    }

                    if (!string.IsNullOrWhiteSpace(commandName))
                    {
                        if (!string.IsNullOrWhiteSpace(objectName))
                        {
                            name = string.Format("Long Running Operation for '{0}' on resource '{1}'", commandName, objectName);
                        }
                        else
                        {
                            name = string.Format("Long Running Operation for '{0}'", commandName);
                        }
                    }

                    return name;
                }
            }
            set
            {
                _implementationBackgroundJobDescription = value;
            }
        }

        public void SetBackgroundJobDescription(string jobName)
        {
            ImplementationBackgroundJobDescription = jobName;
        }

        protected virtual void Dispose(bool disposing)
        {
            try
            {
                FlushDebugMessages();
            }
            catch { }
            if (disposing && _adalListener != null)
            {
                _adalListener.Dispose();
                _adalListener = null;
            }

        }

        public void Dispose()
        {
            Dispose(true);
            GC.SuppressFinalize(this);
        }

        public virtual bool IsTerminatingError(Exception ex)
        {
            var pipelineStoppedEx = ex as PipelineStoppedException;
            if (pipelineStoppedEx != null && pipelineStoppedEx.InnerException == null)
            {
                return true;
            }

            return false;
        }
        //The latest version of Az Wrapper in local. It will be loaded in runtime when the first cmdlet is executed.
        //If there is no Az module, the version is "0.0.0"
        public static string AzVersion { set; get; }

<<<<<<< HEAD
        //Initialized once AzVersion is loadded.
        //Format: AzurePowershell/Az0.0.0;%AZUREPS_HOST_ENVIROMENT%
=======
        //Initialized once AzVersion is loaded.
        //Format: AzurePowershell/Az0.0.0 %AZUREPS_HOST_ENVIROMENT%
>>>>>>> 1a8cbb13
        public static string UserAgent { set; get; }

        protected string LoadAzVersion()
        {
<<<<<<< HEAD
            Version defautVersion = new Version("0.0.0");
            if (this.Host == null)
            {
                WriteDebug("Cannot fetch Az version due to no host in current environment");
                return defautVersion.ToString();
            }

            Version latestAz = defautVersion;
            string latestSuffix = "";
            using (var powershell = System.Management.Automation.PowerShell.Create())
            {
                try
                {
                    powershell.Runspace = RunspaceFactory.CreateRunspace(this.Host);
                    powershell.AddCommand("Get-Module");
                    powershell.AddParameter("Name", "Az");
                    powershell.AddParameter("ListAvailable", true);
                    powershell.Runspace.Open();
                    Collection<PSObject> outputs = powershell.Invoke();
                    foreach (PSObject obj in outputs)
                    {
                        string psVersion = obj.Properties["Version"].Value.ToString();
                        int pos = psVersion.IndexOf('-');
                        string currentSuffix = (pos == -1 || pos == psVersion.Length - 1) ? "" : psVersion.Substring(pos + 1);
                        Version currentAz = (pos == -1) ? new Version(psVersion) : new Version(psVersion.Substring(0, pos));
                        if (currentAz > latestAz)
                        {
                            latestAz = currentAz;
                            latestSuffix = currentSuffix;
                        }
                        else if (currentAz == latestAz)
                        {
                            latestSuffix = String.Compare(latestSuffix, currentSuffix) > 0 ? latestSuffix : currentSuffix;
                        }
                    }
                }
                catch (Exception e)
                {
                    WriteDebug(string.Format("Cannot fetch Az version due to exception: {0}", e.Message));
                    return defautVersion.ToString();
                }
            }
=======
            Version defaultVersion = new Version("0.0.0");
            if (this.Host == null)
            {
                WriteDebug("Cannot fetch Az version due to no host in current environment");
                return defaultVersion.ToString();
            }

            Version latestAz = defaultVersion;
            string latestSuffix = "";

            try
            {
                var outputs = this.ExecuteScript<PSObject>("Get-Module -Name Az -ListAvailable");
                foreach (PSObject obj in outputs)
                {
                    string psVersion = obj.Properties["Version"].Value.ToString();
                    int pos = psVersion.IndexOf('-');
                    string currentSuffix = (pos == -1 || pos == psVersion.Length - 1) ? "" : psVersion.Substring(pos + 1);
                    Version currentAz = (pos == -1) ? new Version(psVersion) : new Version(psVersion.Substring(0, pos));
                    if (currentAz > latestAz)
                    {
                        latestAz = currentAz;
                        latestSuffix = currentSuffix;
                    }
                    else if (currentAz == latestAz)
                    {
                        latestSuffix = String.Compare(latestSuffix, currentSuffix) > 0 ? latestSuffix : currentSuffix;
                    }
                }
            }
            catch (Exception e)
            {
                WriteDebug(string.Format("Cannot fetch Az version due to exception: {0}", e.Message));
                return defaultVersion.ToString();
            }

>>>>>>> 1a8cbb13
            string ret = latestAz.ToString();
            if (!String.IsNullOrEmpty(latestSuffix))
            {
                ret += "-" + latestSuffix;
            }
            WriteDebug(string.Format("Sought all Az modules and got latest version {0}", ret));
            return ret;
        }
    }
}<|MERGE_RESOLUTION|>--- conflicted
+++ resolved
@@ -28,12 +28,6 @@
 using System.Management.Automation;
 using System.Net.Http.Headers;
 using System.Text;
-<<<<<<< HEAD
-using System.Collections.Generic;
-using System.Management.Automation.Runspaces;
-using System.Collections.ObjectModel;
-=======
->>>>>>> 1a8cbb13
 
 namespace Microsoft.WindowsAzure.Commands.Utilities.Common
 {
@@ -567,9 +561,6 @@
             }
         }
 
-<<<<<<< HEAD
-        protected abstract void InitializeQosEvent();
-=======
         protected virtual void InitializeQosEvent()
         {
             _qosEvent = new AzurePSQoSEvent()
@@ -620,7 +611,6 @@
                         s => string.Format(CultureInfo.InvariantCulture, "-{0} ***", s)));
             }
         }
->>>>>>> 1a8cbb13
 
         private void RecordDebugMessages()
         {
@@ -925,61 +915,12 @@
         //If there is no Az module, the version is "0.0.0"
         public static string AzVersion { set; get; }
 
-<<<<<<< HEAD
-        //Initialized once AzVersion is loadded.
-        //Format: AzurePowershell/Az0.0.0;%AZUREPS_HOST_ENVIROMENT%
-=======
         //Initialized once AzVersion is loaded.
         //Format: AzurePowershell/Az0.0.0 %AZUREPS_HOST_ENVIROMENT%
->>>>>>> 1a8cbb13
         public static string UserAgent { set; get; }
 
         protected string LoadAzVersion()
         {
-<<<<<<< HEAD
-            Version defautVersion = new Version("0.0.0");
-            if (this.Host == null)
-            {
-                WriteDebug("Cannot fetch Az version due to no host in current environment");
-                return defautVersion.ToString();
-            }
-
-            Version latestAz = defautVersion;
-            string latestSuffix = "";
-            using (var powershell = System.Management.Automation.PowerShell.Create())
-            {
-                try
-                {
-                    powershell.Runspace = RunspaceFactory.CreateRunspace(this.Host);
-                    powershell.AddCommand("Get-Module");
-                    powershell.AddParameter("Name", "Az");
-                    powershell.AddParameter("ListAvailable", true);
-                    powershell.Runspace.Open();
-                    Collection<PSObject> outputs = powershell.Invoke();
-                    foreach (PSObject obj in outputs)
-                    {
-                        string psVersion = obj.Properties["Version"].Value.ToString();
-                        int pos = psVersion.IndexOf('-');
-                        string currentSuffix = (pos == -1 || pos == psVersion.Length - 1) ? "" : psVersion.Substring(pos + 1);
-                        Version currentAz = (pos == -1) ? new Version(psVersion) : new Version(psVersion.Substring(0, pos));
-                        if (currentAz > latestAz)
-                        {
-                            latestAz = currentAz;
-                            latestSuffix = currentSuffix;
-                        }
-                        else if (currentAz == latestAz)
-                        {
-                            latestSuffix = String.Compare(latestSuffix, currentSuffix) > 0 ? latestSuffix : currentSuffix;
-                        }
-                    }
-                }
-                catch (Exception e)
-                {
-                    WriteDebug(string.Format("Cannot fetch Az version due to exception: {0}", e.Message));
-                    return defautVersion.ToString();
-                }
-            }
-=======
             Version defaultVersion = new Version("0.0.0");
             if (this.Host == null)
             {
@@ -1016,7 +957,6 @@
                 return defaultVersion.ToString();
             }
 
->>>>>>> 1a8cbb13
             string ret = latestAz.ToString();
             if (!String.IsNullOrEmpty(latestSuffix))
             {
