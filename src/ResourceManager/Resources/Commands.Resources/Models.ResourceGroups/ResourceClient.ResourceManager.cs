--- conflicted
+++ resolved
@@ -17,11 +17,6 @@
 using System.Collections.Generic;
 using System.IO;
 using System.Linq;
-<<<<<<< HEAD
-using System.Text;
-=======
-using Microsoft.Azure.Commands.Tags.Model;
->>>>>>> 8165312f
 using Microsoft.Azure.Management.Resources;
 using Microsoft.Azure.Management.Resources.Models;
 using ProjectResources = Microsoft.Azure.Commands.Resources.Properties.Resources;
@@ -101,8 +96,64 @@
             return resources;
         }
 
-<<<<<<< HEAD
-=======
+    }
+            else
+            {
+                createOrUpdateResourceGroup();
+            }
+
+            return resourceGroup.ToPSResourceGroup(this, true);
+        }
+
+        /// <summary>
+        /// Updates a resource group.
+        /// </summary>
+        /// <param name="parameters">The create parameters</param>
+        /// <returns>The created resource group</returns>
+        public virtual PSResourceGroup UpdatePSResourceGroup(UpdatePSResourceGroupParameters parameters)
+        {
+            ResourceGroupExtended resourceGroup = ResourceManagementClient.ResourceGroups.Get(parameters.ResourceGroupName).ResourceGroup;
+
+            resourceGroup = CreateOrUpdateResourceGroup(parameters.ResourceGroupName, resourceGroup.Location, parameters.Tag);
+            WriteVerbose(string.Format("Updated resource group '{0}' in location '{1}'", resourceGroup.Name, resourceGroup.Location));
+
+            return resourceGroup.ToPSResourceGroup(this, true);
+        }
+
+        /// <summary>
+        /// Filters a given resource group resources.
+        /// </summary>
+        /// <param name="options">The filtering options</param>
+        /// <returns>The filtered set of resources matching the filter criteria</returns>
+        public virtual List<GenericResourceExtended> FilterResources(FilterResourcesOptions options)
+        {
+            List<GenericResourceExtended> resources = new List<GenericResourceExtended>();
+
+            if (!string.IsNullOrEmpty(options.ResourceGroup) && !string.IsNullOrEmpty(options.Name))
+            {
+                resources.Add(ResourceManagementClient.Resources.Get(options.ResourceGroup,
+                    new ResourceIdentity { ResourceName = options.Name }).Resource);
+            }
+            else
+            {
+                ResourceListResult result = ResourceManagementClient.Resources.List(new ResourceListParameters
+                {
+                    ResourceGroupName = options.ResourceGroup,
+                    ResourceType = options.ResourceType
+                });
+
+                resources.AddRange(result.Resources);
+
+                while (!string.IsNullOrEmpty(result.NextLink))
+                {
+                    result = ResourceManagementClient.Resources.ListNext(result.NextLink);
+                    resources.AddRange(result.Resources);
+                }
+            }
+
+            return resources;
+        }
+
         /// <summary>
         /// Creates new deployment using the passed template file which can be user customized or
         /// from gallery templates.
@@ -422,6 +473,5 @@
             }
             return validationInfo.Errors.Select(e => e.ToPSResourceManagerError()).ToList();
         }
->>>>>>> 8165312f
     }
 }