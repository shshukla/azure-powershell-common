﻿<?xml version="1.0" encoding="utf-8"?>
<root>
  <!-- 
    Microsoft ResX Schema 
    
    Version 2.0
    
    The primary goals of this format is to allow a simple XML format 
    that is mostly human readable. The generation and parsing of the 
    various data types are done through the TypeConverter classes 
    associated with the data types.
    
    Example:
    
    ... ado.net/XML headers & schema ...
    <resheader name="resmimetype">text/microsoft-resx</resheader>
    <resheader name="version">2.0</resheader>
    <resheader name="reader">System.Resources.ResXResourceReader, System.Windows.Forms, ...</resheader>
    <resheader name="writer">System.Resources.ResXResourceWriter, System.Windows.Forms, ...</resheader>
    <data name="Name1"><value>this is my long string</value><comment>this is a comment</comment></data>
    <data name="Color1" type="System.Drawing.Color, System.Drawing">Blue</data>
    <data name="Bitmap1" mimetype="application/x-microsoft.net.object.binary.base64">
        <value>[base64 mime encoded serialized .NET Framework object]</value>
    </data>
    <data name="Icon1" type="System.Drawing.Icon, System.Drawing" mimetype="application/x-microsoft.net.object.bytearray.base64">
        <value>[base64 mime encoded string representing a byte array form of the .NET Framework object]</value>
        <comment>This is a comment</comment>
    </data>
                
    There are any number of "resheader" rows that contain simple 
    name/value pairs.
    
    Each data row contains a name, and value. The row also contains a 
    type or mimetype. Type corresponds to a .NET class that support 
    text/value conversion through the TypeConverter architecture. 
    Classes that don't support this are serialized and stored with the 
    mimetype set.
    
    The mimetype is used for serialized objects, and tells the 
    ResXResourceReader how to depersist the object. This is currently not 
    extensible. For a given mimetype the value must be set accordingly:
    
    Note - application/x-microsoft.net.object.binary.base64 is the format 
    that the ResXResourceWriter will generate, however the reader can 
    read any of the formats listed below.
    
    mimetype: application/x-microsoft.net.object.binary.base64
    value   : The object must be serialized with 
            : System.Runtime.Serialization.Formatters.Binary.BinaryFormatter
            : and then encoded with base64 encoding.
    
    mimetype: application/x-microsoft.net.object.soap.base64
    value   : The object must be serialized with 
            : System.Runtime.Serialization.Formatters.Soap.SoapFormatter
            : and then encoded with base64 encoding.

    mimetype: application/x-microsoft.net.object.bytearray.base64
    value   : The object must be serialized into a byte array 
            : using a System.ComponentModel.TypeConverter
            : and then encoded with base64 encoding.
    -->
  <xsd:schema id="root" xmlns="" xmlns:xsd="http://www.w3.org/2001/XMLSchema" xmlns:msdata="urn:schemas-microsoft-com:xml-msdata">
    <xsd:import namespace="http://www.w3.org/XML/1998/namespace" />
    <xsd:element name="root" msdata:IsDataSet="true">
      <xsd:complexType>
        <xsd:choice maxOccurs="unbounded">
          <xsd:element name="metadata">
            <xsd:complexType>
              <xsd:sequence>
                <xsd:element name="value" type="xsd:string" minOccurs="0" />
              </xsd:sequence>
              <xsd:attribute name="name" use="required" type="xsd:string" />
              <xsd:attribute name="type" type="xsd:string" />
              <xsd:attribute name="mimetype" type="xsd:string" />
              <xsd:attribute ref="xml:space" />
            </xsd:complexType>
          </xsd:element>
          <xsd:element name="assembly">
            <xsd:complexType>
              <xsd:attribute name="alias" type="xsd:string" />
              <xsd:attribute name="name" type="xsd:string" />
            </xsd:complexType>
          </xsd:element>
          <xsd:element name="data">
            <xsd:complexType>
              <xsd:sequence>
                <xsd:element name="value" type="xsd:string" minOccurs="0" msdata:Ordinal="1" />
                <xsd:element name="comment" type="xsd:string" minOccurs="0" msdata:Ordinal="2" />
              </xsd:sequence>
              <xsd:attribute name="name" type="xsd:string" use="required" msdata:Ordinal="1" />
              <xsd:attribute name="type" type="xsd:string" msdata:Ordinal="3" />
              <xsd:attribute name="mimetype" type="xsd:string" msdata:Ordinal="4" />
              <xsd:attribute ref="xml:space" />
            </xsd:complexType>
          </xsd:element>
          <xsd:element name="resheader">
            <xsd:complexType>
              <xsd:sequence>
                <xsd:element name="value" type="xsd:string" minOccurs="0" msdata:Ordinal="1" />
              </xsd:sequence>
              <xsd:attribute name="name" type="xsd:string" use="required" />
            </xsd:complexType>
          </xsd:element>
        </xsd:choice>
      </xsd:complexType>
    </xsd:element>
  </xsd:schema>
  <resheader name="resmimetype">
    <value>text/microsoft-resx</value>
  </resheader>
  <resheader name="version">
    <value>2.0</value>
  </resheader>
  <resheader name="reader">
    <value>System.Resources.ResXResourceReader, System.Windows.Forms, Version=4.0.0.0, Culture=neutral, PublicKeyToken=b77a5c561934e089</value>
  </resheader>
  <resheader name="writer">
    <value>System.Resources.ResXResourceWriter, System.Windows.Forms, Version=4.0.0.0, Culture=neutral, PublicKeyToken=b77a5c561934e089</value>
  </resheader>
  <data name="ADGroupMoreThanOneFound" xml:space="preserve">
    <value>More than one Active Directory group with the display name '{0}' was found. Please provide an Azure Active Directory object id to select the correct group. To get the object id use Get-AzureRmADGroup -SearchString "{0}"</value>
  </data>
  <data name="ADObjectNotFound" xml:space="preserve">
    <value>Cannot find the Azure Active Directory object '{0}'. Please make sure that the user or group you are authorizing is registered in the current subscription's Azure Active directory. To get a list of Azure Active Directory groups use Get-AzureRmADGroup, or to get a list of Azure Active Directory users use Get-AzureRmADUser.</value>
  </data>
  <data name="ADUserMoreThanOneFound" xml:space="preserve">
    <value>More than one Azure Active Directory user with the display name '{0}' was found. Please provide an Azure Active Directory object id to select the correct user. To get the object id use Get-AzureRmADUser -SearchString "{0}"</value>
  </data>
  <data name="DatabaseNameExists" xml:space="preserve">
    <value>Database with name: '{0}' already exists in server '{1}'.</value>
  </data>
  <data name="DatabaseNotInServiceTierForAuditingPolicy" xml:space="preserve">
    <value>Auditing cannot be enabled . Upgrade to Basic, Standard or Premium Service Tier to enable auditing on your database(s)</value>
  </data>
  <data name="DataMaskingNumberRuleIntervalDefinitionError" xml:space="preserve">
    <value>Cannot set a lower bound which is larger than the higher bound</value>
  </data>
  <data name="DataMaskingRuleDoesNotExist" xml:space="preserve">
    <value>No dynamic data masking rule is defined for column: "{0}" table "{1}" schema "{2}" </value>
  </data>
  <data name="DeprecatedCmdletUsageWarning" xml:space="preserve">
    <value>The {0} cmdlet is deprecated and will be removed in a future release.</value>
  </data>
  <data name="ServerDisasterRecoveryConfigurationNameExists" xml:space="preserve">
    <value>Server Disaster Recovery Configuration already exists in server '{1}'.</value>
  </data>
  <data name="ElasticPoolNameExists" xml:space="preserve">
    <value>Elastic Pool with name: '{0}' already exists in server '{1}'.</value>
  </data>
  <data name="EnterPassword" xml:space="preserve">
    <value>{your_password_here}</value>
  </data>
  <data name="EnterUserId" xml:space="preserve">
    <value>{your_user_id_here}</value>
  </data>
  <data name="InvalidADGroupNotSecurity" xml:space="preserve">
    <value>The Active Directory Group '{0}' is not security enabled. Only Azure Active Directory Security Enabled Groups are supported.</value>
  </data>
  <data name="InvalidEventTypeSet" xml:space="preserve">
    <value>Cannot use the None option with other event types.</value>
  </data>
  <data name="InvalidGraphEndpoint" xml:space="preserve">
    <value>Please use Set-AzureRmEnvironment to set a valid GraphEndpoint for the current AzureEnvironment.</value>
  </data>
  <data name="InvalidRetentionTypeSet" xml:space="preserve">
    <value>Cannot use audit table retention without specifying TableIdentifier. You may want to use '{0}'.</value>
  </data>
  <data name="InvalidTenantId" xml:space="preserve">
    <value>Please set a valid tenant id in the AzureEnvironment.</value>
  </data>
  <data name="NewDataMaskingRuleIdAlreadyExistError" xml:space="preserve">
    <value>A rule that was defined on the same column already exists.</value>
  </data>
  <data name="NoStorageAccountWhenConfiguringAuditingPolicy" xml:space="preserve">
    <value>Cannot set auditing policy without a storage account name.</value>
  </data>
  <data name="PdoTitle" xml:space="preserve">
    <value>PHP Data Objects(PDO) Sample Code:</value>
  </data>
  <data name="PhpConnectionError" xml:space="preserve">
    <value>Error connecting to SQL Server</value>
  </data>
  <data name="RemoveAzureSqlDatabaseDescription" xml:space="preserve">
    <value>Permanently removing Azure Sql Database '{0}' on server '{1}'.</value>
  </data>
  <data name="RemoveAzureSqlServerDisasterRecoveryConfigurationDescription" xml:space="preserve">
    <value>Permanently removing Azure Sql Disaster Recovery Configuration '{0}' on server '{1}'.</value>
  </data>
  <data name="RemoveAzureSqlDatabaseElasticPoolDescription" xml:space="preserve">
    <value>Permanently removing Azure Sql Database Elastic Pool '{0}' on server '{1}'.</value>
  </data>
  <data name="RemoveAzureSqlDatabaseElasticPoolWarning" xml:space="preserve">
    <value>Are you sure you want to remove the Azure Sql Database Elastic Pool '{0}' on server '{1}'?</value>
  </data>
  <data name="RemoveAzureSqlDatabaseWarning" xml:space="preserve">
    <value>Are you sure you want to remove the Azure Sql Database '{0}' on server '{1}'?</value>
  </data>
  <data name="RemoveAzureSqlServerDisasterRecoveryConfigurationWarning" xml:space="preserve">
    <value>Are you sure you want to remove the Azure Sql Disaster Recovery Configuration '{0}' on server '{1}'?</value>
  </data>
  <data name="RemoveAzureSqlServerActiveDirectoryAdministratorDescription" xml:space="preserve">
    <value>Removing Azure Sql Server Active Directory Administrator on server '{0}'.</value>
  </data>
  <data name="RemoveAzureSqlServerActiveDirectoryAdministratorWarning" xml:space="preserve">
    <value>Are you sure you want to remove the Azure Sql Server Active Directory Administrator on server '{0}'?</value>
  </data>
  <data name="RemoveAzureSqlServerDescription" xml:space="preserve">
    <value>Permanently removing Azure Sql Database Server '{0}'.</value>
  </data>
  <data name="RemoveAzureSqlServerFirewallRuleDescription" xml:space="preserve">
    <value>Permanently removing Firewall Rule '{0}' for Azure Sql Database Server '{1}'.</value>
  </data>
  <data name="RemoveAzureSqlServerFirewallRuleWarning" xml:space="preserve">
    <value>Are you sure you want to remove the Firewall Rule '{0}' for Azure Sql Database Server  '{1}'?</value>
  </data>
  <data name="RemoveAzureSqlServerWarning" xml:space="preserve">
    <value>Are you sure you want to remove the Azure Sql Database Server '{0}'?</value>
  </data>
  <data name="RemoveDatabaseDataMaskingRuleDescription" xml:space="preserve">
    <value>Removing data masking rule for column:"{0}" table:"{1}" schema:"{2}"</value>
  </data>
  <data name="RemoveDatabaseDataMaskingRuleWarning" xml:space="preserve">
    <value>Are you sure you want to remove the data masking rule for column:"{0}" table:"{1}" schema:"{2}"?</value>
  </data>
  <data name="ServerFirewallRuleNameExists" xml:space="preserve">
    <value>Firewall Rule with name: '{0}' already exists for server '{1}'.</value>
  </data>
  <data name="ServerNameExists" xml:space="preserve">
    <value>Server with name: '{0}' already exists.</value>
  </data>
  <data name="ServerUpgradeExists" xml:space="preserve">
    <value>Request for upgrade of server '{0}' already exists.</value>
  </data>
  <data name="SetDataMaskingRuleIdDoesNotExistError" xml:space="preserve">
    <value>A data masking rule for the column does not exist</value>
  </data>
  <data name="ShouldProcessCaption" xml:space="preserve">
    <value>Confirm</value>
  </data>
  <data name="sqlSampleTitle" xml:space="preserve">
    <value>SQL Server Extension Sample Code:</value>
  </data>
  <data name="StandaloneDatabaseActivityNotSupported" xml:space="preserve">
    <value>Azure Sql Database Elastic Pool name is required for this operation</value>
  </data>
  <data name="StopAzureSqlServerUpgradeDescription" xml:space="preserve">
    <value>Stopping upgrade for Azure Sql Database Server '{0}'.</value>
  </data>
  <data name="StopAzureSqlServerUpgradeWarning" xml:space="preserve">
    <value>Are you sure you want to stop the upgrade for Azure Sql Database Server '{0}'?</value>
  </data>
  <data name="StorageAccountNotFound" xml:space="preserve">
    <value>Cannot find a storage account with the name '{0}'. It either does not exist, associated with a different subscription or you do not have the appropriate credentials to access it.</value>
  </data>
  <data name="UseServerWithoutStorageAccount" xml:space="preserve">
    <value>Cannot use a server's auditing policy before it is configured.</value>
  </data>
  <data name="SetSecondaryNoOptionProvided" xml:space="preserve">
    <value>No Set Options were provided</value>
  </data>
  <data name="SetDisasterRecoveryConfigurationNoOptionProvided" xml:space="preserve">
    <value>No Set Options were provided</value>
  </data>
  <data name="ServerNotApplicableForDataMasking" xml:space="preserve">
    <value>Dynamic Data Masking is only available in the latest SQL Database Update (V12). Please upgrade to set it up on your database.</value>
  </data>
  <data name="RemoveAzureSqlServerCommunicationLinkDescription" xml:space="preserve">
    <value>Permanently removing Azure Sql Server communication link '{0}' on server '{1}'.</value>
  </data>
  <data name="RemoveAzureSqlServerCommunicationLinkWarning" xml:space="preserve">
    <value>Are you sure you want to remove the Azure Sql Server communication link '{0}' on server '{1}'?</value>
  </data>
  <data name="ServerCommunicationLinkNameExists" xml:space="preserve">
    <value>Server communication link with name: '{0}' already exists in server '{1}'.</value>
  </data>
  <data name="EmailsAreNotValid" xml:space="preserve">
    <value>One or more of the email addresses you entered are not valid.</value>
  </data>
  <data name="NeedToProvideEmail" xml:space="preserve">
    <value>You need to provide at least one email address or set EmailAdmins to True.</value>
  </data>
  <data name="ServerNotApplicableForThreatDetection" xml:space="preserve">
    <value>Threat detection is only available for the latest SQL Database Update (V12). Please upgrade to set it up on your database.</value>
  </data>
  <data name="AuditingIsTurnedOff" xml:space="preserve">
    <value>In order to enable Threat Detection, please enable database auditing.</value>
  </data>
  <data name="InvalidExcludedDetectionTypeSet" xml:space="preserve">
    <value>Cannot use the '{0}' option with other excluded detection types.</value>
  </data>
<<<<<<< HEAD
  <data name="SetAdvisorAutoExecuteStatusDescription" xml:space="preserve">
    <value>Updating auto execute status of the advisor '{0}' to '{1}'.</value>
  </data>
  <data name="SetAdvisorAutoExecuteStatusWarning" xml:space="preserve">
    <value>Are you sure you want to update auto execute status of the advisor '{0}' to '{1}'?</value>
  </data>
  <data name="SetRecommendedActionStateDescription" xml:space="preserve">
    <value>Updating state of recommended action '{0}' to '{1}'.</value>
  </data>
  <data name="SetRecommendedActionStateWarning" xml:space="preserve">
    <value>Are you sure you want to update state of the recommended action '{0}' to '{1}'</value>
=======
  <data name="InvalidDetectionTypeList" xml:space="preserve">
    <value>Cannot use the 'None' option with other detection types</value>
  </data>
  <data name="BaseConfirmActionProcessMessage" xml:space="preserve">
    <value>About to process resource</value>
>>>>>>> 83fa144f
  </data>
</root><|MERGE_RESOLUTION|>--- conflicted
+++ resolved
@@ -288,7 +288,12 @@
   <data name="InvalidExcludedDetectionTypeSet" xml:space="preserve">
     <value>Cannot use the '{0}' option with other excluded detection types.</value>
   </data>
-<<<<<<< HEAD
+  <data name="InvalidDetectionTypeList" xml:space="preserve">
+    <value>Cannot use the 'None' option with other detection types</value>
+  </data>
+  <data name="BaseConfirmActionProcessMessage" xml:space="preserve">
+    <value>About to process resource</value>
+  </data>
   <data name="SetAdvisorAutoExecuteStatusDescription" xml:space="preserve">
     <value>Updating auto execute status of the advisor '{0}' to '{1}'.</value>
   </data>
@@ -300,12 +305,5 @@
   </data>
   <data name="SetRecommendedActionStateWarning" xml:space="preserve">
     <value>Are you sure you want to update state of the recommended action '{0}' to '{1}'</value>
-=======
-  <data name="InvalidDetectionTypeList" xml:space="preserve">
-    <value>Cannot use the 'None' option with other detection types</value>
-  </data>
-  <data name="BaseConfirmActionProcessMessage" xml:space="preserve">
-    <value>About to process resource</value>
->>>>>>> 83fa144f
   </data>
 </root>