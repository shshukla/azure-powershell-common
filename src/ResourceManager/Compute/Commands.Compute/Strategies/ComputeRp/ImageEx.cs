--- conflicted
+++ resolved
@@ -102,17 +102,7 @@
                     throw new ArgumentException(Resources.ComputeMismatchSubscription);
                 }
 
-<<<<<<< HEAD
-                return await compute.GetImageAndOsTypeAsync(imageResourceGroupName, resourceName);
-=======
-                var localImage = await compute.Images.GetAsync(
-                    resourceGroupName: resourceId.ResourceGroupName,
-                    imageName: resourceId.Name);
-
-                return new ImageAndOsType(
-                    localImage.StorageProfile.OsDisk.OsType,
-                    new ImageReference { Id = localImage.Id });
->>>>>>> d86fc910
+                return await compute.GetImageAndOsTypeAsync(resourceId.ResourceGroupName, resourceId.Name);
             }
             else
             {
