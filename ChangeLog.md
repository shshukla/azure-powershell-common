--- conflicted
+++ resolved
@@ -1,5 +1,4 @@
-<<<<<<< HEAD
-##2016.05.25 version 1.5.0
+##2016.06.04 version 1.5.0
 * Azure Resource Manager
   - (Get/Set/New/Remove)-AzureRmResourceGroup cmdlets will now use the new autorest generated ARM assembly
   - (Get/New/Remove)-AzureRmResourceGroupDeployment cmdlets will now use the new autorest generated ARM assembly
@@ -12,14 +11,11 @@
   - Enable object and array type parameters for template deployment
   - Preserve casing for resource properties in New/Set-AzureRmResource cmdlet
   - PropertyObject parameter is now optional in New-AzureRmResource cmdlet
-
-=======
-##2016.06.04 version 1.5.0
 * Azure Storage
   * Fix get Storage Account throttling failures when run it on subscription with many accounts 
     - Get-AzureRmStorageAccount
     - Get-AzureStorageAccount
->>>>>>> cf77a0c6
+
 ##2016.05.04 version 1.4.0
 * Azure Resource Manager
   - Get-AzureRmLocation cmdlet: New cmdlet Lists all public Azure locatiosn with available provider namespaces
