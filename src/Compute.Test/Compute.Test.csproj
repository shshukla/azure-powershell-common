<Project Sdk="Microsoft.NET.Sdk">

  <Import Project="$(ProjectDir)..\Dependencies.Test.targets" />

  <PropertyGroup>
    <TargetFramework>netcoreapp2.1</TargetFramework>
    <AssemblyName>Microsoft.Azure.PowerShell.Clients.Compute.Test</AssemblyName>
    <RootNamespace>Microsoft.Azure.Commands.Common.Compute.Tests</RootNamespace>
    <OutputPath>$(ProjectDir)..\..\artifacts\$(Configuration)</OutputPath>
    <TreatWarningsAsErrors>true</TreatWarningsAsErrors>
    <WarningsAsErrors />
  </PropertyGroup>

  <PropertyGroup Condition="'$(Configuration)|$(Platform)'=='Debug|AnyCPU'">
    <DefineConstants>TRACE;DEBUG;NETSTANDARD</DefineConstants>
  </PropertyGroup>

  <PropertyGroup Condition="'$(Configuration)|$(Platform)'=='Release|AnyCPU'">
    <DefineConstants>TRACE;RELEASE;NETSTANDARD</DefineConstants>
  </PropertyGroup>

  <ItemGroup>
    <ProjectReference Include="..\Compute\Compute.csproj" />
    <ProjectReference Include="..\ScenarioTest.ResourceManager\ScenarioTest.ResourceManager.csproj" />
  </ItemGroup>

  <ItemGroup>
<<<<<<< HEAD
    <ProjectReference Include="..\Compute\Compute.csproj">
      <Project>{f6d508d1-be2d-475d-aa0f-dfb5c615cc9d}</Project>
      <Name>Compute</Name>
    </ProjectReference>
=======
    <Compile Remove="Properties\AssemblyInfo.cs" />
    <EmbeddedResource Remove="Properties\AssemblyInfo.cs" />
    <None Remove="Properties\AssemblyInfo.cs" />
    <Content Remove="Properties\AssemblyInfo.cs" />
>>>>>>> 78b71006
  </ItemGroup>

</Project><|MERGE_RESOLUTION|>--- conflicted
+++ resolved
@@ -21,21 +21,13 @@
 
   <ItemGroup>
     <ProjectReference Include="..\Compute\Compute.csproj" />
-    <ProjectReference Include="..\ScenarioTest.ResourceManager\ScenarioTest.ResourceManager.csproj" />
   </ItemGroup>
 
   <ItemGroup>
-<<<<<<< HEAD
-    <ProjectReference Include="..\Compute\Compute.csproj">
-      <Project>{f6d508d1-be2d-475d-aa0f-dfb5c615cc9d}</Project>
-      <Name>Compute</Name>
-    </ProjectReference>
-=======
     <Compile Remove="Properties\AssemblyInfo.cs" />
     <EmbeddedResource Remove="Properties\AssemblyInfo.cs" />
     <None Remove="Properties\AssemblyInfo.cs" />
     <Content Remove="Properties\AssemblyInfo.cs" />
->>>>>>> 78b71006
   </ItemGroup>
 
 </Project>