<!--
    Please leave this section at the top of the change log.

    Changes for the current release should go under the section titled "Current Release", and should adhere to the following format:

    ## Current Release
    * Overview of change #1
        - Additional information about change #1
    * Overview of change #2
        - Additional information about change #4
        - Additional information about change #2
    * Overview of change #3
    * Overview of change #4
        - Additional information about change #4

    ## YYYY.MM.DD - Version X.Y.Z (Previous Release)
    * Overview of change #1
        - Additional information about change #1
-->
## Current Release
<<<<<<< HEAD
* Fixed formatting of OutputType in help files
=======
* Updated example in the help file for Get-AzureRmSqlDatabaseExpanded
>>>>>>> 12da7cd8

## Version 4.6.0
* Updated the following cmdlets with optional LicenseType parameter
	- New-AzureRmSqlDatabase; Set-AzureRmSqlDatabase
	- New-AzureRmSqlElasticPool; Set-AzureRmSqlElasticPool
	- New-AzureRmSqlDatabaseCopy
	- New-AzureRmSqlDatabaseSecondary
	- Restore-AzureRmSqlDatabase

## Version 4.5.0
* Updated Auditing cmdlets to allow removing AuditActions or AuditActionGroups
* Fixed issue with Set-AzureRmSqlDatabaseBackupLongTermRetentionPolicy when setting a new flexible retention policy where the command would fail with 'Configure long term retention policy with azure recovery service vault and policy is no longer supported. Please submit request with the new flexible retention policy'.
* Update all Azure Sql Database/ElasticPool Creation/Update related cmdlets to use the new Database API, which support Sku property for scale and tier-related properties.
* The updated cmdlets including: 
	- New-AzureRmSqlDatabase; Set-AzureRmSqlDatabase
	- New-AzureRmSqlElasticPool; Set-AzureRmSqlElasticPool
	- New-AzureRmSqlDatabaseCopy
	- New-AzureRmSqlDatabaseSecondary
	- Restore-AzureRmSqlDatabase

## Version 4.4.1
* Set minimum dependency of module to PowerShell 5.0

## Version 4.4.0
* Add new cmdlet 'Stop-AzureRmSqlElasticPoolActivity' to support canceling the asynchronous operations on elastic pool
* Update the response for cmdlets Get-AzureRmSqlDatabaseActivity and Get-AzureRmSqlElasticPoolActivity to reflect more information in the response
* Updated to the latest version of the Azure ClientRuntime

## Version 4.3.1
* Fix issue with Default Resource Group in CloudShell
* Fixed issue with cleaning up scripts in build

## Version 4.3.0
* Fixed issue with importing aliases
* Get-AzureRmSqlServer, New-AzureRmSqlServer, and Remove-AzureRmSqlServer response now includes FullyQualifiedDomainName property.
* Added Get-AzureRmSqlDatabaseLongTermRetentionBackup and Remove-AzureRmSqlDatabaseLongTermRetentionBackup
* Updated Get-AzureRmSqlDatabaseBackupLongTermRetentionPolicy and Set-AzureRmSqlDatabaseBackupLongTermRetentionPolicy to work with Long Term Retention V2
* Updated Restore-AzureRmSqlDatabase to work with Long Term Retention V2 resource IDs

## Version 4.2.0
* Update the Auditing commands parameters description
* Added Location Completer to -Location parameters allowing tab completion through valid Locations
* Added ResourceGroup Completer to -ResourceGroup parameters allowing tab completion through resource groups in current subscription
* Added -AsJob parameter to long running cmdlets
* Obsoleted -DatabaseName parameter from Get-AzureRmSqlServiceObjective
* Adding New-AzureRmSqlDatabaseRestorePoint, Remove-AzureRmSqlDatabaseRestorePoint and output model of Get-AzureRmSqlDatabaseRestorePoints will have one more field

## Version 4.1.1
* Added ability to rename database using Set-AzureRmSqlDatabase
* Fixed issue https://github.com/Azure/azure-powershell/issues/4974
	- Providing invalid AUDIT_CHANGED_GROUP value for auditing cmdlets no longer throws an error and will be removed in an upcoming release.
* Fixed issue https://github.com/Azure/azure-powershell/issues/5046
	- AuditAction parameter in auditing cmdlets is no longer being ignored
* Fixed an issue in Auditing cmdlets when 'Secondary' StorageKeyType is provided
	- When setting blob auditing, the primary storage account key was used instead of the secondary key when providing 'Secondary' value for StorageKeyType parameter.
* Changing the wording for confirmation message from Set-AzureRmSqlServerTransparentDataEncryptionProtector

## Version 4.0.1
* Fixed assembly loading issue that caused some cmdlets to fail when executing

## Version 4.0.0
* Adding support for list and cancel the asynchronous updateslo operation on the database
	- update existing cmdlet Get-AzureRmSqlDatabaseActivity to return DB updateslo operation status.
	- add new cmdlet Stop-AzureRmSqlDatabaseActivity for cancel the asynchronous updateslo operation on the database.
* Adding support for Zone Redundancy for databases and elastic pools
	- Adding ZoneRedundant switch parameter to New-AzureRmSqlDatabase
	- Adding ZoneRedundant switch parameter to Set-AzureRmSqlDatabase
	- Adding ZoneRedundant switch parameter to New-AzureRmSqlElasticPool
	- Adding ZoneRedundant switch parameter to Set-AzureRmSqlElasticPool
* Adding support for Server DNS Aliases
	- Adding Get-AzureRmSqlServerDnsAlias cmdlet which gets server dns aliases by server and alias name or a list of server dns aliases for an azure Sql Server.
	- Adding New-AzureRmSqlServerDnsAlias cmdlet which creates new server dns alias for a given Azure Sql server
	- Adding Set-AzurermSqlServerDnsAlias cmlet which allows updating a Azure Sql Server to which server dns alias is pointing
	- Adding Remove-AzureRmSqlServerDnsAlias cmdlet which removes a server dns alias for a Azure Sql Server
* Add support for online help
    - Run Get-Help with the -Online parameter to open the online help in your default Internet browser

## Version 3.4.1

## Version 3.4.0
* Adding support for Virtual Network Rules
	- Adding Get-AzureRmSqlServerVirtualNetworkRule cmdlet which gets the virtual network rules by a specific rule name or a list of virtual network rules in an Azure Sql server.
	- Adding Set-AzureRmSqlServerVirtualNetworkRule cmdlet which changes the virtual network that the rule points to.
	- Adding Remove-AzureRmSqlServerVirtualNetworkRule cmdlet which removes a virtual network rule for an Azure Sql server.
	- Adding New-AzureRmSqlServerVirtualNetworkRule cmdlet which creates a new virtual network rule for an Azure Sql server.

## Version 3.3.1

## Version 3.3.0
* Updating Set-AzureRmSqlServerTransparentDataEncryptionProtector to display a warning and require confirmation if the Encryption Protector Type is being set to AzureKeyVault
* Adding new updated cmdlets for Auditing settings
	- Adding Get-AzureRmSqlDatabaseAuditing cmdlet which gets the auditing settings of an Azure SQL database.
	- Adding Get-AzureRmSqlServerAuditing cmdlet which gets the auditing settings of an Azure SQL server.
	- Adding Set-AzureRmSqlDatabaseAuditing cmdlet which changes the auditing settings for an Azure SQL database.
	- Adding Set-AzureRmSqlServerAuditing cmdlet which changes the auditing settings of an Azure SQL server.
* Deprecating the existing Auditing policy cmdlets
	- Deprecating Get-AzureRmSqlDatabaseAuditingPolicy
	- Deprecating Get-AzureRmSqlServerAuditingPolicy
	- Deprecating Set-AzureRmSqlDatabaseAuditingPolicy
	- Deprecating Set-AzureRmSqlServerAuditingPolicy
	- Deprecating Use-AzureRmSqlServerAuditingPolicy
	- Deprecating Remove-AzureRmSqlDatabaseAuditing
	- Deprecating Remove-AzureRmSqlServerAuditing
* Schema file parsing for Update-AzureRmSqlSyncGroup is now case insensitive.

## Version 3.2.1

## Version 3.2.0
* Add Data Sync PowerShell Cmdlets to AzureRM.Sql
* Updated AzureRmSqlServer cmdlets to use new REST API version that avoids timeouts when creating server.
* Deprecated server upgrade cmdlets because the old server version (2.0) no longer exists.
* Add new optional switch paramter "AssignIdentity" to New-AzureRmSqlServer and Set-AzureRmSqlServer cmdlets to support provisioning of a resource identity for the SQL server resource
* The parameter ResourceGroupName is now optional for Get-AzureRmSqlServer
	- More information can be found in the following issue: https://github.com/Azure/azure-powershell/issues/635

## Version 3.1.0
* Restore-AzureRmSqlDatabase: Update documentation examples

## Version 3.0.1

## Version 3.0.0
* Added -SampleName parameter to New-AzureRmSqlDatabase
* Updates to Failover Group cmdlets
	- Remove 'Tag' parameters
	- Remove 'PartnerResourceGroupName' and 'PartnerServerName' parameters from Remove-AzureRmSqlDatabaseFailoverGroup cmdlet
	- Add 'GracePeriodWithDataLossHours' parameter to New- and Set- cmdlets, which shall eventually replace 'GracePeriodWithDataLossHour'
	- Documentation has been fleshed out and updated
	- Change formatting of returned objects and fix some bugs where fields were not always populated
	- Add 'DatabaseNames' and 'PartnerLocation' properties to Failover Group object
	- Fix bug causing Switch- cmdlet to return immediately rather than waiting for operation to complete
	- Fix integer overflow bug when high grace period values are used
	- Adjust grace period to a minimum of 1 hour if a lower one is provided
* Remove "Usage_Anomaly" from the accepted values for "ExcludedDetectionType" parameter of Set-AzureRmSqlDatabaseThreatDetectionPolicy cmdlet and Set-AzureRmSqlServerThreatDetectionPolicy cmdlet.

## Version 2.8.0
* Bug fixes on Azure Failover Group Cmdlets
	- Fix for operation polling
	- Fix GracePeriodWithDataLossHour value when setting FailoverPolicy to Manual
	- Adding obsolete warnings to upcoming parameter changes.

## Version 2.7.0
* Bug fix - Auditing and Threat Detection cmdlets now return a meangfull error instead of null refernce error.
* Updating Transparent Data Encryption (TDE) with Bring Your Own Key (BYOK) support cmdlets for updated API.

## Version 2.6.0
* Adding new cmdlets for support for Azure SQL feature Transparent Data Encryption (TDE) with Bring Your Own Key (BYOK) Support
	- TDE with BYOK support is a new feature in Azure SQL, which allows users to encrypt their database with a key from Azure Key Vault. This feature is currently in private preview.
	- Get-AzureRmSqlServerKeyVaultKey : This cmdlet returns a list of Azure Key Vault keys added to a Sql Server.
	- Add-AzureRmSqlServerKeyVaultKey : This cmdlet adds an Azure Key Vault key to a Sql Server.
	- Remove-AzureRmSqlServerKeyVaultKey : This cmdlet removes an Azure Key Vault key from a Sql Server.
	- Get-AzureRmSqlServerTransparentDataEncryptionProtector : This cmdlet returns the current encryption protector for a Sql Server.
	- Set-AzureRmSqlServerTransparentDataEncryptionProtector : This cmdlet sets the encryption protector for a Sql Server. The encryption protector can be set to a key from Azure Key Vault or a key that is managed by Azure Sql.
* New feature: Set--AzureRmSqlDatabaseAuditing  and Set-AzureRmSqlDatabaseServerAuditingPolicy supports setting secondary storage key for AuditType Blob
* Bug fix: Remove-AzureRmSqlDatabaseAuditing should set the UseServerDefault value to disabled
* Bug fix: Fixing an issue of selecting classic storage account when creating / updating Auditing or Threat Detection policies
* Bug fix: Set-AzureRmSqlDatabaseAuditing and Set-AzureRmSqlDatabaseServerAuditingPolicy commands use the AuditType value that was previously defined in case it has not been configured by the user.
* Bug fix: In case Blob Auditing is defined, Remove-AzureRmSqlDatabaseAuditing and Remove-AzureRmSqlDatabaseServerAuditingPolicy commands disable the Auditing settings.
* Adding new cmdlets for support for Azure SQL feature AutoDR:
	-This is a new feature in Azure SQL that supports failover of multiple Azure Sql Databases to the partner server at the same time during disaster and allows automatic failover
	- Add-AzureRmSqlDatabaseToFailoverGroup add Azure Sql Databases into a Failover Group
	- Get-AzureRmSqlDatabaseFailoverGroup get the Failover Group entity
	- New-AzureRmSqlDatabaseFailoverGroup creates a new Failover Group
	- Remove-AzureRmSqlDatabaseFromFailoverGroup removes Azure Sql Databases from a Failover Group
	- Remove-AzureRmSqlDatabaseFailoverGroup Failover Group deletes the Failover Group
	- Set-AzureRmSqlDatabaseFailoverGroup set Azure Sql Database Failover Policy and Grace Period entities of the Failover Group
	- Switch-AzureRmSqlDatabaseFailoverGroup issues the failover operation with data loss or without data loss

## Version 2.5.0
* Added new return parameter "AuditType" to Get-AzureRmSqlDatabaseAuditingPolicy and Get-AzureRmSqlServerAuditingPolicy returned object
    - This parameter value indicates the returned auditing policy type - Table or Blob.

## Version 2.4.0
* Added storage properties to cmdlets for Azure SQL threat detection policy management at database and server level
    - StorageAccountName
    - RetentionInDays
* Removed the unsupported param "AuditAction" from Set-AzureSqlDatabaseServerAuditingPolicy
* Added new param "AuditAction" to Set-AzureSqlDatabaseAuditingPolicy
* Fix for showing on GET and persisting Tags on SET (if not given) for Database, Server and Elastic Pool
    - If Tags is used in command it will save tags, if not it will not wipe out tags on resource.
* Fix for showing on GET and persisting Tags on SET (if not given) for Database, Server and Elastic Pool
    - If Tags is used in command it will save tags, if not it will not wipe out tags on resource.
* Changes for "New-AzureRmSqlDatabase", "Set-AzureRmSqlDatabase" and "Get-AzureRmSqlDatabase" cmdlets
    - Adding a new parameter called "ReadScale" for the 3 cmdlets above.
    - The "ReadScale" parameter has 2 possibl values: "Enabled" or "Disabled" to indicate whether the ReadScale option is turned on for the database.
* Functionality of ReadScale Feature.
    - ReadScale is a new feature in SQL Database, which allows the user to enabled/disable routing read-only requests to Geo-secondary Premium databases.
    - This feature allows the customer to scale up/down their read-only workload flexibly, and unlocked more DTUs for the premium database.
    - To configure ReadScale, user simply specify "ReadScale" paramter with "Enabled/Disabled" at database creation with New-AzureRmSqlDatabase cmdlet,

## Version 2.3.0
<|MERGE_RESOLUTION|>--- conflicted
+++ resolved
@@ -18,11 +18,8 @@
         - Additional information about change #1
 -->
 ## Current Release
-<<<<<<< HEAD
 * Fixed formatting of OutputType in help files
-=======
 * Updated example in the help file for Get-AzureRmSqlDatabaseExpanded
->>>>>>> 12da7cd8
 
 ## Version 4.6.0
 * Updated the following cmdlets with optional LicenseType parameter
