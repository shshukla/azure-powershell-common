{
  "Entries": [
    {
<<<<<<< HEAD
      "RequestUri": "/subscriptions/57b7034d-72d4-433d-ace2-a7460aed6a99/resourcegroups/onesdk3984?api-version=2014-04-01-preview",
      "EncodedRequestUri": "L3N1YnNjcmlwdGlvbnMvNTdiNzAzNGQtNzJkNC00MzNkLWFjZTItYTc0NjBhZWQ2YTk5L3Jlc291cmNlZ3JvdXBzL29uZXNkazM5ODQ/YXBpLXZlcnNpb249MjAxNC0wNC0wMS1wcmV2aWV3",
=======
      "RequestUri": "/subscriptions/57b7034d-72d4-433d-ace2-a7460aed6a99/resourcegroups/onesdk7419?api-version=2014-04-01-preview",
      "EncodedRequestUri": "L3N1YnNjcmlwdGlvbnMvNTdiNzAzNGQtNzJkNC00MzNkLWFjZTItYTc0NjBhZWQ2YTk5L3Jlc291cmNlZ3JvdXBzL29uZXNkazc0MTk/YXBpLXZlcnNpb249MjAxNC0wNC0wMS1wcmV2aWV3",
>>>>>>> 9fbe613e
      "RequestMethod": "HEAD",
      "RequestBody": "",
      "RequestHeaders": {
        "User-Agent": [
          "Microsoft.Azure.Management.Resources.ResourceManagementClient/2.0.0.0"
        ]
      },
      "ResponseBody": "",
      "ResponseHeaders": {
        "Content-Length": [
          "102"
        ],
        "Content-Type": [
          "application/json; charset=utf-8"
        ],
        "Expires": [
          "-1"
        ],
        "Pragma": [
          "no-cache"
        ],
        "x-ms-failure-cause": [
          "gateway"
        ],
        "x-ms-ratelimit-remaining-subscription-reads": [
<<<<<<< HEAD
          "14939"
        ],
        "x-ms-request-id": [
          "c1f1f82e-9a1c-4af4-8f15-e380d32e6461"
        ],
        "x-ms-correlation-request-id": [
          "c1f1f82e-9a1c-4af4-8f15-e380d32e6461"
        ],
        "x-ms-routing-request-id": [
          "WESTUS:20160129T231749Z:c1f1f82e-9a1c-4af4-8f15-e380d32e6461"
=======
          "14980"
        ],
        "x-ms-request-id": [
          "c247bcc6-5b91-4a43-b883-8d7fdeca6abc"
        ],
        "x-ms-correlation-request-id": [
          "c247bcc6-5b91-4a43-b883-8d7fdeca6abc"
        ],
        "x-ms-routing-request-id": [
          "CENTRALUS:20160129T221804Z:c247bcc6-5b91-4a43-b883-8d7fdeca6abc"
>>>>>>> 9fbe613e
        ],
        "Strict-Transport-Security": [
          "max-age=31536000; includeSubDomains"
        ],
        "Cache-Control": [
          "no-cache"
        ],
        "Date": [
<<<<<<< HEAD
          "Fri, 29 Jan 2016 23:17:48 GMT"
=======
          "Fri, 29 Jan 2016 22:18:03 GMT"
>>>>>>> 9fbe613e
        ]
      },
      "StatusCode": 404
    },
    {
<<<<<<< HEAD
      "RequestUri": "/subscriptions/57b7034d-72d4-433d-ace2-a7460aed6a99/resourcegroups/onesdk3984?api-version=2014-04-01-preview",
      "EncodedRequestUri": "L3N1YnNjcmlwdGlvbnMvNTdiNzAzNGQtNzJkNC00MzNkLWFjZTItYTc0NjBhZWQ2YTk5L3Jlc291cmNlZ3JvdXBzL29uZXNkazM5ODQ/YXBpLXZlcnNpb249MjAxNC0wNC0wMS1wcmV2aWV3",
=======
      "RequestUri": "/subscriptions/57b7034d-72d4-433d-ace2-a7460aed6a99/resourcegroups/onesdk7419?api-version=2014-04-01-preview",
      "EncodedRequestUri": "L3N1YnNjcmlwdGlvbnMvNTdiNzAzNGQtNzJkNC00MzNkLWFjZTItYTc0NjBhZWQ2YTk5L3Jlc291cmNlZ3JvdXBzL29uZXNkazc0MTk/YXBpLXZlcnNpb249MjAxNC0wNC0wMS1wcmV2aWV3",
>>>>>>> 9fbe613e
      "RequestMethod": "PUT",
      "RequestBody": "{\r\n  \"location\": \"West US\"\r\n}",
      "RequestHeaders": {
        "Content-Type": [
          "application/json; charset=utf-8"
        ],
        "Content-Length": [
          "29"
        ],
        "User-Agent": [
          "Microsoft.Azure.Management.Resources.ResourceManagementClient/2.0.0.0"
        ]
      },
<<<<<<< HEAD
      "ResponseBody": "{\r\n  \"id\": \"/subscriptions/57b7034d-72d4-433d-ace2-a7460aed6a99/resourceGroups/onesdk3984\",\r\n  \"name\": \"onesdk3984\",\r\n  \"location\": \"westus\",\r\n  \"properties\": {\r\n    \"provisioningState\": \"Succeeded\"\r\n  }\r\n}",
=======
      "ResponseBody": "{\r\n  \"id\": \"/subscriptions/57b7034d-72d4-433d-ace2-a7460aed6a99/resourceGroups/onesdk7419\",\r\n  \"name\": \"onesdk7419\",\r\n  \"location\": \"westus\",\r\n  \"properties\": {\r\n    \"provisioningState\": \"Succeeded\"\r\n  }\r\n}",
>>>>>>> 9fbe613e
      "ResponseHeaders": {
        "Content-Length": [
          "173"
        ],
        "Content-Type": [
          "application/json; charset=utf-8"
        ],
        "Expires": [
          "-1"
        ],
        "Pragma": [
          "no-cache"
        ],
        "x-ms-ratelimit-remaining-subscription-writes": [
<<<<<<< HEAD
          "1194"
        ],
        "x-ms-request-id": [
          "6a345295-7314-4fad-ac3d-aef0e7b3a7d2"
        ],
        "x-ms-correlation-request-id": [
          "6a345295-7314-4fad-ac3d-aef0e7b3a7d2"
        ],
        "x-ms-routing-request-id": [
          "WESTUS:20160129T231749Z:6a345295-7314-4fad-ac3d-aef0e7b3a7d2"
=======
          "1199"
        ],
        "x-ms-request-id": [
          "c3bb443c-9155-4148-9966-ffc3f5e29268"
        ],
        "x-ms-correlation-request-id": [
          "c3bb443c-9155-4148-9966-ffc3f5e29268"
        ],
        "x-ms-routing-request-id": [
          "CENTRALUS:20160129T221805Z:c3bb443c-9155-4148-9966-ffc3f5e29268"
>>>>>>> 9fbe613e
        ],
        "Strict-Transport-Security": [
          "max-age=31536000; includeSubDomains"
        ],
        "Cache-Control": [
          "no-cache"
        ],
        "Date": [
<<<<<<< HEAD
          "Fri, 29 Jan 2016 23:17:49 GMT"
=======
          "Fri, 29 Jan 2016 22:18:04 GMT"
>>>>>>> 9fbe613e
        ]
      },
      "StatusCode": 201
    },
    {
<<<<<<< HEAD
      "RequestUri": "/subscriptions/57b7034d-72d4-433d-ace2-a7460aed6a99/resourceGroups/onesdk3984/resources?api-version=2014-04-01-preview",
      "EncodedRequestUri": "L3N1YnNjcmlwdGlvbnMvNTdiNzAzNGQtNzJkNC00MzNkLWFjZTItYTc0NjBhZWQ2YTk5L3Jlc291cmNlR3JvdXBzL29uZXNkazM5ODQvcmVzb3VyY2VzP2FwaS12ZXJzaW9uPTIwMTQtMDQtMDEtcHJldmlldw==",
=======
      "RequestUri": "/subscriptions/57b7034d-72d4-433d-ace2-a7460aed6a99/resourceGroups/onesdk7419/resources?api-version=2014-04-01-preview",
      "EncodedRequestUri": "L3N1YnNjcmlwdGlvbnMvNTdiNzAzNGQtNzJkNC00MzNkLWFjZTItYTc0NjBhZWQ2YTk5L3Jlc291cmNlR3JvdXBzL29uZXNkazc0MTkvcmVzb3VyY2VzP2FwaS12ZXJzaW9uPTIwMTQtMDQtMDEtcHJldmlldw==",
>>>>>>> 9fbe613e
      "RequestMethod": "GET",
      "RequestBody": "",
      "RequestHeaders": {
        "User-Agent": [
          "Microsoft.Azure.Management.Resources.ResourceManagementClient/2.0.0.0"
        ]
      },
      "ResponseBody": "{\r\n  \"value\": []\r\n}",
      "ResponseHeaders": {
        "Content-Length": [
          "12"
        ],
        "Content-Type": [
          "application/json; charset=utf-8"
        ],
        "Expires": [
          "-1"
        ],
        "Pragma": [
          "no-cache"
        ],
        "x-ms-ratelimit-remaining-subscription-reads": [
<<<<<<< HEAD
          "14938"
        ],
        "x-ms-request-id": [
          "4d84ee66-200f-4ea1-9efb-857bd534f48c"
        ],
        "x-ms-correlation-request-id": [
          "4d84ee66-200f-4ea1-9efb-857bd534f48c"
        ],
        "x-ms-routing-request-id": [
          "WESTUS:20160129T231749Z:4d84ee66-200f-4ea1-9efb-857bd534f48c"
=======
          "14979"
        ],
        "x-ms-request-id": [
          "f04103dd-2488-43f1-9f97-28f5c2acf125"
        ],
        "x-ms-correlation-request-id": [
          "f04103dd-2488-43f1-9f97-28f5c2acf125"
        ],
        "x-ms-routing-request-id": [
          "CENTRALUS:20160129T221805Z:f04103dd-2488-43f1-9f97-28f5c2acf125"
>>>>>>> 9fbe613e
        ],
        "Strict-Transport-Security": [
          "max-age=31536000; includeSubDomains"
        ],
        "Cache-Control": [
          "no-cache"
        ],
        "Date": [
<<<<<<< HEAD
          "Fri, 29 Jan 2016 23:17:49 GMT"
=======
          "Fri, 29 Jan 2016 22:18:04 GMT"
>>>>>>> 9fbe613e
        ]
      },
      "StatusCode": 200
    },
    {
<<<<<<< HEAD
      "RequestUri": "/subscriptions/57b7034d-72d4-433d-ace2-a7460aed6a99/resourceGroups/onesdk3984/providers/Microsoft.Logic/workflows/09e81ac4-848a-428d-82a6-7d61953e3940?api-version=2015-02-01-preview",
      "EncodedRequestUri": "L3N1YnNjcmlwdGlvbnMvNTdiNzAzNGQtNzJkNC00MzNkLWFjZTItYTc0NjBhZWQ2YTk5L3Jlc291cmNlR3JvdXBzL29uZXNkazM5ODQvcHJvdmlkZXJzL01pY3Jvc29mdC5Mb2dpYy93b3JrZmxvd3MvMDllODFhYzQtODQ4YS00MjhkLTgyYTYtN2Q2MTk1M2UzOTQwP2FwaS12ZXJzaW9uPTIwMTUtMDItMDEtcHJldmlldw==",
=======
      "RequestUri": "/subscriptions/57b7034d-72d4-433d-ace2-a7460aed6a99/resourceGroups/onesdk7419/providers/Microsoft.Logic/workflows/09e81ac4-848a-428d-82a6-7d61953e3940?api-version=2015-02-01-preview",
      "EncodedRequestUri": "L3N1YnNjcmlwdGlvbnMvNTdiNzAzNGQtNzJkNC00MzNkLWFjZTItYTc0NjBhZWQ2YTk5L3Jlc291cmNlR3JvdXBzL29uZXNkazc0MTkvcHJvdmlkZXJzL01pY3Jvc29mdC5Mb2dpYy93b3JrZmxvd3MvMDllODFhYzQtODQ4YS00MjhkLTgyYTYtN2Q2MTk1M2UzOTQwP2FwaS12ZXJzaW9uPTIwMTUtMDItMDEtcHJldmlldw==",
>>>>>>> 9fbe613e
      "RequestMethod": "DELETE",
      "RequestBody": "",
      "RequestHeaders": {
        "x-ms-client-request-id": [
<<<<<<< HEAD
          "24f7acb8-ce7d-45b3-9fba-2beeddd29c04"
=======
          "3031f64d-9f7f-4040-a325-170af29db9b7"
>>>>>>> 9fbe613e
        ],
        "accept-language": [
          "en-US"
        ],
        "User-Agent": [
          "Microsoft.Azure.Management.Logic.LogicManagementClient/0.1.0.0"
        ]
      },
      "ResponseBody": "",
      "ResponseHeaders": {
        "Expires": [
          "-1"
        ],
        "Pragma": [
          "no-cache"
        ],
        "x-ms-ratelimit-remaining-subscription-writes": [
<<<<<<< HEAD
          "1192"
        ],
        "x-ms-request-id": [
          "06397af4-aa14-4a37-ba9d-2a98198c11a8"
        ],
        "x-ms-correlation-request-id": [
          "06397af4-aa14-4a37-ba9d-2a98198c11a8"
        ],
        "x-ms-routing-request-id": [
          "WESTUS:20160129T231750Z:06397af4-aa14-4a37-ba9d-2a98198c11a8"
=======
          "1198"
        ],
        "x-ms-request-id": [
          "34350dd2-6980-46f3-a9d6-5ac4e08e9300"
        ],
        "x-ms-correlation-request-id": [
          "34350dd2-6980-46f3-a9d6-5ac4e08e9300"
        ],
        "x-ms-routing-request-id": [
          "CENTRALUS:20160129T221806Z:34350dd2-6980-46f3-a9d6-5ac4e08e9300"
>>>>>>> 9fbe613e
        ],
        "Strict-Transport-Security": [
          "max-age=31536000; includeSubDomains"
        ],
        "Cache-Control": [
          "no-cache"
        ],
        "Date": [
<<<<<<< HEAD
          "Fri, 29 Jan 2016 23:17:50 GMT"
=======
          "Fri, 29 Jan 2016 22:18:06 GMT"
>>>>>>> 9fbe613e
        ]
      },
      "StatusCode": 204
    }
  ],
  "Names": {
    "Test-RemoveNonExistingLogicApp": [
<<<<<<< HEAD
      "onesdk3984"
=======
      "onesdk7419"
>>>>>>> 9fbe613e
    ]
  },
  "Variables": {
    "SubscriptionId": "57b7034d-72d4-433d-ace2-a7460aed6a99"
  }
}<|MERGE_RESOLUTION|>--- conflicted
+++ resolved
@@ -1,13 +1,8 @@
 {
   "Entries": [
     {
-<<<<<<< HEAD
-      "RequestUri": "/subscriptions/57b7034d-72d4-433d-ace2-a7460aed6a99/resourcegroups/onesdk3984?api-version=2014-04-01-preview",
-      "EncodedRequestUri": "L3N1YnNjcmlwdGlvbnMvNTdiNzAzNGQtNzJkNC00MzNkLWFjZTItYTc0NjBhZWQ2YTk5L3Jlc291cmNlZ3JvdXBzL29uZXNkazM5ODQ/YXBpLXZlcnNpb249MjAxNC0wNC0wMS1wcmV2aWV3",
-=======
       "RequestUri": "/subscriptions/57b7034d-72d4-433d-ace2-a7460aed6a99/resourcegroups/onesdk7419?api-version=2014-04-01-preview",
       "EncodedRequestUri": "L3N1YnNjcmlwdGlvbnMvNTdiNzAzNGQtNzJkNC00MzNkLWFjZTItYTc0NjBhZWQ2YTk5L3Jlc291cmNlZ3JvdXBzL29uZXNkazc0MTk/YXBpLXZlcnNpb249MjAxNC0wNC0wMS1wcmV2aWV3",
->>>>>>> 9fbe613e
       "RequestMethod": "HEAD",
       "RequestBody": "",
       "RequestHeaders": {
@@ -33,18 +28,6 @@
           "gateway"
         ],
         "x-ms-ratelimit-remaining-subscription-reads": [
-<<<<<<< HEAD
-          "14939"
-        ],
-        "x-ms-request-id": [
-          "c1f1f82e-9a1c-4af4-8f15-e380d32e6461"
-        ],
-        "x-ms-correlation-request-id": [
-          "c1f1f82e-9a1c-4af4-8f15-e380d32e6461"
-        ],
-        "x-ms-routing-request-id": [
-          "WESTUS:20160129T231749Z:c1f1f82e-9a1c-4af4-8f15-e380d32e6461"
-=======
           "14980"
         ],
         "x-ms-request-id": [
@@ -55,32 +38,22 @@
         ],
         "x-ms-routing-request-id": [
           "CENTRALUS:20160129T221804Z:c247bcc6-5b91-4a43-b883-8d7fdeca6abc"
->>>>>>> 9fbe613e
-        ],
-        "Strict-Transport-Security": [
-          "max-age=31536000; includeSubDomains"
-        ],
-        "Cache-Control": [
-          "no-cache"
-        ],
-        "Date": [
-<<<<<<< HEAD
-          "Fri, 29 Jan 2016 23:17:48 GMT"
-=======
+        ],
+        "Strict-Transport-Security": [
+          "max-age=31536000; includeSubDomains"
+        ],
+        "Cache-Control": [
+          "no-cache"
+        ],
+        "Date": [
           "Fri, 29 Jan 2016 22:18:03 GMT"
->>>>>>> 9fbe613e
         ]
       },
       "StatusCode": 404
     },
     {
-<<<<<<< HEAD
-      "RequestUri": "/subscriptions/57b7034d-72d4-433d-ace2-a7460aed6a99/resourcegroups/onesdk3984?api-version=2014-04-01-preview",
-      "EncodedRequestUri": "L3N1YnNjcmlwdGlvbnMvNTdiNzAzNGQtNzJkNC00MzNkLWFjZTItYTc0NjBhZWQ2YTk5L3Jlc291cmNlZ3JvdXBzL29uZXNkazM5ODQ/YXBpLXZlcnNpb249MjAxNC0wNC0wMS1wcmV2aWV3",
-=======
       "RequestUri": "/subscriptions/57b7034d-72d4-433d-ace2-a7460aed6a99/resourcegroups/onesdk7419?api-version=2014-04-01-preview",
       "EncodedRequestUri": "L3N1YnNjcmlwdGlvbnMvNTdiNzAzNGQtNzJkNC00MzNkLWFjZTItYTc0NjBhZWQ2YTk5L3Jlc291cmNlZ3JvdXBzL29uZXNkazc0MTk/YXBpLXZlcnNpb249MjAxNC0wNC0wMS1wcmV2aWV3",
->>>>>>> 9fbe613e
       "RequestMethod": "PUT",
       "RequestBody": "{\r\n  \"location\": \"West US\"\r\n}",
       "RequestHeaders": {
@@ -94,11 +67,7 @@
           "Microsoft.Azure.Management.Resources.ResourceManagementClient/2.0.0.0"
         ]
       },
-<<<<<<< HEAD
-      "ResponseBody": "{\r\n  \"id\": \"/subscriptions/57b7034d-72d4-433d-ace2-a7460aed6a99/resourceGroups/onesdk3984\",\r\n  \"name\": \"onesdk3984\",\r\n  \"location\": \"westus\",\r\n  \"properties\": {\r\n    \"provisioningState\": \"Succeeded\"\r\n  }\r\n}",
-=======
       "ResponseBody": "{\r\n  \"id\": \"/subscriptions/57b7034d-72d4-433d-ace2-a7460aed6a99/resourceGroups/onesdk7419\",\r\n  \"name\": \"onesdk7419\",\r\n  \"location\": \"westus\",\r\n  \"properties\": {\r\n    \"provisioningState\": \"Succeeded\"\r\n  }\r\n}",
->>>>>>> 9fbe613e
       "ResponseHeaders": {
         "Content-Length": [
           "173"
@@ -113,18 +82,6 @@
           "no-cache"
         ],
         "x-ms-ratelimit-remaining-subscription-writes": [
-<<<<<<< HEAD
-          "1194"
-        ],
-        "x-ms-request-id": [
-          "6a345295-7314-4fad-ac3d-aef0e7b3a7d2"
-        ],
-        "x-ms-correlation-request-id": [
-          "6a345295-7314-4fad-ac3d-aef0e7b3a7d2"
-        ],
-        "x-ms-routing-request-id": [
-          "WESTUS:20160129T231749Z:6a345295-7314-4fad-ac3d-aef0e7b3a7d2"
-=======
           "1199"
         ],
         "x-ms-request-id": [
@@ -135,32 +92,22 @@
         ],
         "x-ms-routing-request-id": [
           "CENTRALUS:20160129T221805Z:c3bb443c-9155-4148-9966-ffc3f5e29268"
->>>>>>> 9fbe613e
-        ],
-        "Strict-Transport-Security": [
-          "max-age=31536000; includeSubDomains"
-        ],
-        "Cache-Control": [
-          "no-cache"
-        ],
-        "Date": [
-<<<<<<< HEAD
-          "Fri, 29 Jan 2016 23:17:49 GMT"
-=======
+        ],
+        "Strict-Transport-Security": [
+          "max-age=31536000; includeSubDomains"
+        ],
+        "Cache-Control": [
+          "no-cache"
+        ],
+        "Date": [
           "Fri, 29 Jan 2016 22:18:04 GMT"
->>>>>>> 9fbe613e
         ]
       },
       "StatusCode": 201
     },
     {
-<<<<<<< HEAD
-      "RequestUri": "/subscriptions/57b7034d-72d4-433d-ace2-a7460aed6a99/resourceGroups/onesdk3984/resources?api-version=2014-04-01-preview",
-      "EncodedRequestUri": "L3N1YnNjcmlwdGlvbnMvNTdiNzAzNGQtNzJkNC00MzNkLWFjZTItYTc0NjBhZWQ2YTk5L3Jlc291cmNlR3JvdXBzL29uZXNkazM5ODQvcmVzb3VyY2VzP2FwaS12ZXJzaW9uPTIwMTQtMDQtMDEtcHJldmlldw==",
-=======
       "RequestUri": "/subscriptions/57b7034d-72d4-433d-ace2-a7460aed6a99/resourceGroups/onesdk7419/resources?api-version=2014-04-01-preview",
       "EncodedRequestUri": "L3N1YnNjcmlwdGlvbnMvNTdiNzAzNGQtNzJkNC00MzNkLWFjZTItYTc0NjBhZWQ2YTk5L3Jlc291cmNlR3JvdXBzL29uZXNkazc0MTkvcmVzb3VyY2VzP2FwaS12ZXJzaW9uPTIwMTQtMDQtMDEtcHJldmlldw==",
->>>>>>> 9fbe613e
       "RequestMethod": "GET",
       "RequestBody": "",
       "RequestHeaders": {
@@ -183,18 +130,6 @@
           "no-cache"
         ],
         "x-ms-ratelimit-remaining-subscription-reads": [
-<<<<<<< HEAD
-          "14938"
-        ],
-        "x-ms-request-id": [
-          "4d84ee66-200f-4ea1-9efb-857bd534f48c"
-        ],
-        "x-ms-correlation-request-id": [
-          "4d84ee66-200f-4ea1-9efb-857bd534f48c"
-        ],
-        "x-ms-routing-request-id": [
-          "WESTUS:20160129T231749Z:4d84ee66-200f-4ea1-9efb-857bd534f48c"
-=======
           "14979"
         ],
         "x-ms-request-id": [
@@ -205,41 +140,27 @@
         ],
         "x-ms-routing-request-id": [
           "CENTRALUS:20160129T221805Z:f04103dd-2488-43f1-9f97-28f5c2acf125"
->>>>>>> 9fbe613e
-        ],
-        "Strict-Transport-Security": [
-          "max-age=31536000; includeSubDomains"
-        ],
-        "Cache-Control": [
-          "no-cache"
-        ],
-        "Date": [
-<<<<<<< HEAD
-          "Fri, 29 Jan 2016 23:17:49 GMT"
-=======
+        ],
+        "Strict-Transport-Security": [
+          "max-age=31536000; includeSubDomains"
+        ],
+        "Cache-Control": [
+          "no-cache"
+        ],
+        "Date": [
           "Fri, 29 Jan 2016 22:18:04 GMT"
->>>>>>> 9fbe613e
         ]
       },
       "StatusCode": 200
     },
     {
-<<<<<<< HEAD
-      "RequestUri": "/subscriptions/57b7034d-72d4-433d-ace2-a7460aed6a99/resourceGroups/onesdk3984/providers/Microsoft.Logic/workflows/09e81ac4-848a-428d-82a6-7d61953e3940?api-version=2015-02-01-preview",
-      "EncodedRequestUri": "L3N1YnNjcmlwdGlvbnMvNTdiNzAzNGQtNzJkNC00MzNkLWFjZTItYTc0NjBhZWQ2YTk5L3Jlc291cmNlR3JvdXBzL29uZXNkazM5ODQvcHJvdmlkZXJzL01pY3Jvc29mdC5Mb2dpYy93b3JrZmxvd3MvMDllODFhYzQtODQ4YS00MjhkLTgyYTYtN2Q2MTk1M2UzOTQwP2FwaS12ZXJzaW9uPTIwMTUtMDItMDEtcHJldmlldw==",
-=======
       "RequestUri": "/subscriptions/57b7034d-72d4-433d-ace2-a7460aed6a99/resourceGroups/onesdk7419/providers/Microsoft.Logic/workflows/09e81ac4-848a-428d-82a6-7d61953e3940?api-version=2015-02-01-preview",
       "EncodedRequestUri": "L3N1YnNjcmlwdGlvbnMvNTdiNzAzNGQtNzJkNC00MzNkLWFjZTItYTc0NjBhZWQ2YTk5L3Jlc291cmNlR3JvdXBzL29uZXNkazc0MTkvcHJvdmlkZXJzL01pY3Jvc29mdC5Mb2dpYy93b3JrZmxvd3MvMDllODFhYzQtODQ4YS00MjhkLTgyYTYtN2Q2MTk1M2UzOTQwP2FwaS12ZXJzaW9uPTIwMTUtMDItMDEtcHJldmlldw==",
->>>>>>> 9fbe613e
       "RequestMethod": "DELETE",
       "RequestBody": "",
       "RequestHeaders": {
         "x-ms-client-request-id": [
-<<<<<<< HEAD
-          "24f7acb8-ce7d-45b3-9fba-2beeddd29c04"
-=======
           "3031f64d-9f7f-4040-a325-170af29db9b7"
->>>>>>> 9fbe613e
         ],
         "accept-language": [
           "en-US"
@@ -257,18 +178,6 @@
           "no-cache"
         ],
         "x-ms-ratelimit-remaining-subscription-writes": [
-<<<<<<< HEAD
-          "1192"
-        ],
-        "x-ms-request-id": [
-          "06397af4-aa14-4a37-ba9d-2a98198c11a8"
-        ],
-        "x-ms-correlation-request-id": [
-          "06397af4-aa14-4a37-ba9d-2a98198c11a8"
-        ],
-        "x-ms-routing-request-id": [
-          "WESTUS:20160129T231750Z:06397af4-aa14-4a37-ba9d-2a98198c11a8"
-=======
           "1198"
         ],
         "x-ms-request-id": [
@@ -279,20 +188,15 @@
         ],
         "x-ms-routing-request-id": [
           "CENTRALUS:20160129T221806Z:34350dd2-6980-46f3-a9d6-5ac4e08e9300"
->>>>>>> 9fbe613e
-        ],
-        "Strict-Transport-Security": [
-          "max-age=31536000; includeSubDomains"
-        ],
-        "Cache-Control": [
-          "no-cache"
-        ],
-        "Date": [
-<<<<<<< HEAD
-          "Fri, 29 Jan 2016 23:17:50 GMT"
-=======
+        ],
+        "Strict-Transport-Security": [
+          "max-age=31536000; includeSubDomains"
+        ],
+        "Cache-Control": [
+          "no-cache"
+        ],
+        "Date": [
           "Fri, 29 Jan 2016 22:18:06 GMT"
->>>>>>> 9fbe613e
         ]
       },
       "StatusCode": 204
@@ -300,11 +204,7 @@
   ],
   "Names": {
     "Test-RemoveNonExistingLogicApp": [
-<<<<<<< HEAD
-      "onesdk3984"
-=======
       "onesdk7419"
->>>>>>> 9fbe613e
     ]
   },
   "Variables": {
