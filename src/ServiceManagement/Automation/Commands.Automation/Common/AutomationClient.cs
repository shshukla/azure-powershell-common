﻿﻿// ----------------------------------------------------------------------------------
//
// Copyright Microsoft Corporation
// Licensed under the Apache License, Version 2.0 (the "License");
// you may not use this file except in compliance with the License.
// You may obtain a copy of the License at
// http://www.apache.org/licenses/LICENSE-2.0
// Unless required by applicable law or agreed to in writing, software
// distributed under the License is distributed on an "AS IS" BASIS,
// WITHOUT WARRANTIES OR CONDITIONS OF ANY KIND, either express or implied.
// See the License for the specific language governing permissions and
// limitations under the License.
// ----------------------------------------------------------------------------------

using System;
using System.Collections;
using System.Collections.Generic;
using System.Globalization;
using System.Linq;
using System.IO;
using System.Net;
using Microsoft.Azure.Commands.Automation.Model;
using Microsoft.Azure.Commands.Automation.Properties;
using Microsoft.Azure.Management.Automation;
using Microsoft.Azure.Management.Automation.Models;
using Microsoft.WindowsAzure;
using Microsoft.WindowsAzure.Commands.Common;
using Microsoft.WindowsAzure.Commands.Common.Models;
using Newtonsoft.Json;
<<<<<<< HEAD

=======
>>>>>>> cc59a416
using Runbook = Microsoft.Azure.Commands.Automation.Model.Runbook;
using Schedule = Microsoft.Azure.Commands.Automation.Model.Schedule;
using Job = Microsoft.Azure.Commands.Automation.Model.Job;
using Variable = Microsoft.Azure.Commands.Automation.Model.Variable;
using JobStream = Microsoft.Azure.Commands.Automation.Model.JobStream;
using Credential = Microsoft.Azure.Commands.Automation.Model.Credential;
using Module = Microsoft.Azure.Commands.Automation.Model.Module;
using JobSchedule = Microsoft.Azure.Commands.Automation.Model.JobSchedule;

namespace Microsoft.Azure.Commands.Automation.Common
{
    using AutomationManagement = Management.Automation;

    public class AutomationClient : IAutomationClient
    {
        private readonly AutomationManagement.IAutomationManagementClient automationManagementClient;

        // Injection point for unit tests
        public AutomationClient()
        {
        }

        public AutomationClient(AzureSubscription subscription)
            : this(subscription,
                AzureSession.ClientFactory.CreateClient<AutomationManagement.AutomationManagementClient>(subscription,
                    AzureEnvironment.Endpoint.ServiceManagement))
        {
        }

        public AutomationClient(AzureSubscription subscription,
            AutomationManagement.IAutomationManagementClient automationManagementClient)
        {
            Requires.Argument("automationManagementClient", automationManagementClient).NotNull();

            this.Subscription = subscription;
            this.automationManagementClient = automationManagementClient;
        }

        public AzureSubscription Subscription { get; private set; }

        #region Schedule Operations

        public Schedule CreateSchedule(string automationAccountName, Schedule schedule)
        {
            var scheduleCreateParameters = new AutomationManagement.Models.ScheduleCreateParameters
            {
                Name = schedule.Name,
                Properties = new AutomationManagement.Models.ScheduleCreateProperties
                {
                    StartTime = schedule.StartTime,
                    ExpiryTime = schedule.ExpiryTime,
                    Description = schedule.Description,
                    Interval = schedule.Interval,
                    Frequency = schedule.Frequency.ToString()
                }
            };

            var scheduleCreateResponse = this.automationManagementClient.Schedules.Create(
                automationAccountName,
                scheduleCreateParameters);

            return this.GetSchedule(automationAccountName, schedule.Name);
        }

        public void DeleteSchedule(string automationAccountName, string scheduleName)
        {
            try
            {
                this.automationManagementClient.Schedules.Delete(
                    automationAccountName,
                    scheduleName);
            }
            catch (CloudException cloudException)
            {
                if (cloudException.Response.StatusCode == HttpStatusCode.NotFound)
                {
                    throw new ResourceNotFoundException(typeof(Schedule),
                        string.Format(CultureInfo.CurrentCulture, Resources.ScheduleNotFound, scheduleName));
                }

                throw;
            }
        }

        public Schedule GetSchedule(string automationAccountName, string scheduleName)
        {
            AutomationManagement.Models.Schedule scheduleModel = this.GetScheduleModel(automationAccountName,
                scheduleName);
            return this.CreateScheduleFromScheduleModel(automationAccountName, scheduleModel);
        }

        public IEnumerable<Schedule> ListSchedules(string automationAccountName)
        {
            IList<AutomationManagement.Models.Schedule> scheduleModels = AutomationManagementClient
                .ContinuationTokenHandler(
                    skipToken =>
                    {
                        var response = this.automationManagementClient.Schedules.List(
                            automationAccountName, skipToken);

                        return new ResponseWithSkipToken<AutomationManagement.Models.Schedule>(
                            response, response.Schedules);
                    });

            return scheduleModels.Select(scheduleModel => new Schedule(automationAccountName, scheduleModel));
        }

        public Schedule UpdateSchedule(string automationAccountName, string scheduleName, bool? isEnabled,
            string description)
        {
            AutomationManagement.Models.Schedule scheduleModel = this.GetScheduleModel(automationAccountName,
                scheduleName);
            return this.UpdateScheduleHelper(automationAccountName, scheduleModel, isEnabled, description);
        }

        #endregion

        #region RunbookOperations

        public Runbook GetRunbook(string automationAccountName, string runbookName)
        {
            var runbookModel = this.TryGetRunbookModel(automationAccountName, runbookName);
            if (runbookModel == null)
            {
                throw new ResourceCommonException(typeof(Runbook),
                    string.Format(CultureInfo.CurrentCulture, Resources.RunbookNotFound, runbookName));
            }

            return new Runbook(automationAccountName, runbookModel);
        }

        public IEnumerable<Runbook> ListRunbooks(string automationAccountName)
        {
            return AutomationManagementClient
                .ContinuationTokenHandler(
                    skipToken =>
                    {
                        var response = this.automationManagementClient.Runbooks.List(
                            automationAccountName, skipToken);
                        return new ResponseWithSkipToken<AutomationManagement.Models.Runbook>(
                            response, response.Runbooks);
                    }).Select(c => new Runbook(automationAccountName, c));
        }

        public Runbook CreateRunbookByName(string automationAccountName, string runbookName, string description,
            IDictionary<string, string> tags)
        {
            var runbookModel = this.TryGetRunbookModel(automationAccountName, runbookName);
            if (runbookModel != null)
            {
                throw new ResourceCommonException(typeof(Runbook),
                    string.Format(CultureInfo.CurrentCulture, Resources.RunbookAlreadyExists, runbookName));
            }

            var rdcprop = new RunbookCreateDraftProperties()
            {
                Description = description,
                RunbookType = RunbookTypeEnum.Script,
                Draft = new RunbookDraft()
            };

            var rdcparam = new RunbookCreateDraftParameters() { Name = runbookName, Properties = rdcprop, Location = "" };

            this.automationManagementClient.Runbooks.CreateWithDraftParameters(automationAccountName, rdcparam);

            return this.GetRunbook(automationAccountName, runbookName);
        }

        public Runbook CreateRunbookByPath(string automationAccountName, string runbookPath, string description,
            IDictionary<string, string> tags)
        {
            var runbookName = Path.GetFileNameWithoutExtension(runbookPath);

            var runbookModel = this.TryGetRunbookModel(automationAccountName, runbookName);
            if (runbookModel != null)
            {
                throw new ResourceCommonException(typeof(Runbook),
                    string.Format(CultureInfo.CurrentCulture, Resources.RunbookAlreadyExists, runbookName));
            }

            var runbook = this.CreateRunbookByName(automationAccountName, runbookName, description, tags);

            var rduprop = new RunbookDraftUpdateParameters()
            {
                Name = runbookName,
                Stream = File.ReadAllText(runbookPath)
            };

            this.automationManagementClient.RunbookDraft.Update(automationAccountName, rduprop);

            return runbook;
        }

        public void DeleteRunbook(string automationAccountName, string runbookName)
        {
            this.automationManagementClient.Runbooks.Delete(automationAccountName, runbookName);
        }

        public Runbook UpdateRunbook(string automationAccountName, string runbookName, string description,
            IDictionary<string, string> tags, bool? logProgress, bool? logVerbose)
        {
            var runbookUpdateParameters = new RunbookUpdateParameters();
            runbookUpdateParameters.Name = runbookName;
            if (tags != null) runbookUpdateParameters.Tags = tags;
            runbookUpdateParameters.Properties =  new RunbookUpdateProperties();
            if (description != null) runbookUpdateParameters.Properties.Description = description;
            if (logProgress.HasValue) runbookUpdateParameters.Properties.LogProgress = logProgress.Value;
            if (logVerbose.HasValue) runbookUpdateParameters.Properties.LogVerbose = logVerbose.Value;

            var runbook =
                this.automationManagementClient.Runbooks.Update(automationAccountName, runbookUpdateParameters).Runbook;

            return new Runbook(automationAccountName, runbook);
        }

        public RunbookDefinition UpdateRunbookDefinition(string automationAccountName, string runbookName,
            string runbookPath, bool overwrite)
        {
            var runbook = this.TryGetRunbookModel(automationAccountName, runbookName);
            if (runbook == null)
            {
                throw new ResourceNotFoundException(typeof(Runbook),
                    string.Format(CultureInfo.CurrentCulture, Resources.RunbookNotFound, runbookName));
            }

            if ((0 ==
                 String.Compare(runbook.Properties.State, RunbookState.Edit, CultureInfo.InvariantCulture,
                     CompareOptions.IgnoreCase) && overwrite == false))
            {
                throw new ResourceCommonException(typeof(Runbook),
                    string.Format(CultureInfo.CurrentCulture, Resources.RunbookAlreadyHasDraft, runbookName));
            }

            this.automationManagementClient.RunbookDraft.Update(automationAccountName,
                new RunbookDraftUpdateParameters { Name = runbookName, Stream = File.ReadAllText(runbookPath) });

            var content =
                this.automationManagementClient.RunbookDraft.Content(automationAccountName, runbookName).Stream;

            return new RunbookDefinition(automationAccountName, runbook, content, Constants.Draft);
        }

        public IEnumerable<RunbookDefinition> ListRunbookDefinitionsByRunbookName(string automationAccountName,
            string runbookName, bool? isDraft)
        {
            var ret = new List<RunbookDefinition>();

            var runbook = this.TryGetRunbookModel(automationAccountName, runbookName);
            if (runbook == null)
            {
                throw new ResourceNotFoundException(typeof(Runbook),
                    string.Format(CultureInfo.CurrentCulture, Resources.RunbookNotFound, runbookName));
            }

            if (0 !=
                String.Compare(runbook.Properties.State, RunbookState.Published, CultureInfo.InvariantCulture,
                    CompareOptions.IgnoreCase) && isDraft != null && isDraft.Value == true)
            {
                var draftContent =
                    this.automationManagementClient.RunbookDraft.Content(automationAccountName, runbookName).Stream;
                ret.Add(new RunbookDefinition(automationAccountName, runbook, draftContent, Constants.Draft));
            }
            else
            {
                var publishedContent =
                    this.automationManagementClient.Runbooks.Content(automationAccountName, runbookName).Stream;
                ret.Add(new RunbookDefinition(automationAccountName, runbook, publishedContent, Constants.Published));
            }

            return ret;
        }

        public Runbook PublishRunbook(string automationAccountName, string runbookName)
        {
            this.automationManagementClient.RunbookDraft.Publish(
                automationAccountName,
                new RunbookDraftPublishParameters
                {
                    Name = runbookName,
                    PublishedBy = Constants.ClientIdentity
                });

            return this.GetRunbook(automationAccountName, runbookName);
        }

        public Job StartRunbook(string automationAccountName, string runbookName, IDictionary parameters)
        {
            IDictionary<string, string> processedParameters = this.ProcessRunbookParameters(automationAccountName, runbookName, parameters);
            var job = this.automationManagementClient.Jobs.Create(
                                    automationAccountName,
                                    new JobCreateParameters
                                    {
                                        Properties = new JobCreateProperties
                                        {
                                            Runbook = new RunbookAssociationProperty
                                            {
                                                Name = runbookName
                                            },
                                            Parameters = processedParameters ?? null
                                        },
                                        Location = ""
                                     }).Job;

            return new Job(automationAccountName, job);
        }

        #endregion

        public IEnumerable<JobStream> GetJobStream(string automationAccountName, Guid jobId, DateTime? time,
            string streamType)
        {
            var listParams = new AutomationManagement.Models.JobStreamListParameters();

            if (time.HasValue)
            {
                listParams.Time = time.Value.ToUniversalTime().ToString();
            }

            if (streamType != null)
            {
                listParams.StreamType = streamType;
            }

            var jobStreams =
                this.automationManagementClient.JobStreams.List(automationAccountName, jobId, listParams).JobStreams;

            return jobStreams.Select(this.CreateJobStreamFromJobStreamModel);
        }

        #region Variables

        public Variable CreateVariable(string automationAccountName, Variable variable)
        {
            bool variableExists = true;

            try
            {
                this.GetVariable(automationAccountName, variable.Name);
            }
            catch (ResourceNotFoundException)
            {
                variableExists = false;
            }

            if (variableExists)
            {
                throw new AzureAutomationOperationException(string.Format(CultureInfo.CurrentCulture,
                    Resources.VariableAlreadyExists, variable.Name));
            }

            if (variable.Encrypted)
            {
                var createParams = new AutomationManagement.Models.EncryptedVariableCreateParameters()
                {
                    Name = variable.Name,
                    Properties = new AutomationManagement.Models.EncryptedVariableCreateProperties()
                    {
                        Value = variable.Value,
                        Description = variable.Description
                    }
                };

                var sdkCreatedVariable =
                    this.automationManagementClient.EncryptedVariables.Create(automationAccountName, createParams)
                        .EncryptedVariable;

                return new Variable(sdkCreatedVariable, automationAccountName);
            }
            else
            {
                var createParams = new AutomationManagement.Models.VariableCreateParameters()
                {
                    Name = variable.Name,
                    Properties = new AutomationManagement.Models.VariableCreateProperties()
                    {
                        Value = variable.Value,
                        Description = variable.Description
                    }
                };

                var sdkCreatedVariable =
                    this.automationManagementClient.Variables.Create(automationAccountName, createParams).Variable;

                return new Variable(sdkCreatedVariable, automationAccountName);
            }
        }

        public void DeleteVariable(string automationAccountName, string variableName)
        {
            try
            {
                var existingVarible = this.GetVariable(automationAccountName, variableName);

                if (existingVarible.Encrypted)
                {
                    this.automationManagementClient.EncryptedVariables.Delete(automationAccountName, variableName);
                }
                else
                {
                    this.automationManagementClient.Variables.Delete(automationAccountName, variableName);
                }
            }
            catch (ResourceNotFoundException)
            {
                // the variable does not exists or already deleted. Do nothing. Return.
                return;
            }
        }

        public Variable UpdateVariable(string automationAccountName, Variable variable)
        {
            var existingVarible = this.GetVariable(automationAccountName, variable.Name);
            variable.Encrypted = existingVarible.Encrypted;

            if (variable.Encrypted)
            {
                var updateParams = new AutomationManagement.Models.EncryptedVariableUpdateParameters()
                {
                    Name = variable.Name,
                    Properties = new AutomationManagement.Models.EncryptedVariableUpdateProperties()
                    {
                        Value = variable.Value,
                        Description = variable.Description
                    }
                };

                this.automationManagementClient.EncryptedVariables.Update(automationAccountName, updateParams);
            }
            else
            {
                var updateParams = new AutomationManagement.Models.VariableUpdateParameters()
                {
                    Name = variable.Name,
                    Properties = new AutomationManagement.Models.VariableUpdateProperties()
                    {
                        Value = variable.Value,
                        Description = variable.Description
                    }
                };

                this.automationManagementClient.Variables.Update(automationAccountName, updateParams);
            }

            return this.GetVariable(automationAccountName, variable.Name);
        }

        public Variable GetVariable(string automationAccountName, string name)
        {
            try
            {
                var sdkEncryptedVariable = this.automationManagementClient.EncryptedVariables.Get(
                    automationAccountName, name).EncryptedVariable;

                if (sdkEncryptedVariable != null)
                {
                    return new Variable(sdkEncryptedVariable, automationAccountName);
                }
            }
            catch (CloudException)
            {
                // do nothing
            }

            try
            {
                var sdkVarible = this.automationManagementClient.Variables.Get(automationAccountName, name).Variable;

                if (sdkVarible != null)
                {
                    return new Variable(sdkVarible, automationAccountName);
                }
            }
            catch (CloudException)
            {
                // do nothing
            }

            throw new ResourceNotFoundException(typeof(Variable),
                string.Format(CultureInfo.CurrentCulture, Resources.VariableNotFound, name));
        }

        public IEnumerable<Variable> ListVariables(string automationAccountName)
        {
            IList<AutomationManagement.Models.Variable> variables = AutomationManagementClient.ContinuationTokenHandler(
                skipToken =>
                {
                    var response = this.automationManagementClient.Variables.List(
                        automationAccountName, skipToken);
                    return new ResponseWithSkipToken<AutomationManagement.Models.Variable>(
                        response, response.Variables);
                });

            var result =
                variables.Select(
                    (variable, autoamtionAccountName) =>
                        this.CreateVariableFromVariableModel(variable, automationAccountName)).ToList();

            IList<AutomationManagement.Models.EncryptedVariable> encryptedVariables = AutomationManagementClient
                .ContinuationTokenHandler(
                    skipToken =>
                    {
                        var response = this.automationManagementClient.EncryptedVariables.List(
                            automationAccountName, skipToken);
                        return new ResponseWithSkipToken<AutomationManagement.Models.EncryptedVariable>(
                            response, response.EncryptedVariables);
                    });

            result.AddRange(
                encryptedVariables.Select(
                    (variable, autoamtionAccountName) =>
                        this.CreateVariableFromVariableModel(variable, automationAccountName)).ToList());

            return result;
        }

        #endregion

        #region Credentials

        public Credential CreateCredential(string automationAccountName, string name, string userName, string password,
            string description)
        {
            var credentialCreateParams = new AutomationManagement.Models.CredentialCreateParameters();
            credentialCreateParams.Name = name;
            credentialCreateParams.Properties = new AutomationManagement.Models.CredentialCreateProperties();
            if (description != null) credentialCreateParams.Properties.Description = description;

            if (string.IsNullOrEmpty(userName) || string.IsNullOrEmpty(password))
            {
                new AzureAutomationOperationException(string.Format(Resources.ParameterEmpty, "Username or Password"));
            }

            credentialCreateParams.Properties.UserName = userName;
            credentialCreateParams.Properties.Password = password;

            var createdCredential = this.automationManagementClient.PsCredentials.Create(automationAccountName,
                credentialCreateParams);

            if (createdCredential == null || createdCredential.StatusCode != HttpStatusCode.Created)
            {
                new AzureAutomationOperationException(string.Format(Resources.AutomationOperationFailed, "Create",
                    "credential", name, automationAccountName));
            }
            return new Credential(automationAccountName, createdCredential.Credential);
        }

        public Credential UpdateCredential(string automationAccountName, string name, string userName, string password,
            string description)
        {
            var credentialUpdateParams = new AutomationManagement.Models.CredentialUpdateParameters();
            credentialUpdateParams.Name = name;
            credentialUpdateParams.Properties = new AutomationManagement.Models.CredentialUpdateProperties();
            if (description != null) credentialUpdateParams.Properties.Description = description;

            if (string.IsNullOrEmpty(userName) || string.IsNullOrEmpty(password))
            {
                new AzureAutomationOperationException(string.Format(Resources.ParameterEmpty, "Username or Password"));
            }

            credentialUpdateParams.Properties.UserName = userName;
            credentialUpdateParams.Properties.Password = password;

            var credential = this.automationManagementClient.PsCredentials.Update(automationAccountName,
                credentialUpdateParams);

            if (credential == null || credential.StatusCode != HttpStatusCode.OK)
            {
                new AzureAutomationOperationException(string.Format(Resources.AutomationOperationFailed, "Update",
                    "credential", name, automationAccountName));
            }

            var updatedCredential = this.GetCredential(automationAccountName, name);

            return updatedCredential;
        }

        public Credential GetCredential(string automationAccountName, string name)
        {
            var credential = this.automationManagementClient.PsCredentials.Get(automationAccountName, name).Credential;
            if (credential == null)
            {
                throw new ResourceNotFoundException(typeof(Credential),
                    string.Format(CultureInfo.CurrentCulture, Resources.RunbookNotFound, name));
            }

            return new Credential(automationAccountName, credential);
        }

        private Credential CreateCredentialFromCredentialModel(AutomationManagement.Models.Credential credential)
        {
            Requires.Argument("credential", credential).NotNull();

            return new Credential(null, credential);
        }

        public IEnumerable<Credential> ListCredentials(string automationAccountName)
        {
            IList<AutomationManagement.Models.Credential> credentialModels = AutomationManagementClient
                .ContinuationTokenHandler(
                    skipToken =>
                    {
                        var response = this.automationManagementClient.PsCredentials.List(automationAccountName,
                            skipToken);
                        return new ResponseWithSkipToken<AutomationManagement.Models.Credential>(
                            response, response.Credentials);
                    });

            return credentialModels.Select(c => new Credential(automationAccountName, c));
        }

        public void DeleteCredential(string automationAccountName, string name)
        {
            var credential = this.automationManagementClient.PsCredentials.Delete(automationAccountName, name);
            if (credential != null && credential.StatusCode != HttpStatusCode.OK)
            {
                new AzureAutomationOperationException(string.Format(Resources.AutomationOperationFailed, "Delete",
                    "Credential", name, automationAccountName));
            }
        }

        #endregion

        #region Modules
        public Module CreateModule(string automationAccountName, Uri contentLink, string moduleName,
            IDictionary<string, string> Tags)
        {
            var createdModule = this.automationManagementClient.Modules.Create(automationAccountName,
                new AutomationManagement.Models.ModuleCreateParameters()
                {
                    Name = moduleName,
                    Tags = Tags,
                    Properties = new AutomationManagement.Models.ModuleCreateProperties()
                    {
                        ContentLink = new AutomationManagement.Models.ContentLink()
                        {
                            Uri = contentLink,
                            ContentHash = null,
                            Version = null
                        }
                    },
                });

            if (createdModule == null || createdModule.StatusCode != HttpStatusCode.Created)
            {
                new AzureAutomationOperationException(string.Format(Resources.AutomationOperationFailed, "Create",
                    "Module", moduleName, automationAccountName));
            }

            return new Module(automationAccountName, createdModule.Module);
        }

        public Module GetModule(string automationAccountName, string name)
        {
            var module = this.automationManagementClient.Modules.Get(automationAccountName, name).Module;
            if (module == null)
            {
                throw new ResourceNotFoundException(typeof(Module),
                    string.Format(CultureInfo.CurrentCulture, Resources.RunbookNotFound, name));
            }

            return new Module(automationAccountName, module);
        }

        public IEnumerable<Module> ListModules(string automationAccountName)
        {
            IList<AutomationManagement.Models.Module> modulesModels = AutomationManagementClient
                .ContinuationTokenHandler(
                    skipToken =>
                    {
                        var response = this.automationManagementClient.Modules.List(automationAccountName, skipToken);
                        return new ResponseWithSkipToken<AutomationManagement.Models.Module>(
                            response, response.Modules);
                    });

            return modulesModels.Select(c => new Module(automationAccountName, c));
        }

        public Module UpdateModule(string automationAccountName, IDictionary<string, string> tags, string name,
            Uri contentLink)
        {
            var existingModule = this.GetModule(automationAccountName, name);

            var moduleUpdateParameters = new AutomationManagement.Models.ModuleUpdateParameters();
            moduleUpdateParameters.Name = name;
            if (tags != null) moduleUpdateParameters.Tags = tags;
            moduleUpdateParameters.Location = existingModule.Location;

            var updatedModule = this.automationManagementClient.Modules.Update(automationAccountName,
                moduleUpdateParameters);

            if (updatedModule == null || updatedModule.StatusCode != HttpStatusCode.OK)
            {
                new AzureAutomationOperationException(string.Format(Resources.AutomationOperationFailed, "Update",
                    "Module", name, automationAccountName));
            }

            return new Module(automationAccountName, updatedModule.Module);
        }

        public void DeleteModule(string automationAccountName, string name)
        {
            var module = this.automationManagementClient.Modules.Delete(automationAccountName, name);
            if (module != null && module.StatusCode != HttpStatusCode.OK)
            {
                new AzureAutomationOperationException(string.Format(Resources.AutomationOperationFailed, "Delete",
                    "Module", name, automationAccountName));
            }
        }

        #endregion

        #region Jobs

        public Job GetJob(string automationAccountName, Guid Id)
        {
            var job = this.automationManagementClient.Jobs.Get(automationAccountName, Id).Job;
            if (job == null)
            {
                throw new ResourceNotFoundException(typeof(Job),
                    string.Format(CultureInfo.CurrentCulture, Resources.JobNotFound, Id));
            }

            return new Job(automationAccountName, job);
        }

        public IEnumerable<Job> ListJobsByRunbookName(string automationAccountName, string runbookName,
            DateTime? startTime, DateTime? endTime)
        {
            IEnumerable<AutomationManagement.Models.Job> jobModels;
            jobModels = AutomationManagementClient.ContinuationTokenHandler(
                skipToken =>
                {
                    var response =
                        this.automationManagementClient.Jobs.List(
                            automationAccountName,
                            new AutomationManagement.Models.JobListParameters
                            {
                                StartTime = this.FormatDateTime(startTime.Value),
                                EndTime = this.FormatDateTime(endTime.Value),
                                SkipToken = skipToken,
                                RunbookName = runbookName
                            });
                    return new ResponseWithSkipToken<AutomationManagement.Models.Job>(response, response.Jobs);
                });

            return jobModels.Select(jobModel => new Job(automationAccountName, jobModel));
        }

        public IEnumerable<Job> ListJobs(string automationAccountName, DateTime? startTime, DateTime? endTime)
        {

            // Assume local time if DateTimeKind.Unspecified 
            if (startTime.HasValue && startTime.Value.Kind == DateTimeKind.Unspecified)
            {
                startTime = DateTime.SpecifyKind(startTime.Value, DateTimeKind.Local);
            }


            if (endTime.HasValue && endTime.Value.Kind == DateTimeKind.Unspecified)
            {
                endTime = DateTime.SpecifyKind(endTime.Value, DateTimeKind.Local);
            }

            IEnumerable<AutomationManagement.Models.Job> jobModels;

            if (startTime.HasValue && endTime.HasValue)
            {
                jobModels = AutomationManagementClient.ContinuationTokenHandler(
                    skipToken =>
                    {
                        var response =
                            this.automationManagementClient.Jobs.List(
                                automationAccountName,
                                new AutomationManagement.Models.JobListParameters
                                {
                                    StartTime = this.FormatDateTime(startTime.Value),
                                    EndTime = this.FormatDateTime(endTime.Value),
                                    SkipToken = skipToken
                                });
                        return new ResponseWithSkipToken<AutomationManagement.Models.Job>(response, response.Jobs);
                    });
            }
            else if (startTime.HasValue)
            {
                jobModels = AutomationManagementClient.ContinuationTokenHandler(
                    skipToken =>
                    {
                        var response =
                            this.automationManagementClient.Jobs.List(
                                automationAccountName,
                                new AutomationManagement.Models.JobListParameters
                                {
                                    StartTime = this.FormatDateTime(startTime.Value),
                                    SkipToken = skipToken
                                });
                        return new ResponseWithSkipToken<AutomationManagement.Models.Job>(response, response.Jobs);
                    });
            }
            else if (endTime.HasValue)
            {
                jobModels = AutomationManagementClient.ContinuationTokenHandler(
                    skipToken =>
                    {
                        var response =
                            this.automationManagementClient.Jobs.List(
                                automationAccountName,
                                new AutomationManagement.Models.JobListParameters
                                {
                                    EndTime = this.FormatDateTime(endTime.Value),
                                    SkipToken = skipToken
                                });
                        return new ResponseWithSkipToken<AutomationManagement.Models.Job>(response, response.Jobs);
                    });
            }
            else
            {
                jobModels = AutomationManagementClient.ContinuationTokenHandler(
                    skipToken =>
                    {
                        var response = this.automationManagementClient.Jobs.List(
                            automationAccountName,
                            new AutomationManagement.Models.JobListParameters { SkipToken = skipToken, });
                        return new ResponseWithSkipToken<AutomationManagement.Models.Job>(response, response.Jobs);
                    });
            }

            return jobModels.Select(jobModel => new Job(automationAccountName, jobModel));
        }

        public void ResumeJob(string automationAccountName, Guid id)
        {
            this.automationManagementClient.Jobs.Resume(automationAccountName, id);
        }

        public void StopJob(string automationAccountName, Guid id)
        {
            this.automationManagementClient.Jobs.Stop(automationAccountName, id);
        }

        public void SuspendJob(string automationAccountName, Guid id)
        {
            this.automationManagementClient.Jobs.Suspend(automationAccountName, id);
        }

        #endregion

        #region JobSchedules

        public JobSchedule GetJobSchedule(string automationAccountName, Guid jobScheduleId)
        {
            AutomationManagement.Models.JobSchedule jobScheduleModel = null;

            try
            {
                jobScheduleModel = this.automationManagementClient.JobSchedules.Get(
                    automationAccountName,
                    jobScheduleId)
                    .JobSchedule;
            }
            catch (CloudException cloudException)
            {
                if (cloudException.Response.StatusCode == HttpStatusCode.NotFound)
                {
                    throw new ResourceNotFoundException(typeof(JobSchedule),
                        string.Format(CultureInfo.CurrentCulture, Resources.JobScheduleWithIdNotFound, jobScheduleId));
                }

                throw;
            }
 
            return this.CreateJobScheduleFromJobScheduleModel(automationAccountName, jobScheduleModel);
        }

        public JobSchedule GetJobSchedule(string automationAccountName, string runbookName, string scheduleName)
        {
            var jobSchedules = this.ListJobSchedules(automationAccountName);
            JobSchedule jobSchedule = null;
            bool jobScheduleFound = false;

            foreach (var js in jobSchedules)
            {
                if (String.Equals(js.RunbookName, runbookName, StringComparison.OrdinalIgnoreCase) && 
                    String.Equals(js.ScheduleName, scheduleName, StringComparison.OrdinalIgnoreCase))
                {
                    jobSchedule = this.GetJobSchedule(automationAccountName, new Guid(js.Id));
                    jobScheduleFound = true;
                    break;
                }
            }
            if (!jobScheduleFound)
            {
                throw new ResourceNotFoundException(typeof(Schedule),
                        string.Format(CultureInfo.CurrentCulture, Resources.JobScheduleNotFound, runbookName, scheduleName));
            }

            return jobSchedule;
        }

        public IEnumerable<JobSchedule> ListJobSchedules(string automationAccountName)
        {
            IList<AutomationManagement.Models.JobSchedule> jobScheduleModels = AutomationManagementClient
                .ContinuationTokenHandler(
                    skipToken =>
                    {
                        var response = this.automationManagementClient.JobSchedules.List(
                            automationAccountName, skipToken);

                        return new ResponseWithSkipToken<AutomationManagement.Models.JobSchedule>(
                            response, response.JobSchedules);
                    });

            return jobScheduleModels.Select(jobScheduleModel => new JobSchedule(automationAccountName, jobScheduleModel));
        }

        public IEnumerable<JobSchedule> ListJobSchedulesByRunbookName(string automationAccountName, string runbookName)
        {
            var jobSchedules = this.ListJobSchedules(automationAccountName);

            IEnumerable<JobSchedule> jobSchedulesOfRunbook = new List<JobSchedule>();

            jobSchedulesOfRunbook = jobSchedules.Where(js => String.Equals(js.RunbookName, runbookName, StringComparison.OrdinalIgnoreCase));

            return jobSchedulesOfRunbook;
        }

        public IEnumerable<JobSchedule> ListJobSchedulesByScheduleName(string automationAccountName, string scheduleName)
        {
            var jobSchedules = this.ListJobSchedules(automationAccountName);

            IEnumerable<JobSchedule> jobSchedulesOfSchedule = new List<JobSchedule>();

            jobSchedulesOfSchedule = jobSchedules.Where(js => String.Equals(js.ScheduleName, scheduleName, StringComparison.OrdinalIgnoreCase));

            return jobSchedulesOfSchedule;
        }

        public JobSchedule RegisterScheduledRunbook(string automationAccountName, string runbookName, string scheduleName, IDictionary parameters)
        {
            var processedParameters = this.ProcessRunbookParameters(automationAccountName, runbookName, parameters);
            var sdkJobSchedule = this.automationManagementClient.JobSchedules.Create(
                automationAccountName,
                new AutomationManagement.Models.JobScheduleCreateParameters
                {
                    Properties = new AutomationManagement.Models.JobScheduleCreateProperties
                    {
                        Schedule = new ScheduleAssociationProperty { Name = scheduleName },
                        Runbook = new RunbookAssociationProperty { Name = runbookName },
                        Parameters = processedParameters
                    }
                }).JobSchedule;

            return new JobSchedule(automationAccountName, sdkJobSchedule);
        }

        public void UnregisterScheduledRunbook(string automationAccountName, Guid jobScheduleId)
        {
            try
            {
                this.automationManagementClient.JobSchedules.Delete(
                    automationAccountName,
                    jobScheduleId);
            }
            catch (CloudException cloudException)
            {
                if (cloudException.Response.StatusCode == HttpStatusCode.NotFound)
                {
                    throw new ResourceNotFoundException(typeof(Schedule),
                        string.Format(CultureInfo.CurrentCulture, Resources.JobScheduleWithIdNotFound, jobScheduleId));
                }

                throw;
            }
        }

        public void UnregisterScheduledRunbook(string automationAccountName, string runbookName, string scheduleName)
        {
            var jobSchedules = this.ListJobSchedules(automationAccountName);
            bool jobScheduleFound = false;

            foreach (var jobSchedule in jobSchedules)
            {
                if (jobSchedule.RunbookName == runbookName && jobSchedule.ScheduleName == scheduleName)
                {
                    this.UnregisterScheduledRunbook(automationAccountName, new Guid(jobSchedule.Id));
                    jobScheduleFound = true;
                    break;
                }
            }
            if(!jobScheduleFound)
            {
                throw new ResourceNotFoundException(typeof(Schedule),
                        string.Format(CultureInfo.CurrentCulture, Resources.JobScheduleNotFound, runbookName, scheduleName));
            }
        }

        #endregion

        #region Private Methods

        private JobStream CreateJobStreamFromJobStreamModel(AutomationManagement.Models.JobStream jobStream)
        {
            Requires.Argument("jobStream", jobStream).NotNull();
            return new JobStream(jobStream);
        }

        private Variable CreateVariableFromVariableModel(AutomationManagement.Models.Variable variable,
            string automationAccountName)
        {
            Requires.Argument("variable", variable).NotNull();

            return new Variable(variable, automationAccountName);
        }

        private Variable CreateVariableFromVariableModel(AutomationManagement.Models.EncryptedVariable variable,
            string automationAccountName)
        {
            Requires.Argument("variable", variable).NotNull();

            return new Variable(variable, automationAccountName);
        }

        private Schedule CreateScheduleFromScheduleModel(string automationAccountName, AutomationManagement.Models.Schedule schedule)
        {
            Requires.Argument("schedule", schedule).NotNull();

            return new Schedule(automationAccountName, schedule);
        }

        private JobSchedule CreateJobScheduleFromJobScheduleModel(string automationAccountName, AutomationManagement.Models.JobSchedule jobSchedule)
        {
            Requires.Argument("jobSchedule", jobSchedule).NotNull();

            return new JobSchedule(automationAccountName, jobSchedule);
        }

        private AutomationManagement.Models.Schedule GetScheduleModel(string automationAccountName, string scheduleName)
        {
            AutomationManagement.Models.Schedule scheduleModel = null;

            try
            {
                scheduleModel = this.automationManagementClient.Schedules.Get(
                    automationAccountName,
                    scheduleName)
                    .Schedule;
            }
            catch (CloudException cloudException)
            {
                if (cloudException.Response.StatusCode == HttpStatusCode.NotFound)
                {
                    throw new ResourceNotFoundException(typeof(Schedule),
                        string.Format(CultureInfo.CurrentCulture, Resources.ScheduleNotFound, scheduleName));
                }

                throw;
            }

            return scheduleModel;
        }

        private Management.Automation.Models.Runbook TryGetRunbookModel(string automationAccountName, string runbookName)
        {
            Management.Automation.Models.Runbook runbook = null;
            try
            {
                runbook = this.automationManagementClient.Runbooks.Get(automationAccountName, runbookName).Runbook;
            }
            catch (CloudException e)
            {
                if (e.Response.StatusCode == HttpStatusCode.NotFound)
                {
                    runbook = null;
                }
                else
                {
                    throw;
                }
            }
            return runbook;
        }

        private string FormatDateTime(DateTime dateTime)
        {
            return string.Format(CultureInfo.InvariantCulture, "{0:O}", dateTime.ToUniversalTime());
        }

        private IDictionary<string, RunbookParameter> ListRunbookParameters(string automationAccountName, string runbookName)
        {
            Runbook runbook = this.GetRunbook(automationAccountName, runbookName);
            if (0 == String.Compare(runbook.State, RunbookState.New, CultureInfo.InvariantCulture,
                     CompareOptions.IgnoreCase))
            {
                throw new InvalidOperationException(string.Format(CultureInfo.CurrentCulture, Resources.RunbookHasNoPublishedVersion, runbookName));
            }
            return runbook.Parameters;
        }

        private IDictionary<string, string> ProcessRunbookParameters(string automationAccountName, string runbookName, IDictionary parameters)
        {
            parameters = parameters ?? new Dictionary<string, string>();
            IDictionary<string, RunbookParameter> runbookParameters = this.ListRunbookParameters(automationAccountName, runbookName);
            var filteredParameters = new Dictionary<string, string>();

            foreach (var runbookParameter in runbookParameters)
            {
                if (parameters.Contains(runbookParameter.Key))
                {
                    object paramValue = parameters[runbookParameter.Key];
                    try
                    {
                        filteredParameters.Add(runbookParameter.Key, JsonConvert.SerializeObject(paramValue, new JsonSerializerSettings() { DateFormatHandling = DateFormatHandling.MicrosoftDateFormat }));
                    }
                    catch (JsonSerializationException)
                    {
                        throw new ArgumentException(
                        string.Format(
                            CultureInfo.CurrentCulture, Resources.RunbookParameterCannotBeSerializedToJson, runbookParameter.Key));
                    }
                }
                else if (runbookParameter.Value.IsMandatory)
                {
                    throw new ArgumentException(
                        string.Format(
                            CultureInfo.CurrentCulture, Resources.RunbookParameterValueRequired, runbookParameter.Key));
                }
            }

            if (filteredParameters.Count != parameters.Count)
            {
                throw new ArgumentException(
                    string.Format(CultureInfo.CurrentCulture, Resources.InvalidRunbookParameters));
            }

            bool hasJobStartedBy = filteredParameters.Any(filteredParameter => filteredParameter.Key == Constants.JobStartedByParameterName);

            if (!hasJobStartedBy)
            {
                filteredParameters.Add(Constants.JobStartedByParameterName, Constants.ClientIdentity);
            }

            return filteredParameters;
        }

        private Schedule UpdateScheduleHelper(string automationAccountName,
            AutomationManagement.Models.Schedule schedule, bool? isEnabled, string description)
        {

            if (isEnabled.HasValue)
            {
                schedule.Properties.IsEnabled = isEnabled.Value;
            }

            if (description != null)
            {
                schedule.Properties.Description = description;
            }

            var scheduleUpdateParameters = new AutomationManagement.Models.ScheduleUpdateParameters
            {
                Name = schedule.Name,
                Properties = new AutomationManagement.Models.ScheduleUpdateProperties
                {
                    Description = schedule.Properties.Description,
                    IsEnabled = schedule.Properties.IsEnabled
                }
            };

            this.automationManagementClient.Schedules.Update(
                automationAccountName,
                scheduleUpdateParameters);

            return this.GetSchedule(automationAccountName, schedule.Name);
        }

        private IDictionary<string, string> ProcessRunbookParameters(string automationAccountName, string runbookName, IDictionary parameters)
        {
            parameters = parameters ?? new Dictionary<string, string>();
            var runbook = this.GetRunbook(automationAccountName, runbookName);
            var filteredParameters = new Dictionary<string, string>();

            foreach (var runbookParameter in runbook.Parameters)
            {
                if (parameters.Contains(runbookParameter.Key))
                {
                    object paramValue = parameters[runbookParameter.Key];
                    try
                    {
                        filteredParameters.Add(runbookParameter.Key,
                            JsonConvert.SerializeObject(paramValue,
                                new JsonSerializerSettings()
                                {
                                    DateFormatHandling = DateFormatHandling.MicrosoftDateFormat
                                }));
                    }
                    catch (JsonSerializationException)
                    {
                        throw new ArgumentException(string.Format(CultureInfo.CurrentCulture, Resources.RunbookParameterCannotBeSerializedToJson, runbookParameter.Key));
                    }
                }
                else if (runbookParameter.Value.IsMandatory)
                {
                    throw new ArgumentException(string.Format(CultureInfo.CurrentCulture, Resources.RunbookParameterValueRequired, runbookParameter.Key));
                }
            }

            if (filteredParameters.Count != parameters.Count)
            {
                throw new ArgumentException(string.Format(CultureInfo.CurrentCulture, Resources.InvalidRunbookParameters));
            }

            var hasJobStartedBy = filteredParameters.Any(filteredParameter => filteredParameter.Key == Constants.JobStartedByParameterName);

            if (!hasJobStartedBy)
            {
                filteredParameters.Add(Constants.JobStartedByParameterName, Constants.ClientIdentity);
            }

            return filteredParameters;
        }

        #endregion

    }
}<|MERGE_RESOLUTION|>--- conflicted
+++ resolved
@@ -27,10 +27,7 @@
 using Microsoft.WindowsAzure.Commands.Common;
 using Microsoft.WindowsAzure.Commands.Common.Models;
 using Newtonsoft.Json;
-<<<<<<< HEAD
-
-=======
->>>>>>> cc59a416
+
 using Runbook = Microsoft.Azure.Commands.Automation.Model.Runbook;
 using Schedule = Microsoft.Azure.Commands.Automation.Model.Schedule;
 using Job = Microsoft.Azure.Commands.Automation.Model.Job;
@@ -1164,7 +1161,7 @@
                     string.Format(CultureInfo.CurrentCulture, Resources.InvalidRunbookParameters));
             }
 
-            bool hasJobStartedBy = filteredParameters.Any(filteredParameter => filteredParameter.Key == Constants.JobStartedByParameterName);
+            var hasJobStartedBy = filteredParameters.Any(filteredParameter => filteredParameter.Key == Constants.JobStartedByParameterName);
 
             if (!hasJobStartedBy)
             {
@@ -1205,52 +1202,6 @@
             return this.GetSchedule(automationAccountName, schedule.Name);
         }
 
-        private IDictionary<string, string> ProcessRunbookParameters(string automationAccountName, string runbookName, IDictionary parameters)
-        {
-            parameters = parameters ?? new Dictionary<string, string>();
-            var runbook = this.GetRunbook(automationAccountName, runbookName);
-            var filteredParameters = new Dictionary<string, string>();
-
-            foreach (var runbookParameter in runbook.Parameters)
-            {
-                if (parameters.Contains(runbookParameter.Key))
-                {
-                    object paramValue = parameters[runbookParameter.Key];
-                    try
-                    {
-                        filteredParameters.Add(runbookParameter.Key,
-                            JsonConvert.SerializeObject(paramValue,
-                                new JsonSerializerSettings()
-                                {
-                                    DateFormatHandling = DateFormatHandling.MicrosoftDateFormat
-                                }));
-                    }
-                    catch (JsonSerializationException)
-                    {
-                        throw new ArgumentException(string.Format(CultureInfo.CurrentCulture, Resources.RunbookParameterCannotBeSerializedToJson, runbookParameter.Key));
-                    }
-                }
-                else if (runbookParameter.Value.IsMandatory)
-                {
-                    throw new ArgumentException(string.Format(CultureInfo.CurrentCulture, Resources.RunbookParameterValueRequired, runbookParameter.Key));
-                }
-            }
-
-            if (filteredParameters.Count != parameters.Count)
-            {
-                throw new ArgumentException(string.Format(CultureInfo.CurrentCulture, Resources.InvalidRunbookParameters));
-            }
-
-            var hasJobStartedBy = filteredParameters.Any(filteredParameter => filteredParameter.Key == Constants.JobStartedByParameterName);
-
-            if (!hasJobStartedBy)
-            {
-                filteredParameters.Add(Constants.JobStartedByParameterName, Constants.ClientIdentity);
-            }
-
-            return filteredParameters;
-        }
-
         #endregion
 
     }
