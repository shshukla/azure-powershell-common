﻿// ----------------------------------------------------------------------------------
//
// Copyright Microsoft Corporation
// Licensed under the Apache License, Version 2.0 (the "License");
// you may not use this file except in compliance with the License.
// You may obtain a copy of the License at
// http://www.apache.org/licenses/LICENSE-2.0
// Unless required by applicable law or agreed to in writing, software
// distributed under the License is distributed on an "AS IS" BASIS,
// WITHOUT WARRANTIES OR CONDITIONS OF ANY KIND, either express or implied.
// See the License for the specific language governing permissions and
// limitations under the License.
// ----------------------------------------------------------------------------------

using Microsoft.Azure.Commands.Common.Authentication.Abstractions.Models;
using Newtonsoft.Json;
using Polly;
using System;
using System.Collections.Concurrent;
using System.Collections.Generic;
using System.Diagnostics;
using System.Linq;
using System.Net;
using System.Net.Http;
using System.Threading.Tasks;

namespace Microsoft.Azure.Commands.Common.Authentication.Abstractions
{
    /// <summary>
    /// A record of metadata necessary to manage assets in a specific azure cloud, including necessary endpoints,
    /// location fo service-specific endpoints, and information for bootstrapping authentication
    /// </summary>
    [Serializable]
    public class AzureEnvironment : IAzureEnvironment
    {        
        private const string ArmMetadataEnvVariable = "ARM_CLOUD_METADATA_URL";
        private static readonly HttpClient Client = new HttpClient();        

        static IDictionary<string, AzureEnvironment> InitializeBuiltInEnvironments()
        {
            IDictionary<string, AzureEnvironment> armAzureEnvironments = null;
            try
            {
                var armMetadataRequestUri = Environment.GetEnvironmentVariable(ArmMetadataEnvVariable);
                if (!string.IsNullOrEmpty(armMetadataRequestUri))
                {
                    armAzureEnvironments = InitializeEnvironmentsFromArm(armMetadataRequestUri).Result;
                }
            }
            catch (Exception)
            {
                armAzureEnvironments = null;
            }

            if (armAzureEnvironments != null)
            {
                return armAzureEnvironments;
            }

            var azureCloud = new AzureEnvironment
            {
                Name = EnvironmentName.AzureCloud,
                PublishSettingsFileUrl = AzureEnvironmentConstants.AzurePublishSettingsFileUrl,
                ServiceManagementUrl = AzureEnvironmentConstants.AzureServiceEndpoint,
                ResourceManagerUrl = AzureEnvironmentConstants.AzureResourceManagerEndpoint,
                ManagementPortalUrl = AzureEnvironmentConstants.AzureManagementPortalUrl,
                ActiveDirectoryAuthority = AzureEnvironmentConstants.AzureActiveDirectoryEndpoint,
                ActiveDirectoryServiceEndpointResourceId = AzureEnvironmentConstants.AzureServiceEndpoint,
                StorageEndpointSuffix = AzureEnvironmentConstants.AzureStorageEndpointSuffix,
                GalleryUrl = AzureEnvironmentConstants.GalleryEndpoint,
                SqlDatabaseDnsSuffix = AzureEnvironmentConstants.AzureSqlDatabaseDnsSuffix,
                GraphUrl = AzureEnvironmentConstants.AzureGraphEndpoint,
                TrafficManagerDnsSuffix = AzureEnvironmentConstants.AzureTrafficManagerDnsSuffix,
                AzureKeyVaultDnsSuffix = AzureEnvironmentConstants.AzureKeyVaultDnsSuffix,
                AzureKeyVaultServiceEndpointResourceId = AzureEnvironmentConstants.AzureKeyVaultServiceEndpointResourceId,
                AzureDataLakeAnalyticsCatalogAndJobEndpointSuffix = AzureEnvironmentConstants.AzureDataLakeAnalyticsCatalogAndJobEndpointSuffix,
                AzureDataLakeStoreFileSystemEndpointSuffix = AzureEnvironmentConstants.AzureDataLakeStoreFileSystemEndpointSuffix,
                GraphEndpointResourceId = AzureEnvironmentConstants.AzureGraphEndpoint,
                DataLakeEndpointResourceId = AzureEnvironmentConstants.AzureDataLakeServiceEndpointResourceId,
                BatchEndpointResourceId = AzureEnvironmentConstants.BatchEndpointResourceId,
                AdTenant = "Common"
            };
<<<<<<< HEAD
            
=======
            azureCloud.SetProperty(ExtendedEndpoint.OperationalInsightsEndpoint, AzureEnvironmentConstants.AzureOperationalInsightsEndpoint);
            azureCloud.SetProperty(ExtendedEndpoint.OperationalInsightsEndpointResourceId, AzureEnvironmentConstants.AzureOperationalInsightsEndpointResourceId);
            azureCloud.SetProperty(ExtendedEndpoint.AnalysisServicesEndpointSuffix, AzureEnvironmentConstants.AzureAnalysisServicesEndpointSuffix);
            azureCloud.SetProperty(ExtendedEndpoint.AnalysisServicesEndpointResourceId, AzureEnvironmentConstants.AzureAnalysisServicesEndpointResourceId);
            azureCloud.SetProperty(ExtendedEndpoint.AzureAttestationServiceEndpointSuffix, AzureEnvironmentConstants.AzureAttestationServiceEndpointSuffix);
            azureCloud.SetProperty(ExtendedEndpoint.AzureAttestationServiceEndpointResourceId, AzureEnvironmentConstants.AzureAttestationServiceEndpointResourceId);
>>>>>>> db33cc2f
            var azureChina = new AzureEnvironment
            {
                Name = EnvironmentName.AzureChinaCloud,
                PublishSettingsFileUrl = AzureEnvironmentConstants.ChinaPublishSettingsFileUrl,
                ServiceManagementUrl = AzureEnvironmentConstants.ChinaServiceEndpoint,
                ResourceManagerUrl = AzureEnvironmentConstants.ChinaResourceManagerEndpoint,
                ManagementPortalUrl = AzureEnvironmentConstants.ChinaManagementPortalUrl,
                ActiveDirectoryAuthority = AzureEnvironmentConstants.ChinaActiveDirectoryEndpoint,
                ActiveDirectoryServiceEndpointResourceId = AzureEnvironmentConstants.ChinaServiceEndpoint,
                StorageEndpointSuffix = AzureEnvironmentConstants.ChinaStorageEndpointSuffix,
                GalleryUrl = AzureEnvironmentConstants.GalleryEndpoint,
                SqlDatabaseDnsSuffix = AzureEnvironmentConstants.ChinaSqlDatabaseDnsSuffix,
                GraphUrl = AzureEnvironmentConstants.ChinaGraphEndpoint,
                TrafficManagerDnsSuffix = AzureEnvironmentConstants.ChinaTrafficManagerDnsSuffix,
                AzureKeyVaultDnsSuffix = AzureEnvironmentConstants.ChinaKeyVaultDnsSuffix,
                AzureKeyVaultServiceEndpointResourceId = AzureEnvironmentConstants.ChinaKeyVaultServiceEndpointResourceId,
                AzureDataLakeAnalyticsCatalogAndJobEndpointSuffix = null,
                AzureDataLakeStoreFileSystemEndpointSuffix = null,
                DataLakeEndpointResourceId = null,
                GraphEndpointResourceId = AzureEnvironmentConstants.ChinaGraphEndpoint,
                BatchEndpointResourceId = AzureEnvironmentConstants.ChinaBatchEndpointResourceId,
                AdTenant = "Common"
            };

            var azureUSGovernment = new AzureEnvironment
            {
                Name = EnvironmentName.AzureUSGovernment,
                PublishSettingsFileUrl = AzureEnvironmentConstants.USGovernmentPublishSettingsFileUrl,
                ServiceManagementUrl = AzureEnvironmentConstants.USGovernmentServiceEndpoint,
                ResourceManagerUrl = AzureEnvironmentConstants.USGovernmentResourceManagerEndpoint,
                ManagementPortalUrl = AzureEnvironmentConstants.USGovernmentManagementPortalUrl,
                ActiveDirectoryAuthority = AzureEnvironmentConstants.USGovernmentActiveDirectoryEndpoint,
                ActiveDirectoryServiceEndpointResourceId = AzureEnvironmentConstants.USGovernmentServiceEndpoint,
                StorageEndpointSuffix = AzureEnvironmentConstants.USGovernmentStorageEndpointSuffix,
                GalleryUrl = AzureEnvironmentConstants.GalleryEndpoint,
                SqlDatabaseDnsSuffix = AzureEnvironmentConstants.USGovernmentSqlDatabaseDnsSuffix,
                GraphUrl = AzureEnvironmentConstants.USGovernmentGraphEndpoint,
                TrafficManagerDnsSuffix = AzureEnvironmentConstants.USGovernmentTrafficManagerDnsSuffix,
                AzureKeyVaultDnsSuffix = AzureEnvironmentConstants.USGovernmentKeyVaultDnsSuffix,
                AzureKeyVaultServiceEndpointResourceId = AzureEnvironmentConstants.USGovernmentKeyVaultServiceEndpointResourceId,
                AzureDataLakeAnalyticsCatalogAndJobEndpointSuffix = null,
                AzureDataLakeStoreFileSystemEndpointSuffix = null,
                DataLakeEndpointResourceId = null,
                GraphEndpointResourceId = AzureEnvironmentConstants.USGovernmentGraphEndpoint,
                BatchEndpointResourceId = AzureEnvironmentConstants.USGovernmentBatchEndpointResourceId,
                AdTenant = "Common"
            };

            var azureGermany = new AzureEnvironment
            {
                Name = EnvironmentName.AzureGermanCloud,
                PublishSettingsFileUrl = AzureEnvironmentConstants.GermanPublishSettingsFileUrl,
                ServiceManagementUrl = AzureEnvironmentConstants.GermanServiceEndpoint,
                ResourceManagerUrl = AzureEnvironmentConstants.GermanResourceManagerEndpoint,
                ManagementPortalUrl = AzureEnvironmentConstants.GermanManagementPortalUrl,
                ActiveDirectoryAuthority = AzureEnvironmentConstants.GermanActiveDirectoryEndpoint,
                ActiveDirectoryServiceEndpointResourceId = AzureEnvironmentConstants.GermanServiceEndpoint,
                StorageEndpointSuffix = AzureEnvironmentConstants.GermanStorageEndpointSuffix,
                GalleryUrl = AzureEnvironmentConstants.GalleryEndpoint,
                SqlDatabaseDnsSuffix = AzureEnvironmentConstants.GermanSqlDatabaseDnsSuffix,
                GraphUrl = AzureEnvironmentConstants.GermanGraphEndpoint,
                TrafficManagerDnsSuffix = AzureEnvironmentConstants.GermanTrafficManagerDnsSuffix,
                AzureKeyVaultDnsSuffix = AzureEnvironmentConstants.GermanKeyVaultDnsSuffix,
                AzureKeyVaultServiceEndpointResourceId = AzureEnvironmentConstants.GermanAzureKeyVaultServiceEndpointResourceId,
                AzureDataLakeAnalyticsCatalogAndJobEndpointSuffix = null,
                AzureDataLakeStoreFileSystemEndpointSuffix = null,
                DataLakeEndpointResourceId = null,
                GraphEndpointResourceId = AzureEnvironmentConstants.GermanGraphEndpoint,
                BatchEndpointResourceId = AzureEnvironmentConstants.GermanBatchEndpointResourceId,
                AdTenant = "Common"
            };

            var result = new ConcurrentDictionary<string, AzureEnvironment>(StringComparer.InvariantCultureIgnoreCase)
            {
                [EnvironmentName.AzureCloud] = azureCloud,
                [EnvironmentName.AzureChinaCloud] = azureChina,
                [EnvironmentName.AzureUSGovernment] = azureUSGovernment,
                [EnvironmentName.AzureGermanCloud] = azureGermany
            };
            SetExtendedProperties(result);
            return result;
        }

        /// <summary>
        /// Initializes cloud metadata dynamically from ARM.
        /// </summary>
        private static async Task<IDictionary<string, AzureEnvironment>> InitializeEnvironmentsFromArm(string armMetadataRequestUri)
        {
            var armResponseMessage = await Client.GetAsync(armMetadataRequestUri);
            if (armResponseMessage?.StatusCode != HttpStatusCode.OK)
            {
                throw new Exception("Failed to load cloud metadata from the url specified by ARM_CLOUD_METADATA_URL.");
            }

            var armMetadataContent = await armResponseMessage.Content?.ReadAsStringAsync();
            if (string.IsNullOrEmpty(armMetadataContent))
            {
                throw new Exception("Failed to load cloud metadata from the url specified by ARM_CLOUD_METADATA_URL.");
            }

            var armMetadataList = JsonConvert.DeserializeObject<List<ArmMetadata>>(armMetadataContent);
            var result = new ConcurrentDictionary<string, AzureEnvironment>(StringComparer.InvariantCultureIgnoreCase);
            foreach (var armMetadata in armMetadataList)
            {
                result[armMetadata.Name] = MapArmToAzureEnvironment(armMetadataList.First(a =>
                    a.Name.Equals(armMetadata.Name, StringComparison.InvariantCultureIgnoreCase)));
            }

            SetExtendedProperties(result);
            return result;
        }

        /// <summary>
        /// Set Extended properties (to maintain parity).
        /// </summary>
        /// <param name="azureEnvironments">Collection of AzureEnvironments</param>
        private static void SetExtendedProperties(IDictionary<string, AzureEnvironment> azureEnvironments)
        {
            azureEnvironments[EnvironmentName.AzureCloud].SetProperty(ExtendedEndpoint.OperationalInsightsEndpoint, AzureEnvironmentConstants.AzureOperationalInsightsEndpoint);
            azureEnvironments[EnvironmentName.AzureCloud].SetProperty(ExtendedEndpoint.OperationalInsightsEndpointResourceId, AzureEnvironmentConstants.AzureOperationalInsightsEndpointResourceId);
            azureEnvironments[EnvironmentName.AzureCloud].SetProperty(ExtendedEndpoint.AnalysisServicesEndpointSuffix, AzureEnvironmentConstants.AzureAnalysisServicesEndpointSuffix);
            azureEnvironments[EnvironmentName.AzureCloud].SetProperty(ExtendedEndpoint.AnalysisServicesEndpointResourceId, AzureEnvironmentConstants.AzureAnalysisServicesEndpointResourceId);

            azureEnvironments[EnvironmentName.AzureChinaCloud].SetProperty(ExtendedEndpoint.AnalysisServicesEndpointSuffix, AzureEnvironmentConstants.ChinaAnalysisServicesEndpointSuffix);
            azureEnvironments[EnvironmentName.AzureChinaCloud].SetProperty(ExtendedEndpoint.AnalysisServicesEndpointResourceId, AzureEnvironmentConstants.ChinaAnalysisServicesEndpointResourceId);

            azureEnvironments[EnvironmentName.AzureUSGovernment].SetProperty(ExtendedEndpoint.OperationalInsightsEndpoint, AzureEnvironmentConstants.USGovernmentOperationalInsightsEndpoint);
            azureEnvironments[EnvironmentName.AzureUSGovernment].SetProperty(ExtendedEndpoint.OperationalInsightsEndpointResourceId, AzureEnvironmentConstants.USGovernmentOperationalInsightsEndpointResourceId);
            azureEnvironments[EnvironmentName.AzureUSGovernment].SetProperty(ExtendedEndpoint.AnalysisServicesEndpointSuffix, AzureEnvironmentConstants.USGovernmentAnalysisServicesEndpointSuffix);
            azureEnvironments[EnvironmentName.AzureUSGovernment].SetProperty(ExtendedEndpoint.AnalysisServicesEndpointResourceId, AzureEnvironmentConstants.USGovernmentAnalysisServicesEndpointResourceId);

            azureEnvironments[EnvironmentName.AzureGermanCloud].SetProperty(ExtendedEndpoint.AnalysisServicesEndpointSuffix, AzureEnvironmentConstants.GermanAnalysisServicesEndpointSuffix);
            azureEnvironments[EnvironmentName.AzureGermanCloud].SetProperty(ExtendedEndpoint.AnalysisServicesEndpointResourceId, AzureEnvironmentConstants.GermanAnalysisServicesEndpointResourceId);
        }

        /// <summary>
        /// Map ARM metadata schema to the AzureEnvironment object.
        /// </summary>
        /// <param name="armMetadata">ARM cloud metadata</param>
        /// <returns></returns>
        private static AzureEnvironment MapArmToAzureEnvironment(ArmMetadata armMetadata)
        {
            var azureEnvironment = new AzureEnvironment
            {
                Name = armMetadata.Name,
                PublishSettingsFileUrl = GetPublishSettingsFileUrl(armMetadata.Name),
                ServiceManagementUrl = armMetadata.Authentication.Audiences[0],
                ResourceManagerUrl = armMetadata.ResourceManager,
                ManagementPortalUrl = armMetadata.Portal,
                ActiveDirectoryAuthority = armMetadata.Authentication.LoginEndpoint,
                ActiveDirectoryServiceEndpointResourceId = armMetadata.Authentication.Audiences[0],
                StorageEndpointSuffix = armMetadata.Suffixes.Storage,
                GalleryUrl = armMetadata.Gallery,
                SqlDatabaseDnsSuffix = armMetadata.Suffixes.SqlServerHostname,
                GraphUrl = armMetadata.Graph,
                TrafficManagerDnsSuffix = GetTrafficManagerDnsSuffix(armMetadata.Name),
                AzureKeyVaultDnsSuffix = armMetadata.Suffixes.KeyVaultDns,
                AzureKeyVaultServiceEndpointResourceId = GetKeyVaultServiceEndpointResourceId(armMetadata.Name),
                AzureDataLakeAnalyticsCatalogAndJobEndpointSuffix = armMetadata.Suffixes.AzureDataLakeAnalyticsCatalogAndJob,
                AzureDataLakeStoreFileSystemEndpointSuffix = armMetadata.Suffixes.AzureDataLakeStoreFileSystem,
                DataLakeEndpointResourceId = armMetadata.ActiveDirectoryDataLake,
                GraphEndpointResourceId = armMetadata.Graph,
                BatchEndpointResourceId = armMetadata.Batch,
                AdTenant = armMetadata.Authentication.Tenant
            };

            return azureEnvironment;
        }

        /// <summary>
        /// Gets publish setting file URL for a cloud.
        /// Note: Included for sake of parity, should remove if defunct.
        /// </summary>
        /// <param name="cloudName">Cloud name</param>
        /// <returns></returns>
        private static string GetPublishSettingsFileUrl(string cloudName)
        {
            switch (cloudName)
            {
                case EnvironmentName.AzureCloud:
                    return AzureEnvironmentConstants.AzurePublishSettingsFileUrl;
                case EnvironmentName.AzureChinaCloud:
                    return AzureEnvironmentConstants.ChinaPublishSettingsFileUrl;
                case EnvironmentName.AzureUSGovernment:
                    return AzureEnvironmentConstants.USGovernmentPublishSettingsFileUrl;
                case EnvironmentName.AzureGermanCloud:
                    return AzureEnvironmentConstants.GermanPublishSettingsFileUrl;
                default:
                    return string.Empty;
            }
        }

        /// <summary>
        /// Gets the key vault service endpoint resource id for a cloud.
        /// Note: Remove once the ARM metadata endpoint exposes KeyVaultServiceEndpointResourceId.
        /// </summary>
        /// <param name="cloudName">Cloud name</param>
        /// <returns></returns>
        private static string GetKeyVaultServiceEndpointResourceId(string cloudName)
        {
            switch (cloudName)
            {
                case EnvironmentName.AzureCloud:
                    return AzureEnvironmentConstants.AzureKeyVaultServiceEndpointResourceId;
                case EnvironmentName.AzureChinaCloud:
                    return AzureEnvironmentConstants.ChinaKeyVaultServiceEndpointResourceId;
                case EnvironmentName.AzureUSGovernment:
                    return AzureEnvironmentConstants.USGovernmentKeyVaultServiceEndpointResourceId;
                case EnvironmentName.AzureGermanCloud:
                    return AzureEnvironmentConstants.GermanAzureKeyVaultServiceEndpointResourceId;
                default:
                    return string.Empty;
            }
        }

        /// <summary>
        /// Gets the traffic manager DNS suffix for a cloud.
        /// Note: Remove once the ARM metadata endpoint exposes TrafficManagerDnsSuffix.
        /// </summary>
        /// <param name="cloudName">Cloud name</param>
        /// <returns></returns>
        private static string GetTrafficManagerDnsSuffix(string cloudName)
        {
            switch (cloudName)
            {
                case EnvironmentName.AzureCloud:
                    return AzureEnvironmentConstants.AzureTrafficManagerDnsSuffix;
                case EnvironmentName.AzureChinaCloud:
                    return AzureEnvironmentConstants.ChinaTrafficManagerDnsSuffix;
                case EnvironmentName.AzureUSGovernment:
                    return AzureEnvironmentConstants.USGovernmentTrafficManagerDnsSuffix;
                case EnvironmentName.AzureGermanCloud:
                    return AzureEnvironmentConstants.GermanTrafficManagerDnsSuffix;
                default:
                    return string.Empty;
            }
        }

        /// <summary>
        /// Predefined Microsoft Azure environments
        /// </summary>
        public static IDictionary<string, AzureEnvironment> PublicEnvironments { get; } = InitializeBuiltInEnvironments();

        public AzureEnvironment()
        {
        }

        /// <summary>
        /// Copy constructor
        /// </summary>
        /// <param name="other"></param>
        public AzureEnvironment(IAzureEnvironment other)
        {
            this.CopyFrom(other);
        }

        /// <summary>
        /// The name of the environment
        /// </summary>
        public string Name { get; set; }

        /// <summary>
        /// Whether the environment uses AAD (false) or ADFS (true) authentication
        /// </summary>
        public bool OnPremise { get; set; }

        /// <summary>
        /// The RDFE endpoint
        /// </summary>
        public string ServiceManagementUrl { get; set; }

        /// <summary>
        /// The Azure Resource Manager endpoint
        /// </summary>
        public string ResourceManagerUrl { get; set; }

        /// <summary>
        /// The location fo the AUX portal
        /// </summary>
        public string ManagementPortalUrl { get; set; }

        /// <summary>
        /// The location of the publishsettings fiel download web applciation
        /// </summary>
        public string PublishSettingsFileUrl { get; set; }

        /// <summary>
        /// The authentication endpoint
        /// </summary>
        public string ActiveDirectoryAuthority { get; set; }

        /// <summary>
        /// The uri of the template gallery
        /// </summary>
        public string GalleryUrl { get; set; }

        /// <summary>
        /// The URI of the Azure Active Directory Graph endpoint
        /// </summary>
        public string GraphUrl { get; set; }

        /// <summary>
        /// The token audience need for tokens that target RDFE or ARM endpoints
        /// </summary>
        public string ActiveDirectoryServiceEndpointResourceId { get; set; }

        /// <summary>
        /// The domain name suffix for storage services created in this environment
        /// </summary>
        public string StorageEndpointSuffix { get; set; }

        /// <summary>
        /// The domain name suffix for Sql server created in this environment
        /// </summary>
        public string SqlDatabaseDnsSuffix { get; set; }

        /// <summary>
        /// The domain name suffix for traffic manager endpoints created in this ebvironment
        /// </summary>
        public string TrafficManagerDnsSuffix { get; set; }

        /// <summary>
        /// The domain name suffix for Aure KeyVault vaults created in this environment
        /// </summary>
        public string AzureKeyVaultDnsSuffix { get; set; }

        /// <summary>
        /// The token audience required for communicating with the Azure KeyVault service in this environment
        /// </summary>
        public string AzureKeyVaultServiceEndpointResourceId { get; set; }

        /// <summary>
        /// The token audience required for communicating with the Azure Active Directory Graph service in this environment
        /// </summary>
        public string GraphEndpointResourceId { get; set; }

        /// <summary>
        /// The token audience required for communicating with the Azure Active Directory Data Lake service in this environment
        /// </summary>
        public string DataLakeEndpointResourceId { get; set; }

        /// <summary>
        /// The token audience required for communicating with the Batch service in this enviornment
        /// </summary>
        public string BatchEndpointResourceId { get; set; }

        /// <summary>
        /// The domain name suffix for Azure DataLake Catalog and Job services created in this environment
        /// </summary>
        public string AzureDataLakeAnalyticsCatalogAndJobEndpointSuffix { get; set; }

        /// <summary>
        /// The domain name suffix for Azure DataLake file systems created in this environment
        /// </summary>
        public string AzureDataLakeStoreFileSystemEndpointSuffix { get; set; }

        /// <summary>
        /// The name of the default AdTenant in this environment
        /// </summary>
        public string AdTenant { get; set; }

        /// <summary>
        /// The set of Azure Version Profiles supported in this environment
        /// </summary>
        public IList<string> VersionProfiles { get; } = new List<string>();

        /// <summary>
        /// Additional environment-specific metadata
        /// </summary>
        public IDictionary<string, string> ExtendedProperties { get; } = new Dictionary<string, string>(StringComparer.OrdinalIgnoreCase);

        /// <summary>
        /// A set of string constants for each of the known environment values - allows users to specify a particular kind of endpoint by name
        /// </summary>
        public static class Endpoint
        {
            public const string AdTenant = "AdTenant",
                ActiveDirectoryServiceEndpointResourceId = "ActiveDirectoryServiceEndpointResourceId",
                GraphEndpointResourceId = "GraphEndpointResourceId",
                AzureKeyVaultServiceEndpointResourceId = "AzureKeyVaultServiceEndpointResourceId",
                AzureKeyVaultDnsSuffix = "AzureKeyVaultDnsSuffix",
                TrafficManagerDnsSuffix = "TrafficManagerDnsSuffix",
                SqlDatabaseDnsSuffix = "SqlDatabaseDnsSuffix",
                StorageEndpointSuffix = "StorageEndpointSuffix",
                Graph = "Graph",
                Gallery = "Gallery",
                ActiveDirectory = "ActiveDirectory",
                ServiceManagement = "ServiceManagement",
                ResourceManager = "ResourceManager",
                PublishSettingsFileUrl = "PublishSettingsFileUrl",
                ManagementPortalUrl = "ManagementPortalUrl",
                AzureDataLakeAnalyticsCatalogAndJobEndpointSuffix = "AzureDataLakeAnalyticsCatalogAndJobEndpointSuffix",
                AzureDataLakeStoreFileSystemEndpointSuffix = "AzureDataLakeStoreFileSystemEndpointSuffix",
                DataLakeEndpointResourceId = "DataLakeEndpointResourceId",
                BatchEndpointResourceId = "BatchEndpointResourceId";
        }

        public static class ExtendedEndpoint
        {
            public const string OperationalInsightsEndpointResourceId = "OperationalInsightsEndpointResourceId",
                OperationalInsightsEndpoint = "OperationalInsightsEndpoint",
                AnalysisServicesEndpointSuffix = "AzureAnalysisServicesEndpointSuffix",
                AnalysisServicesEndpointResourceId = "AnalysisServicesEndpointResourceId",
                AzureAttestationServiceEndpointSuffix = "AzureAttestationServiceEndpointSuffix",
                AzureAttestationServiceEndpointResourceId = "AzureAttestationServiceEndpointResourceId";
        }
    }
}<|MERGE_RESOLUTION|>--- conflicted
+++ resolved
@@ -12,17 +12,10 @@
 // limitations under the License.
 // ----------------------------------------------------------------------------------
 
-using Microsoft.Azure.Commands.Common.Authentication.Abstractions.Models;
-using Newtonsoft.Json;
-using Polly;
 using System;
 using System.Collections.Concurrent;
 using System.Collections.Generic;
-using System.Diagnostics;
-using System.Linq;
-using System.Net;
-using System.Net.Http;
-using System.Threading.Tasks;
+using System.Threading;
 
 namespace Microsoft.Azure.Commands.Common.Authentication.Abstractions
 {
@@ -32,31 +25,9 @@
     /// </summary>
     [Serializable]
     public class AzureEnvironment : IAzureEnvironment
-    {        
-        private const string ArmMetadataEnvVariable = "ARM_CLOUD_METADATA_URL";
-        private static readonly HttpClient Client = new HttpClient();        
-
+    {
         static IDictionary<string, AzureEnvironment> InitializeBuiltInEnvironments()
         {
-            IDictionary<string, AzureEnvironment> armAzureEnvironments = null;
-            try
-            {
-                var armMetadataRequestUri = Environment.GetEnvironmentVariable(ArmMetadataEnvVariable);
-                if (!string.IsNullOrEmpty(armMetadataRequestUri))
-                {
-                    armAzureEnvironments = InitializeEnvironmentsFromArm(armMetadataRequestUri).Result;
-                }
-            }
-            catch (Exception)
-            {
-                armAzureEnvironments = null;
-            }
-
-            if (armAzureEnvironments != null)
-            {
-                return armAzureEnvironments;
-            }
-
             var azureCloud = new AzureEnvironment
             {
                 Name = EnvironmentName.AzureCloud,
@@ -80,16 +51,12 @@
                 BatchEndpointResourceId = AzureEnvironmentConstants.BatchEndpointResourceId,
                 AdTenant = "Common"
             };
-<<<<<<< HEAD
-            
-=======
             azureCloud.SetProperty(ExtendedEndpoint.OperationalInsightsEndpoint, AzureEnvironmentConstants.AzureOperationalInsightsEndpoint);
             azureCloud.SetProperty(ExtendedEndpoint.OperationalInsightsEndpointResourceId, AzureEnvironmentConstants.AzureOperationalInsightsEndpointResourceId);
             azureCloud.SetProperty(ExtendedEndpoint.AnalysisServicesEndpointSuffix, AzureEnvironmentConstants.AzureAnalysisServicesEndpointSuffix);
             azureCloud.SetProperty(ExtendedEndpoint.AnalysisServicesEndpointResourceId, AzureEnvironmentConstants.AzureAnalysisServicesEndpointResourceId);
             azureCloud.SetProperty(ExtendedEndpoint.AzureAttestationServiceEndpointSuffix, AzureEnvironmentConstants.AzureAttestationServiceEndpointSuffix);
             azureCloud.SetProperty(ExtendedEndpoint.AzureAttestationServiceEndpointResourceId, AzureEnvironmentConstants.AzureAttestationServiceEndpointResourceId);
->>>>>>> db33cc2f
             var azureChina = new AzureEnvironment
             {
                 Name = EnvironmentName.AzureChinaCloud,
@@ -113,6 +80,8 @@
                 BatchEndpointResourceId = AzureEnvironmentConstants.ChinaBatchEndpointResourceId,
                 AdTenant = "Common"
             };
+            azureChina.SetProperty(ExtendedEndpoint.AnalysisServicesEndpointSuffix, AzureEnvironmentConstants.ChinaAnalysisServicesEndpointSuffix);
+            azureChina.SetProperty(ExtendedEndpoint.AnalysisServicesEndpointResourceId, AzureEnvironmentConstants.ChinaAnalysisServicesEndpointResourceId);
 
             var azureUSGovernment = new AzureEnvironment
             {
@@ -137,7 +106,10 @@
                 BatchEndpointResourceId = AzureEnvironmentConstants.USGovernmentBatchEndpointResourceId,
                 AdTenant = "Common"
             };
-
+            azureUSGovernment.SetProperty(ExtendedEndpoint.OperationalInsightsEndpoint, AzureEnvironmentConstants.USGovernmentOperationalInsightsEndpoint);
+            azureUSGovernment.SetProperty(ExtendedEndpoint.OperationalInsightsEndpointResourceId, AzureEnvironmentConstants.USGovernmentOperationalInsightsEndpointResourceId);
+            azureUSGovernment.SetProperty(ExtendedEndpoint.AnalysisServicesEndpointSuffix, AzureEnvironmentConstants.USGovernmentAnalysisServicesEndpointSuffix);
+            azureUSGovernment.SetProperty(ExtendedEndpoint.AnalysisServicesEndpointResourceId, AzureEnvironmentConstants.USGovernmentAnalysisServicesEndpointResourceId);
             var azureGermany = new AzureEnvironment
             {
                 Name = EnvironmentName.AzureGermanCloud,
@@ -161,171 +133,16 @@
                 BatchEndpointResourceId = AzureEnvironmentConstants.GermanBatchEndpointResourceId,
                 AdTenant = "Common"
             };
-
-            var result = new ConcurrentDictionary<string, AzureEnvironment>(StringComparer.InvariantCultureIgnoreCase)
-            {
-                [EnvironmentName.AzureCloud] = azureCloud,
-                [EnvironmentName.AzureChinaCloud] = azureChina,
-                [EnvironmentName.AzureUSGovernment] = azureUSGovernment,
-                [EnvironmentName.AzureGermanCloud] = azureGermany
-            };
-            SetExtendedProperties(result);
+            azureGermany.SetProperty(ExtendedEndpoint.AnalysisServicesEndpointSuffix, AzureEnvironmentConstants.GermanAnalysisServicesEndpointSuffix);
+            azureGermany.SetProperty(ExtendedEndpoint.AnalysisServicesEndpointResourceId, AzureEnvironmentConstants.GermanAnalysisServicesEndpointResourceId);
+            var result = new ConcurrentDictionary<string, AzureEnvironment>(StringComparer.InvariantCultureIgnoreCase);
+
+            result[EnvironmentName.AzureCloud] = azureCloud;
+            result[EnvironmentName.AzureChinaCloud] = azureChina;
+            result[EnvironmentName.AzureUSGovernment] = azureUSGovernment;
+            result[EnvironmentName.AzureGermanCloud] = azureGermany;
+
             return result;
-        }
-
-        /// <summary>
-        /// Initializes cloud metadata dynamically from ARM.
-        /// </summary>
-        private static async Task<IDictionary<string, AzureEnvironment>> InitializeEnvironmentsFromArm(string armMetadataRequestUri)
-        {
-            var armResponseMessage = await Client.GetAsync(armMetadataRequestUri);
-            if (armResponseMessage?.StatusCode != HttpStatusCode.OK)
-            {
-                throw new Exception("Failed to load cloud metadata from the url specified by ARM_CLOUD_METADATA_URL.");
-            }
-
-            var armMetadataContent = await armResponseMessage.Content?.ReadAsStringAsync();
-            if (string.IsNullOrEmpty(armMetadataContent))
-            {
-                throw new Exception("Failed to load cloud metadata from the url specified by ARM_CLOUD_METADATA_URL.");
-            }
-
-            var armMetadataList = JsonConvert.DeserializeObject<List<ArmMetadata>>(armMetadataContent);
-            var result = new ConcurrentDictionary<string, AzureEnvironment>(StringComparer.InvariantCultureIgnoreCase);
-            foreach (var armMetadata in armMetadataList)
-            {
-                result[armMetadata.Name] = MapArmToAzureEnvironment(armMetadataList.First(a =>
-                    a.Name.Equals(armMetadata.Name, StringComparison.InvariantCultureIgnoreCase)));
-            }
-
-            SetExtendedProperties(result);
-            return result;
-        }
-
-        /// <summary>
-        /// Set Extended properties (to maintain parity).
-        /// </summary>
-        /// <param name="azureEnvironments">Collection of AzureEnvironments</param>
-        private static void SetExtendedProperties(IDictionary<string, AzureEnvironment> azureEnvironments)
-        {
-            azureEnvironments[EnvironmentName.AzureCloud].SetProperty(ExtendedEndpoint.OperationalInsightsEndpoint, AzureEnvironmentConstants.AzureOperationalInsightsEndpoint);
-            azureEnvironments[EnvironmentName.AzureCloud].SetProperty(ExtendedEndpoint.OperationalInsightsEndpointResourceId, AzureEnvironmentConstants.AzureOperationalInsightsEndpointResourceId);
-            azureEnvironments[EnvironmentName.AzureCloud].SetProperty(ExtendedEndpoint.AnalysisServicesEndpointSuffix, AzureEnvironmentConstants.AzureAnalysisServicesEndpointSuffix);
-            azureEnvironments[EnvironmentName.AzureCloud].SetProperty(ExtendedEndpoint.AnalysisServicesEndpointResourceId, AzureEnvironmentConstants.AzureAnalysisServicesEndpointResourceId);
-
-            azureEnvironments[EnvironmentName.AzureChinaCloud].SetProperty(ExtendedEndpoint.AnalysisServicesEndpointSuffix, AzureEnvironmentConstants.ChinaAnalysisServicesEndpointSuffix);
-            azureEnvironments[EnvironmentName.AzureChinaCloud].SetProperty(ExtendedEndpoint.AnalysisServicesEndpointResourceId, AzureEnvironmentConstants.ChinaAnalysisServicesEndpointResourceId);
-
-            azureEnvironments[EnvironmentName.AzureUSGovernment].SetProperty(ExtendedEndpoint.OperationalInsightsEndpoint, AzureEnvironmentConstants.USGovernmentOperationalInsightsEndpoint);
-            azureEnvironments[EnvironmentName.AzureUSGovernment].SetProperty(ExtendedEndpoint.OperationalInsightsEndpointResourceId, AzureEnvironmentConstants.USGovernmentOperationalInsightsEndpointResourceId);
-            azureEnvironments[EnvironmentName.AzureUSGovernment].SetProperty(ExtendedEndpoint.AnalysisServicesEndpointSuffix, AzureEnvironmentConstants.USGovernmentAnalysisServicesEndpointSuffix);
-            azureEnvironments[EnvironmentName.AzureUSGovernment].SetProperty(ExtendedEndpoint.AnalysisServicesEndpointResourceId, AzureEnvironmentConstants.USGovernmentAnalysisServicesEndpointResourceId);
-
-            azureEnvironments[EnvironmentName.AzureGermanCloud].SetProperty(ExtendedEndpoint.AnalysisServicesEndpointSuffix, AzureEnvironmentConstants.GermanAnalysisServicesEndpointSuffix);
-            azureEnvironments[EnvironmentName.AzureGermanCloud].SetProperty(ExtendedEndpoint.AnalysisServicesEndpointResourceId, AzureEnvironmentConstants.GermanAnalysisServicesEndpointResourceId);
-        }
-
-        /// <summary>
-        /// Map ARM metadata schema to the AzureEnvironment object.
-        /// </summary>
-        /// <param name="armMetadata">ARM cloud metadata</param>
-        /// <returns></returns>
-        private static AzureEnvironment MapArmToAzureEnvironment(ArmMetadata armMetadata)
-        {
-            var azureEnvironment = new AzureEnvironment
-            {
-                Name = armMetadata.Name,
-                PublishSettingsFileUrl = GetPublishSettingsFileUrl(armMetadata.Name),
-                ServiceManagementUrl = armMetadata.Authentication.Audiences[0],
-                ResourceManagerUrl = armMetadata.ResourceManager,
-                ManagementPortalUrl = armMetadata.Portal,
-                ActiveDirectoryAuthority = armMetadata.Authentication.LoginEndpoint,
-                ActiveDirectoryServiceEndpointResourceId = armMetadata.Authentication.Audiences[0],
-                StorageEndpointSuffix = armMetadata.Suffixes.Storage,
-                GalleryUrl = armMetadata.Gallery,
-                SqlDatabaseDnsSuffix = armMetadata.Suffixes.SqlServerHostname,
-                GraphUrl = armMetadata.Graph,
-                TrafficManagerDnsSuffix = GetTrafficManagerDnsSuffix(armMetadata.Name),
-                AzureKeyVaultDnsSuffix = armMetadata.Suffixes.KeyVaultDns,
-                AzureKeyVaultServiceEndpointResourceId = GetKeyVaultServiceEndpointResourceId(armMetadata.Name),
-                AzureDataLakeAnalyticsCatalogAndJobEndpointSuffix = armMetadata.Suffixes.AzureDataLakeAnalyticsCatalogAndJob,
-                AzureDataLakeStoreFileSystemEndpointSuffix = armMetadata.Suffixes.AzureDataLakeStoreFileSystem,
-                DataLakeEndpointResourceId = armMetadata.ActiveDirectoryDataLake,
-                GraphEndpointResourceId = armMetadata.Graph,
-                BatchEndpointResourceId = armMetadata.Batch,
-                AdTenant = armMetadata.Authentication.Tenant
-            };
-
-            return azureEnvironment;
-        }
-
-        /// <summary>
-        /// Gets publish setting file URL for a cloud.
-        /// Note: Included for sake of parity, should remove if defunct.
-        /// </summary>
-        /// <param name="cloudName">Cloud name</param>
-        /// <returns></returns>
-        private static string GetPublishSettingsFileUrl(string cloudName)
-        {
-            switch (cloudName)
-            {
-                case EnvironmentName.AzureCloud:
-                    return AzureEnvironmentConstants.AzurePublishSettingsFileUrl;
-                case EnvironmentName.AzureChinaCloud:
-                    return AzureEnvironmentConstants.ChinaPublishSettingsFileUrl;
-                case EnvironmentName.AzureUSGovernment:
-                    return AzureEnvironmentConstants.USGovernmentPublishSettingsFileUrl;
-                case EnvironmentName.AzureGermanCloud:
-                    return AzureEnvironmentConstants.GermanPublishSettingsFileUrl;
-                default:
-                    return string.Empty;
-            }
-        }
-
-        /// <summary>
-        /// Gets the key vault service endpoint resource id for a cloud.
-        /// Note: Remove once the ARM metadata endpoint exposes KeyVaultServiceEndpointResourceId.
-        /// </summary>
-        /// <param name="cloudName">Cloud name</param>
-        /// <returns></returns>
-        private static string GetKeyVaultServiceEndpointResourceId(string cloudName)
-        {
-            switch (cloudName)
-            {
-                case EnvironmentName.AzureCloud:
-                    return AzureEnvironmentConstants.AzureKeyVaultServiceEndpointResourceId;
-                case EnvironmentName.AzureChinaCloud:
-                    return AzureEnvironmentConstants.ChinaKeyVaultServiceEndpointResourceId;
-                case EnvironmentName.AzureUSGovernment:
-                    return AzureEnvironmentConstants.USGovernmentKeyVaultServiceEndpointResourceId;
-                case EnvironmentName.AzureGermanCloud:
-                    return AzureEnvironmentConstants.GermanAzureKeyVaultServiceEndpointResourceId;
-                default:
-                    return string.Empty;
-            }
-        }
-
-        /// <summary>
-        /// Gets the traffic manager DNS suffix for a cloud.
-        /// Note: Remove once the ARM metadata endpoint exposes TrafficManagerDnsSuffix.
-        /// </summary>
-        /// <param name="cloudName">Cloud name</param>
-        /// <returns></returns>
-        private static string GetTrafficManagerDnsSuffix(string cloudName)
-        {
-            switch (cloudName)
-            {
-                case EnvironmentName.AzureCloud:
-                    return AzureEnvironmentConstants.AzureTrafficManagerDnsSuffix;
-                case EnvironmentName.AzureChinaCloud:
-                    return AzureEnvironmentConstants.ChinaTrafficManagerDnsSuffix;
-                case EnvironmentName.AzureUSGovernment:
-                    return AzureEnvironmentConstants.USGovernmentTrafficManagerDnsSuffix;
-                case EnvironmentName.AzureGermanCloud:
-                    return AzureEnvironmentConstants.GermanTrafficManagerDnsSuffix;
-                default:
-                    return string.Empty;
-            }
         }
 
         /// <summary>
