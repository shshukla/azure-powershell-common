--- conflicted
+++ resolved
@@ -1,5020 +1,2 @@
-<<<<<<< HEAD
 ﻿## 0.1.0 - July 2018
-* Initial Release
-=======
-﻿## 6.4.0 - July 2018
-#### General
-* Fixed formatting of OutputType in help files for most modules
-
-#### AzureRM.Profile
-* Ps1Xml attribute added to the basic output types
-
-#### AzureRM.Compute
-* IP Tag feature for VMSS
-    - 'New-AzureRmVmssIpTagConfig' cmdlet is added
-    - IpTag parameter is added to New-AzureRmVmssIpConfig
-* Auto OS Rollback feature for VMSS
-    - DisableAutoRollback parameters are added to New-AzureRmVmssConfig and Update-AzureRmVmss
-* OS Upgrade History feature for Vmss
-    - OSUpgradeHistory switch parameter is added to Get-AzureRmVmss
-
-#### AzureRM.DataLakeAnalytics
-* Add support for Catalog ACLs through the following commands:
-    - Get-AzureRmDataLakeAnalyticsCatalogItemAclEntry
-    - Set-AzureRmDataLakeAnalyticsCatalogItemAclEntry
-    - Remove-AzureRmDataLakeAnalyticsCatalogItemAclEntry
-
-#### AzureRM.DataLakeStore
-* Add cancellation support and progress tracking for Set-AzureRmDataLakeStoreItemAclEntry, Remove-AzureRmDataLakeStoreItemAclEntry, Set-AzureRmDataLakeStoreItemAcl
-* Add cancellation support for Export-AzureRmDataLakeStoreChildItemProperties
-* Fix flushing of debug messages for cmdlets that does recursive operations
-* Fix location of test of DataLake cmdlets
-
-#### AzureRM.EventHub
-* Added Optional MaxCount parameter to List Operations cmdlet Get-AzureRmEventHub and Get-AzureRmEventHubConsumerGroup
-* Fixed issue in New-AzureRmEventHub cmdlet where at least one parameter needed while creating New EventHub. Provided Default Parameter set.
-* Added optional Parameter -KeyValue to New-AzureRmEventHubKey cmdlet, which enables user to provide KeyValue.
-
-#### AzureRM.KeyVault
-* Fix issue where all resources were being returned by Get-AzureRmKeyVault -Tag
-
-#### AzureRM.Network
-* Expose new Skus for Zone-Redundant VirtualNetworkGateways
-* Added new commands for feature: ExpressRoute Partner APIs via ARM
-    - Added Get-AzureRmExpressRouteCrossConnection
-    - Added Set-AzureRmExpressRouteCrossConnection
-    - Added Add-AzureRmExpressRouteCrossConnectionPeering
-    - Added Get-AzureRmExpressRouteCrossConnectionPeering
-    - Added Remove-AzureRmExpressRouteCrossConnectionPeering
-    - Added Get-AzureRMExpressRouteCrossConnectionArpTable
-    - Added Get-AzureRMExpressRouteCrossConnectionRouteTable
-    - Added Get-AzureRMExpressRouteCrossConnectionRouteTableSummary
-
-#### AzureRM.RecoveryServices.Backup
-* Added Get-AzureRmRecoveryServicesBackupStatus cmdlet. This cmdlet takes a VM ID and checks if the VM is protected by some vault in the subscription. If there exists such a vault, the cmdlet outputs the vault details.
-
-#### AzureRM.Resources
-* Update Get-AzureRmPolicyAssignment cmdlets:
-    - Add support for listing -Scope values at management group level
-    - Add support for retrieving individual assignments with -Scope values at management group level
-    - Add -Effective and -All switches to control  parameter
-* Update Get/New/Remove/Set-AzureRmPolicyDefinition cmdlets
-    - Add -ManagementGroupName parameter to apply operations to a given management group
-    - Add -SubscriptionId parameter to apply operations to a given subscription
-* Update Get/New/Remove/Set-AzureRmPolicySetDefinition cmdlets
-    - Add -ManagementGroupName parameter to apply operations to a given management group
-    - Add -SubscriptionId parameter to apply operations to a given subscription
-* Add KeyVault secret reference support in parameters when using 'TemplateParameterObject' in 'New-AzureRmResourceGroupDeployment'
-* Fix issue where '-EndDate' parameter was ignored for 'New-AzureRmADAppCredential'
-    - https://github.com/Azure/azure-powershell/issues/6505
-* Fix issue where 'Add-AzureRmADGroupMember' used incorrect URL to make request
-    - https://github.com/Azure/azure-powershell/issues/6485
-
-#### AzureRM.ServiceBus
-* Added optional Parameter -KeyValue to New-AzureRmServiceBusKey cmdlet, which enables user to provide KeyValue.
-
-#### AzureRM.Sql
-* Clarified User-Defined Restore Points for SQLDW in New-AzureRmSqlDatabaseRestorePoint help
-* Updated documentation of -ComputeGeneration parameter in several cmdlets
-
-## 6.3.0 - June 2018
-#### AzureRM.Profile
-* Updated error messages for Enable-AzureRmContextAutoSave
-* Create a context for each subscription when running 'Connect-AzureRmAccount' with no previous context
-
-#### Azure.Storage
-* Added additional information about -Permissions parameter in help files.
-
-#### AzureRM.Compute
-* 'Get-AzureRmVmDiskEncryptionStatus' fixes an issue observed for VMs with no data disks
-* Update Compute client library version to fix following cmdlets
-    - Grant-AzureRmDiskAccess
-    - Grant-AzureRmSnapshotAccess
-    - Save-AzureRmVMImage
-* Fixed following cmdlets to show 'operation ID' and 'operation status' correctly:
-    - Start-AzureRmVM
-    - Stop-AzureRmVM
-    - Restart-AzureRmVM
-    - Set-AzureRmVM
-    - Remove-AzuerRmVM
-    - Set-AzureRmVmss
-    - Start-AzureRmVmssRollingOSUpgrade
-    - Stop-AzureRmVmssRollingUpgrade
-    - Start-AzureRmVmss
-    - Restart-AzureRmVmss
-    - Stop-AzureRmVmss
-    - Remove-AzureRmVmss
-    - ConvertTo-AzureRmVMManagedDisk
-    - Revoke-AzureRmSnapshotAccess
-    - Remove-AzureRmSnapshot
-    - Revoke-AzureRmDiskAccess
-    - Remove-AzureRmDisk
-    - Remove-AzureRmContainerService
-    - Remove-AzureRmAvailabilitySet
-
-#### AzureRM.EventGrid
-* Remove ValidateNotNullOrEmpty validation conditions for SubjectBeginsWith/SubjectEndsWith in Update-AzureRmEventGridSubscription cmdlet to allow changing these parameters to empty string if needed.
-
-#### AzureRM.KeyVault
-* Fix issue where no Tags are being returned when Get-AzureRmKeyVault -Tag is run
-
-#### AzureRM.PolicyInsights
-* Public release of Policy Insights cmdlets
-    - Use API version 2018-04-04
-    - Add PolicyDefinitionReferenceId to the results of Get-AzureRmPolicyStateSummary
-
-#### AzureRM.RecoveryServices.Backup
-* Added -Vault parameter to RecoveryServices.Backup cmdlets. When passed, this will override the Set-AzureRmRecoveryServicesContext cmdlet.
-
-#### AzureRM.Sql
-* Updated example in the help file for Get-AzureRmSqlDatabaseExpanded
-
-#### AzureRM.TrafficManager
-* Updated the help file for Add-AzureRmTrafficManagerEndpointConfig
-
-#### AzureRM.Websites
-* 'Set-AzureRmWebApp' is updated to not overwrite the AppSettings when using -AssignIdentity
-* 'New-AzureRmWebAppSlot' is updated to honor AppServicePlan as an optional parameter
-
-## 6.2.1 - June 2018
-### AzureRM.OperationalInsights
-* Updated PSWorkspace model to allow Network to use type as a parameter
-
-## 6.2.0 - June 2018
-#### AzureRM.Profile
-* Fix issue where version 10.0.3 of Newtonsoft.Json wasn't being loaded on module import
-
-#### AzureRM.Compute
-* VMSS VM Update feature
-    - Added 'Update-AzureRmVmssVM' and 'New-AzureRmVMDataDisk' cmdlets
-    - Add VirtualMachineScaleSetVM parameter to 'Add-AzureRmVMDataDisk' cmdlet to support adding a data disk to Vmss VM.
-
-#### AzureRM.DataFactoryV2
-* Updated the ADF .Net SDK version to 0.8.0-preview containing following changes:
-    - Added Configure factory repository operation
-    - Updated QuickBooks LinkedService to expose consumerKey and consumerSecret properties
-    - Updated Several model types from SecretBase to Object
-    - Added Blob Events trigger
-
-### AzureRM.KeyVault
-* Update documentation with example output
-
-### AzureRM.Network
-* Enable Traffic Analytics parameters on Network Watcher cmdlets
-
-#### AzureRM.Resources
-* Fix issue with 'Properties' property of 'PSResource' object(s) returned from 'Get-AzureRmResource'
-
-#### AzureRM.Scheduler
-* Fix issue with update ServiceBusQueueJob not setting new Auth values
-
-### AzureRM.Sql
-* Updated the following cmdlets with optional LicenseType parameter
-	- New-AzureRmSqlDatabase; Set-AzureRmSqlDatabase
-	- New-AzureRmSqlElasticPool; Set-AzureRmSqlElasticPool
-	- New-AzureRmSqlDatabaseCopy
-	- New-AzureRmSqlDatabaseSecondary
-	- Restore-AzureRmSqlDatabase
-
-#### AzureRM.Websites
-* 'New-AzureRMWebApp' is updated to use common algorithms from the Strategy library.
-
-## 6.1.1 - May 2018
-#### AzureRM.Resources
-* Revert change to `New-AzureRmADServicePrincipal` that gave service principals `Contributor` permissions over the current subscription if no values were provided for the `Role` or `Scope` parameters
-    - If no values are provided for `Role` or `Scope`, the service principal is created with no permissions
-    - If a `Role` is provided, but no `Scope`, the service principal is created with the specified `Role` permissions over the current subscription
-    - If a `Scope` is provided, but no `Role`, the service principal is created with `Contributor` permissions over the specified `Scope`
-    - If both `Role` and `Scope` are provided, the service principal is created with the specified `Role` permissions over the specified `Scope`
-
-## 6.1.0 - May 2018
-#### AzureRM.Profile
-* Fix issue where running 'Clear-AzureRmContext' would keep an empty context with the name of the previous default context, which prevented the user from creating a new context with the old name
-
-#### AzureRM.AnalysisServices
-* Enable Gateway assocaite/disassociate operations on AS.
-
-#### AzureRM.ApiManagement
-* Added support for ApiVersions, ApiReleases and ApiRevisions
-* Added suppport for ServiceFabric Backend
-* Added support for Application Insights Logger
-* Added support for recognizing 'Basic' sku as a valid sku of Api Management service
-* Added support for installing Certificates issued by private CA as Root or CA
-* Added support for accepting Custom SSL certificates via KeyVault and Multiple proxy hostnames
-* Added support for MSI identity
-* Added support for accepting Policies via Url
-NOTE: The following cmdlets will be deprecated in future release
-   - Import-AzureRmApiManagementHostnameCertificate
-   - New-AzureRmApiManagementHostnameConfiguration
-   - Set-AzureRmApiManagementHostnames
-   - Update-AzureRmApiManagementDeployment
-
-#### AzureRM.Batch
-* Release new cmdlet Get-AzureBatchPoolNodeCounts
-* Release new cmdlet Start-AzureBatchComputeNodeServiceLogUpload
-
-#### AzureRM.Consumption
-* Add new parameters Expand, ResourceGroup, InstanceName, InstanceId, Tags, and Top on Cmdlet Get-AzureRmConsumptionUsageDetail
-
-#### AzureRM.DataLakeStore
-* Fix example for Export-AzureRmDataLakeStoreChildItemProperties
-* Fix null parameter exception for Recurse case in Set-AzureRmDataLakeStoreItemAclEntry
-* Fix the help files for Set-AzureRmDataLakeStoreItemAclEntry, Set-AzureRmDataLakeStoreItemAcl, Remove-AzureRmDataLakeStoreItemAclEntry
-
-#### AzureRM.Network
-* Bump up Network SDK version from 18.0.0-preview to 19.0.0-preview
-* Added cmdlet to create protocol configuration
-    - New-AzureRmNetworkWatcherProtocolConfiguration
-* Added cmdlet to add a new circuit connection to an existing express route circuit.
-    - Add-AzureRmExpressRouteCircuitConnectionConfig
-* Added cmdlet to remove a circuit connection from an existing express route circuit.
-    - Remove-AzureRmExpressRouteCircuitConnectionConfig
-* Added cmdlet to retrieve a circuit connection
-    - Get-AzureRmExpressRouteCircuitConnectionConfig
-
-#### AzureRM.ServiceFabric
-* Fixed server authentication usage with generated certificates (Issue #5998)
-
-#### AzureRM.Sql
-* Updated Auditing cmdlets to allow removing AuditActions or AuditActionGroups
-* Fixed issue with Set-AzureRmSqlDatabaseBackupLongTermRetentionPolicy when setting a new flexible retention policy where the command would fail with 'Configure long term retention policy with azure recovery service vault and policy is no longer supported. Please submit request with the new flexible retention policy'.
-* Update all Azure Sql Database/ElasticPool Creation/Update related cmdlets to use the new Database API, which support Sku property for scale and tier-related properties.
-* The updated cmdlets including:
-	- New-AzureRmSqlDatabase; Set-AzureRmSqlDatabase
-	- New-AzureRmSqlElasticPool; Set-AzureRmSqlElasticPool
-	- New-AzureRmSqlDatabaseCopy
-	- New-AzureRmSqlDatabaseSecondary
-	- Restore-AzureRmSqlDatabase
-
-#### AzureRM.TrafficManager
-* Update the parameters for 'Get-AzureRmTrafficManagerProfile' so that -ResourceGroupName parameter is required when using -Name parameter.
-
-## 6.0.0 - May 2018
-#### General
-* Set minimum dependency of modules to PowerShell 5.0
-
-#### Azure.Storage
-* Support  as Storage blob container name
-	- New-AzureStorageBlobContainer
-	- Remove-AzureStorageBlobContainer
-	- Set-AzureStorageBlobContent
-	- Get-AzureStorageBlobContent
-* Fix the issue that some Storage cmdlets failure output not contain detail failure information
-
-#### AzureRM.ApiManagement
-* Introduce multiple breaking changes
-    - Please refer to the migration guide for more information
-
-#### AzureRM.Automation
-* Remove deprecated 'Tags' alias from cmdlets
-    - 'Set-AzureRmAutomationRunbook'
-
-#### AzureRM.Batch
-* Updated New-AzureBatchPool documentation to remove deprecated example
-
-#### AzureRM.Cdn
-* Introduce multiple breaking changes
-    - Please refer to the migration guide for more information
-
-#### AzureRM.Compute
-* 'New-AzureRmVm' and 'New-AzureRmVmss' support verbose output of parameters
-* 'New-AzureRmVm' and 'New-AzureRmVmss' (simple parameter set) support assigning user defined and(or) system defined identities to the VM(s).
-* VMSS Redeploy and PerformMaintenance feature
-    -  Add new switch parameter -Redeploy and -PerformMaintenance to 'Set-AzureRmVmss' and 'Set-AzureRmVmssVM'
-* Add DisableVMAgent switch parameter to 'Set-AzureRmVMOperatingSystem' cmdlet
-* 'New-AzureRmVm' and 'New-AzureRmVmss' (simple parameter set) support a 'Win10' image.
-* 'Repair-AzureRmVmssServiceFabricUpdateDomain' cmdlet is added.
-* Introduce multiple breaking changes
-    - Please refer to the migration guide for more details
-* 'Set-AzureRmVmDiskEncryptionExtension' makes AAD parameters optional
-
-#### AzureRM.DataFactories
-* Remove deprecated 'Tags' alias from cmdlets
-    - New-AzureRmDataFactory
-
-#### AzureRM.DataFactoryV2
-* Updated the ADF .Net SDK version to 0.7.0-preview containing following changes:
-    - Added execution parameters and connection managers property on ExecuteSSISPackage Activity
-    - Updated PostgreSql, MySql llinked service to use full connection string instead of server, database, schema, username and password
-    - Removed the schema from DB2 linked service
-    - Removed schema property from Teradata linked service
-    - Added LinkedService, Dataset, CopySource for Responsys
-
-#### AzureRM.DataLakeAnalytics
-* Remove deprecated 'Tags' alias from cmdlets
-    - 'New-AzureRmDataLakeAnalyticsAccount'
-    - 'Set-AzureRmDataLakeAnalyticsAccount'
-
-#### AzureRM.DataLakeStore
-* Add new feature of recursive Acl Change to Remove-AzureRmDataLakeStoreItemAclEntry, Set-AzureRmDataLakeStoreItemAclEntry, Set-AzureRmDataLakeStoreItemAcl
-* Add new cmdlet for retrieving the content summary under a directory
-* Add new cmdlet for retrieving the disk usage and Acl dump
-* Correct return type of Set-AzureRmDataLakeStoreItemAcl bool to IEnumerable<DataLakeStoreItemAce>
-* Correct return type of Set-AzureRmDataLakeStoreItemAclEntry bool to IEnumerable<DataLakeStoreItemAce>
-* Breaking changes in Export-AzureRmDataLakeStoreItem, Import-AzureRmDataLakeStoreItem, Remove-AzureRmDataLakeStoreItem
-
-#### AzureRM.Dns
-* Introduce multiple breaking changes
-    - Please refer to the migration guide for more information
-
-#### AzureRM.EventHub
-* Updated Help for cmdlets with missing examples
-
-#### AzureRM.Insights
-* Introduced multiple breaking changes
-    - Please refer to the migration guide for more information
-
-#### AzureRM.IotHub
-* Enable tags and Basic Sku to the IotHub
-
-#### AzureRM.KeyVault
-* Breaking changes to support piping scenarios
-* Added new cmdlets: Backup/Restore-AzureKeyVaultManagedStorageAccount, Backup/Restore-AzureKeyVaultCertificate, Undo-AzureKeyVaultManagedStorageSasDefinitionRemoval, and Undo-AzureKeyVaultManagedStorageAccountRemoval
-
-#### AzureRM.MachineLearning
-* Remove deprecated 'Tags' alias from cmdlets
-    - Update-AzureRmMlCommitmentPlan
-
-#### AzureRM.Media
-* Remove deprecated 'Tags' alias from cmdlets
-    - 'Set-AzureRmMediaService'
-
-#### AzureRM.Network
-* Add support for DDoS protection plan resource
-* Introduced multiple breaking changes
-    - Please refer to the migration guide for more information
-
-#### AzureRM.NotificationHubs
-* Introduce multiple breaking changes
-    - Please refer to the migration guide for more information
-
-#### AzureRM.OperationalInsights
-* Introduce multiple breaking changes
-    - Please refer to the migration guide for more information
-
-#### AzureRM.Profile
-* Enable context autosave by default
-* Add USGovernmentOperationalInsightsEndpoint and USGovernmentOperationalInsightsEndpointResourceId properties to Azure environment for US Gov.
-
-#### AzureRM.RecoveryServices.SiteRecovery
-* Fixed Authentication Header in SiteRecovery scenarios
-
-#### AzureRM.RedisCache
-* Introduced multiple breaking changes
-    - Please refer to the migration guide for more information
-
-#### AzureRM.Resources
-* Remove obsolete parameter -AtScopeAndBelow from Get-AzureRmRoledefinition call
-* Include assignments to deleted USers/Groups/ServicePrincipals in Get-AzureRmRoleAssignment result
-* Add Tab completers for Scope and ResourceType
-* Add convenience cmdlet for creating ServicePrincipals
-* Merge Get- and Find- functionality in Get-AzureRmResource
-* Add AD Cmdlets:
-  - Remove-AzureRmADGroupMember
-  - Get-AzureRmADGroup
-  - New-AzureRmADGroup
-  - Remove-AzureRmADGroup
-  - Remove-AzureRmADUser
-  - Update-AzureRmADApplication
-  - Update-AzureRmADServicePrincipal
-  - Update-AzureRmADUser
-
-#### AzureRM.ServiceFabric
-* Update default Linux image version sku
-  - NewAzureServiceFabricCluster.cs default UbuntuServer1604 Sku update
-
-#### AzureRM.Storage
-* Introduced multiple breaking changes
-    - Please refer to the migration guide for more information
-
-#### AzureRM.Websites
-* Upgrade to latest version of the Websites SDK
-* Added -AssignIdentity & -Httpsonly properties for Set-AzureRmWebApp and Set-AzureRmWebAppSlot
-- Added two new cmdlets: Get-AzureRmWebAppSnapshots and Restore-AzureRmWebAppSnapshot
-
-## 5.7.0 - April 2018
-
-#### General
-* Updated to the latest version of the Azure ClientRuntime
-
-#### Azure.Storage
-* Fix the issue that upload Blob and upload File cmdlets fail on FIPS policy enabled machines
-	- Set-AzureStorageBlobContent
-	- Set-AzureStorageFileContent
-
-#### AzureRM.Billing
-* New Cmdlet Get-AzureRmEnrollmentAccount
-  - cmdlet to retrieve enrollment accounts
-
-#### AzureRM.CognitiveServices
-* Integrate with Cognitive Services Management SDK version 4.0.0.
-* Add Get-AzureRmCognitiveServicesAccountUsage operation.
-
-#### AzureRM.Compute
-* `Get-AzureRmVmssDiskEncryptionStatus` supports encryption status at data disk level
-* `Get-AzureRmVmssVmDiskEncryptionStatus` supports encryption status at data disk level
-* Update for Zone Resilient
-* 'New-AzureRmVm' and 'New-AzureRmVmss' (simple parameter set) support availability zones.
-
-#### AzureRM.ContainerRegistry
-* Decouple reliance on Commands.Resources.Rest and ARM/Storage SDKs.
-
-#### AzureRM.DataLakeStore
-* Add debug functionality
-* Update the version of the ADLS dataplane SDK to 1.1.2
-* Export-AzureRmDataLakeStoreItem - Deprecated parameters PerFileThreadCount, ConcurrentFileCount and introduced parameter Concurrency
-* Import-AzureRMDataLakeStoreItem - Deprecated parametersPerFileThreadCount, ConcurrentFileCount and introduced parameter Concurrency
-* Get-AzureRMDataLakeStoreItemContent - Fixed the tail behavior for contents greater than 4MB
-* Set-AzureRMDataLakeStoreItemExpiry - Introduced new parameter set SetRelativeExpiry for setting relative expiration time
-* Remove-AzureRmDataLakeStoreItem - Deprecated parameter Clean.
-
-#### AzureRM.EventHub
-* Fixed AlternameName in New-AzureRmEventHubGeoDRConfiguration
-
-#### AzureRM.KeyVault
-* Updated cmdlets to include piping scenarios
-* Add deprecation messages for upcoming breaking change release
-
-#### AzureRM.Network
-* Fix error message with Network cmdlets
-
-#### AzureRM.ServiceBus
-* Added 'properties' in CorrelationFilter of Rules to support customproperties
-* updated New-AzureRmServiceBusGeoDRConfiguration help and fixed Rules cmdlet output
-* Fixed auto-forward properties in New-AzureRmServiceBusQueue and New-AzureRmServiceBusSubscription cmdlet
-
-#### AzureRM.Sql
-* Add new cmdlet 'Stop-AzureRmSqlElasticPoolActivity' to support canceling the asynchronous operations on elastic pool
-* Update the response for cmdlets Get-AzureRmSqlDatabaseActivity and Get-AzureRmSqlElasticPoolActivity to reflect more information in the response
-
-## 5.6.0 - March 2018
-
-#### General
-* Fix issue with Default Resource Group in CloudShell
-* Fix issue where incorrect startup scripts were being executed during module import
-
-#### AzureRM.Profile
-* Enable MSI authentication in unsupported scenarios
-* Add support for user-defined Managed Service Identity
-
-#### AzureRM.AnalysisServices
-* Fixed issue with cleaning up scripts in build
-
-#### AzureRM.Cdn
-* Fixed issue with cleaning up scripts in build
-
-#### AzureRM.Compute
-* 'New-AzureRmVM' and 'New-AzureRmVMSS' support data disks.
-* 'New-AzureRmVM' and 'New-AzureRmVMSS' support custom image by name or by id.
-* Log analytic feature
-    - Added 'Export-AzureRmLogAnalyticRequestRateByInterval' cmdlet
-    - Added 'Export-AzureRmLogAnalyticThrottledRequests' cmdlet
-
-#### AzureRM.ContainerInstance
-* Fix parameter sets issue for container registry and azure file volume mount
-
-#### AzureRM.DataFactoryV2
-* Updated the ADF .Net SDK to version 0.6.0-preview containing the following changes:
-    - Added new AzureDatabricks LinkedService and DatabricksNotebook Activity
-    - Added headNodeSize and dataNodeSize properties in HDInsightOnDemand LinkedService
-    - Added LinkedService, Dataset, CopySource for SalesforceMarketingCloud
-    - Added support for SecureOutput on all activities
-    - Added new BatchCount property on ForEach activity which control how many concurrent activities to run
-    - Added new Filter Activity
-    - Added Linked Service Parameters support
-
-#### AzureRM.Dns
-* Support for Private DNS Zones (Public Preview)
-    - Adds ability to create DNS zones that are visible only to the associated virtual networks
-
-#### AzureRM.Network
-* Updating model types for compatibility with DNS cmdlets.
-
-#### AzureRM.RecoveryServices.SiteRecovery
-* Changes for ASR Azure to Azure Site Recovery (cmdlets are currently supporting operations for Enterprise to Enterprise, Enterprise to Azure, HyperV to Azure,VMware to Azure)
-    - New-AzureRmRecoveryServicesAsrProtectionContainer
-    - New-AzureRmRecoveryServicesAsrAzureToAzureDiskReplicationConfig
-    - Remove-AzureRmRecoveryServicesAsrProtectionContainer
-    - Update-AzureRmRecoveryServicesAsrProtectionDirection
-
-#### AzureRM.Storage
-* Obsolete following parameters in new and set Storage Account cmdlets: EnableEncryptionService and DisableEncryptionService, since Encryption at Rest is enabled by default and can't be disabled.
-    - New-AzureRmStorageAccount
-    - Set-AzureRmStorageAccount
-
-#### AzureRM.Websites
-* Fixed the help for Remove-AzureRmWebAppSlot
-
-## 5.5.0 - March 2018
-#### AzureRM.Profile
-* Fixed issue with importing aliases
-* Load version 10.0.3 of Newtonsoft.Json side-by-side with version 6.0.8
-
-#### Azure.Storage
-* Support Soft-Delete feature
-	- Enable-AzureStorageDeleteRetentionPolicy
-	- Disable-AzureStorageDeleteRetentionPolicy
-	- Get-AzureStorageBlob
-
-#### AzureRM.AnalysisServices
-* Fixed issue with importing aliases
-* Add support of firewall and query scaleout feature, as well as support of 2017-08-01 api version.
-
-#### AzureRM.Automation
-* Fixed issue with importing aliases
-
-#### AzureRM.Cdn
-* Fixed issue with importing aliases
-
-#### AzureRM.CognitiveServices
-* Update notice.txt and notice message.
-
-#### AzureRM.Compute
-* 'New-AzureRmVMSS' prints connection strings in verbose mode.
-* 'New-AzureRmVmss' supports public IP address, load balancing rules, inbound NAT rules.
-* WriteAccelerator feature
-    - Added WriteAccelerator switch parameter to the following cmdlets:
-	  Set-AzureRmVMOSDisk
-	  Set-AzureRmVMDataDisk
-	  Add-AzureRmVMDataDisk
-	  Add-AzureRmVmssDataDisk
-    - Added OsDiskWriteAccelerator switch parameter to the following cmdlet:
-          Set-AzureRmVmssStorageProfile.
-    - Added OsDiskWriteAccelerator Boolean parameter to the following cmdlets:
-          Update-AzureRmVM
-          Update-AzureRmVmss
-
-#### AzureRM.DataFactories
-* Fix credential encryption issue that caused no meaningful error for some encryption operations
-* Enable integration runtime to be shared across data factory
-
-#### AzureRM.DataFactoryV2
-* Add parameter "SetupScriptContainerSasUri" and "Edition" for "Set-AzureRmDataFactoryV2IntegrationRuntime" cmd to enable custom setup and edition selection functionality
-* Fix credential encryption issue that caused no meaningful error for some encryption operations.
-* Enable integration runtime to be shared across data factory
-
-#### AzureRM.HDInsight
-* Fixed issue with importing aliases
-
-#### AzureRM.KeyVault
-* Fixed example for Set-AzureRmKeyVaultAccessPolicy
-
-#### AzureRM.Network
-* Fixed issue with importing aliases
-
-#### AzureRM.OperationalInsights
-* Fixed issue with importing aliases
-
-#### AzureRM.RecoveryServices
-* Fixed issue with importing aliases
-
-#### AzureRM.RecoveryServices.SiteRecovery
-* Fixed issue with importing aliases
-
-#### AzureRM.Resources
-* Fixed issue with importing aliases
-
-#### AzureRM.ServiceBus
-* Added EnableBatchedOperations property to Queue
-* Added DeadLetteringOnFilterEvaluationExceptions property to Subscriptions
-
-#### AzureRM.ServiceFabric
-* Service Fabric cmdlet refresh
-  - Updated ARM templates
-  - Failed operations no longer rollback
-  - Add-AzureRmServiceFabricNodeType
-    - VMs default to managed disks
-    - Existing VMSS subnet used
-    - All operations are idempotent
-  - Remove-AzureRmServiceFabricNodeType cleans up partially created VMSS and/or cluster node types
-  - Fixed output of PSCluster object for complex property types
-
-#### AzureRM.Sql
-* Fixed issue with importing aliases
-* Get-AzureRmSqlServer, New-AzureRmSqlServer, and Remove-AzureRmSqlServer response now includes FullyQualifiedDomainName property.
-
-#### AzureRM.Websites
-* Fixed issue with importing aliases
-* New-AzureRMWebApp - added parameter set for simplified WebApp creation, with local git repository support.
-
-## 5.4.1 - February 2018
-#### AzureRM.Profile
-* Fix concurrent module import issue in PowerShell Workflow and Azure Automation
-
-## 5.4.0 - February 2018
-#### AzureRM.Automation
-* Added alias from New-AzureRmAutomationModule to Import-AzureRmAutomationModule
-
-#### AzureRM.Compute
-* Fix ErrorAction issue for some of Get cmdlets.
-
-#### AzureRM.ContainerInstance
-* Apply Azure Container Instance SDK 2018-02-01
-    - Support DNS name label
-
-#### AzureRM.DevTestLabs
-* Fixed all of the GET cmdlets which previously weren't working.
-
-#### AzureRM.EventHub
-* Fix bug in Get-AzureRmEventHubGeoDRConfiguration help
-
-#### AzureRM.Network
-* Added cmdlet to create a new connection monitor
-    - New-AzureRmNetworkWatcherConnectionMonitor
-* Added cmdlet to update a connection monitor
-    - Set-AzureRmNetworkWatcherConnectionMonitor
-* Added cmdlet to get connection monitor or connection monitor list
-    - Get-AzureRmNetworkWatcherConnectionMonitor
-* Added cmdlet to query connection monitor
-    - Get-AzureRmNetworkWatcherConnectionMonitorReport
-* Added cmdlet to start connection monitor
-    - Start-AzureRmNetworkWatcherConnectionMonitor
-* Added cmdlet to stop connection monitor
-    - Stop-AzureRmNetworkWatcherConnectionMonitor
-* Added cmdlet to remove connection monitor
-    - Remove-AzureRmNetworkWatcherConnectionMonitor
-* Updated Set-AzureRmApplicationGatewayBackendAddressPool documentation to remove deprecated example
-* Added EnableHttp2 flag to Application Gateway
-    - Updated New-AzureRmApplicationGateway: Added optional parameter -EnableHttp2
-* Add IpTags to PublicIpAddress
-    - Updated New-AzureRmPublicIpAddress: Added IpTags
-    - New-AzureRmPublicIpTag to add Iptag
-* Add DisableBgpRoutePropagation property in RouteTable and effectiveRoute.
-
-#### AzureRM.Resources
-* Register-AzureRmProviderFeature: Added missing example in the docs
-* Register-AzureRmResourceProvider: Added missing example in the docs
-
-#### AzureRM.Storage
-* Obsolete following parameters in new and set Storage Account cmdlets: EnableEncryptionService and DisableEncryptionService, since Encryption at Rest is enabled by default and can't be disabled.
-    - New-AzureRmStorageAccount
-    - Set-AzureRmStorageAccount
-
-## 5.3.0 - February 2018
-#### AzureRM.Profile
-* Added deprecation warning for PowerShell 3 and 4
-* 'Add-AzureRmAccount' has been renamed as 'Connect-AzureRmAccount'; an alias has been added for the old cmdlet name, and other aliases ('Login-AzAccount' and 'Login-AzureRmAccount') have been redirected to the new cmdlet name.
-* 'Remove-AzureRmAccount' has been renamed as 'Disconnect-AzureRmAccount'; an alias has been added for the old cmdlet name, and other aliases ('Logout-AzAccount' and 'Logout-AzureRmAccount') have been redirected to the new cmdlet name.
-* Corrected Resource Strings to use Connect-AzureRmAccount instead of Login-AzureRmAccount
-* Add-AzureRmEnvironment and Set-AzureRmEnvironment
-  - Added -AzureOperationalInsightsEndpoint and -AzureOperationalInsightsEndpointResourceId as parameters for use with OperationalInsights data plane RP.
-
-#### AzureRM.AnalysisServices
-* Corrected usage of 'Login-AzureRmAccount' to use 'Connect-AzureRmAccount'
-
-#### AzureRM.Compute
-* Added 'AvailabilitySetName' parameter to the simplified parameterset of 'New-AzureRmVm'.
-* Corrected usage of 'Login-AzureRmAccount' to use 'Connect-AzureRmAccount'
-* User assigned identity support for VM and VM scale set
-- IdentityType and IdentityId parameters are added to New-AzureRmVMConfig, New-AzureRmVmssConfig, Update-AzureRmVM and Update-AzureRmVmss
-* Added EnableIPForwarding parameter to Add-AzureRmVmssNetworkInterfaceConfig
-* Added Priority parameter to New-AzureRmVmssConfig
-
-#### AzureRM.DataLakeAnalytics
-* Corrected usage of 'Login-AzureRmAccount' to use 'Connect-AzureRmAccount'
-
-#### AzureRM.DataLakeStore
-* Corrected usage of 'Login-AzureRmAccount' to use 'Connect-AzureRmAccount'
-* Corrected the error message of 'Test-AzureRmDataLakeStoreAccount' when running this cmdlet without having logged in with 'Login-AzureRmAccount'
-
-#### AzureRM.EventGrid
-* Updated to use the 2018-01-01 API version.
-
-#### AzureRM.EventHub
-* Added below new commands for Geo Disaster Recovery operations.
-	-Creating a new Alias(Disaster Recovery configuration):
-		- New-AzureRmEventHubGeoDRConfiguration [-ResourceGroupName] <String> [-Namespace] <String> [-Name] <String> [-PartnerNamespace] <String> [-WhatIf] [-Confirm]
-	-Retrieve Alias(Disaster Recovery configuration) :
-		- Get-AzureRmEventHubGeoDRConfiguration [-ResourceGroupName] <String> [-Namespace] <String> [[-Name] <String>]
-	-Disabling the Disaster Recovery and stops replicating changes from primary to secondary namespaces
-		- Set-AzureRmEventHubGeoDRConfigurationBreakPair [-ResourceGroupName] <String> [-Namespace] <String> [-Name] <String>
-	-Invoking Disaster Recovery failover and reconfigure the alias to point to the secondary namespace
-		- Set-AzureRmEventHubGeoDRConfigurationFailOver [-ResourceGroupName] <String> [-Namespace] <String> [-Name] <String>
-	-Deleting an Alias(Disaster Recovery configuration)
-		- Remove-AzureRmEventHubGeoDRConfiguration [-ResourceGroupName] <String> [-Namespace] <String> [-Name] <String> [-WhatIf] [-Confirm]
-* Added below new commands for checking the Namespace Name and GeoDr Configuration Name - Alias availability.
-	-Check the Availability of Namespace name or Alias(Disaster Recovery configuration) name:
-		- Test-AzureRmEventHubName [-ResourceGroupName] <String> [-Namespace] <String> [-AliasName] <String>
-
-#### AzureRM.Insights
-* Corrected usage of 'Login-AzureRmAccount' to use 'Connect-AzureRmAccount'
-
-#### AzureRM.KeyVault
-* Corrected usage of 'Login-AzureRmAccount' to use 'Connect-AzureRmAccount'
-
-#### AzureRM.Network
-* Fix overwrite message 'Are you sure you want to overwriteresource'
-
-#### AzureRM.OperationalInsights
-* Added support for V2 API querying via Invoke-AzureRmOperationalInsightsQuery. See [https://dev.loganalytics.io/](https://dev.loganalytics.io/) for more info on the new API.
-
-#### AzureRM.Resources
-* Get-AzureRmADServicePrincipal: Removed -ServicePrincipalName from the default Empty parameter set as it was redundant with the SPN parameter set
-
-#### AzureRM.ServiceBus
-* Added functionality fix for Remove-AzureRmServiceBusRule and Get-AzureRmServiceBusKey
-* Added below new commandlets for Geo Disaster Recovery operations.
-	-Creating a new Alias(Disaster Recovery configuration):
-		- New-AzureRmServiceBusDRConfigurations [-ResourceGroupName] <String> [-Namespace] <String> [-Name] <String> [-PartnerNamespace] <String> [-WhatIf] [-Confirm]
-	-Retrieve Alias(Disaster Recovery configuration) :
-		- Get-AzureRmServiceBusDRConfigurations [-ResourceGroupName] <String> [-Namespace] <String> [[-Name] <String>]
-	-Disabling the Disaster Recovery and stops replicating changes from primary to secondary namespaces
-		- Set-AzureRmServiceBusDRConfigurationsBreakPairing [-ResourceGroupName] <String> [-Namespace] <String> [-Name] <String>
-	-Invoking Disaster Recovery failover and reconfigure the alias to point to the secondary namespace
-		- Set-AzureRmServiceBusDRConfigurationsFailOver [-ResourceGroupName] <String> [-Namespace] <String> [-Name] <String>
-	-Deleting an Alias(Disaster Recovery configuration)
-		- Remove-AzureRmServiceBusDRConfigurations [-ResourceGroupName] <String> [-Namespace] <String> [-Name] <String> [-WhatIf] [-Confirm]
-* Updated Test-AzureRmServiceBusName commandlets to support Geo Disaster Recovery - Alias name check availability operations.
-	-Check the Availability of Namespace name or Alias(Disaster Recovery configuration) name:
-		- Test-AzureRmServiceBusName [-ResourceGroupName] <String> [-Namespace] <String> [-AliasName] <String> [-DefaultProfile <IAzureContextContainer>] [<CommonParameters>]
-
-#### AzureRM.UsageAggregates
-* Corrected usage of 'Login-AzureRmAccount' to use 'Connect-AzureRmAccount'
-
-## 5.2.0 - January 2018
-#### AzureRM.Profile
-* Added ResourceGroup Completer to -ResourceGroup parameters allowing tab completion through resource groups in current subscription
-* Add-AzureRmAccount
-  * Added -MSI login for authenticationg using the credentials of the Managed Service Identity of the current VM / Service
-  * Fixed KeyVault Authentication when logging in with user-provided access tokens
-
-#### Azure.Storage
-* Add cmdlets to get and set Storage service properties
-	- Get-AzureStorageServiceProperty
-	- Update-AzureStorageServiceProperty
-
-#### AzureRM.AnalysisServices
-* Added ResourceGroup Completer to -ResourceGroup parameters allowing tab completion through resource groups in current subscription
-
-#### AzureRM.ApiManagement
-* Added Location Completer to -Location parameters allowing tab completion through valid Locations
-* Added ResourceGroup Completer to -ResourceGroup parameters allowing tab completion through resource groups in current subscription
-* Obsoleted -Tags in favor of -Tag for New-AzureRmApiManagementProperty, Set-AzureRmApiManagementProperty, and New-AzureRmApiManagement
-
-#### AzureRM.ApplicationInsights
-* Added Location Completer to -Location parameters allowing tab completion through valid Locations
-* Added ResourceGroup Completer to -ResourceGroup parameters allowing tab completion through resource groups in current subscription
-
-#### AzureRM.Automation
-* Added Location Completer to -Location parameters allowing tab completion through valid Locations
-* Added ResourceGroup Completer to -ResourceGroup parameters allowing tab completion through resource groups in current subscription
-* Obsoleted -Tags in favor of -Tag for Set-AzureRmAutomationRunbook
-
-#### AzureRM.Backup
-* Added Location Completer to -Location parameters allowing tab completion through valid Locations
-* Added ResourceGroup Completer to -ResourceGroup parameters allowing tab completion through resource groups in current subscription
-
-#### AzureRM.Batch
-* Added Location Completer to -Location parameters allowing tab completion through valid Locations
-* Added ResourceGroup Completer to -ResourceGroup parameters allowing tab completion through resource groups in current subscription
-
-#### AzureRM.Cdn
-* Added Location Completer to -Location parameters allowing tab completion through valid Locations
-* Added ResourceGroup Completer to -ResourceGroup parameters allowing tab completion through resource groups in current subscription
-* Obsoleted -Tags in favor of -Tag for New-AzureRmCdnEndpoint and New-AzureRmCdnProfile
-
-#### AzureRM.CognitiveServices
-* Integrate with Cognitive Services Management SDK version 3.0.0.
-
-#### AzureRM.Compute
-* Added simplified parameter set to New-AzureRmVmss, which creates a Virtual Machine Scale Set and all required resources using smart defaults
-* Added Location Completer to -Location parameters allowing tab completion through valid Locations
-* Added ResourceGroup Completer to -ResourceGroup parameters allowing tab completion through resource groups in current subscription
-* Obsoleted -Tags in favor of -Tag for New-AzureRmVm and Update-AzureRmVm
-* Fixed Get-AzureRmComputeResourceSku cmdlet when Zone is included in restriction.
-* Updated Diagnostics Agent configuration schema for Azure Monitor sink support.
-
-#### AzureRM.ContainerInstance
-* Added Location Completer to -Location parameters allowing tab completion through valid Locations
-* Added ResourceGroup Completer to -ResourceGroup parameters allowing tab completion through resource groups in current subscription
-
-#### AzureRM.ContainerRegistry
-* Added Location Completer to -Location parameters allowing tab completion through valid Locations
-* Added ResourceGroup Completer to -ResourceGroup parameters allowing tab completion through resource groups in current subscription
-
-#### AzureRM.DataFactories
-* Enabled Azure Key Vault support for all data store linked services
-* Added license type property for Azure SSIS integration runtime
-* Added Location Completer to -Location parameters allowing tab completion through valid Locations
-* Added ResourceGroup Completer to -ResourceGroup parameters allowing tab completion through resource groups in current subscription
-* Obsoleted -Tags in favor of -Tag for New-AzureRmDataFactory
-
-#### AzureRM.DataFactoryV2
-* Enabled Azure Key Vault support for all data store linked services
-* Added license type property for Azure SSIS integration runtime
-* Added Location Completer to -Location parameters allowing tab completion through valid Locations
-* Added ResourceGroup Completer to -ResourceGroup parameters allowing tab completion through resource groups in current subscription
-* Add parameter "LicenseType" for "Set-AzureRmDataFactoryV2IntegrationRuntime" cmd to enable AHUB functionality
-
-#### AzureRM.DataLakeAnalytics
-* Added Location Completer to -Location parameters allowing tab completion through valid Locations
-* Added ResourceGroup Completer to -ResourceGroup parameters allowing tab completion through resource groups in current subscription
-* Obsoleted -Tags in favor of -Tag for New-AzureRmDataLakeAnalyticsAccount and Set-AzureRmDataLakeAnalyticsAccount
-
-#### AzureRM.DataLakeStore
-* Added Location Completer to -Location parameters allowing tab completion through valid Locations
-* Added ResourceGroup Completer to -ResourceGroup parameters allowing tab completion through resource groups in current subscription
-* Obsoleted -Tags in favor of -Tag for New-AzureRmDataLakeStoreAccount and Set-AzureRmDataLakeStoreAccount
-
-#### AzureRM.DevTestLabs
-* Added ResourceGroup Completer to -ResourceGroup parameters allowing tab completion through resource groups in current subscription
-
-#### AzureRM.Dns
-* Added ResourceGroup Completer to -ResourceGroup parameters allowing tab completion through resource groups in current subscription
-
-#### AzureRM.EventGrid
-* Added the following new cmdlet:
-    - Update-AzureRmEventGridSubscription
-        - Update the properties of an Event Grid event subscription.
-* Added Location Completer to -Location parameters allowing tab completion through valid Locations
-* Added ResourceGroup Completer to -ResourceGroup parameters allowing tab completion through resource groups in current subscription
-
-#### AzureRM.EventHub
-* Added Location Completer to -Location parameters allowing tab completion through valid Locations
-* Added ResourceGroup Completer to -ResourceGroup parameters allowing tab completion through resource groups in current subscription
-
-#### AzureRM.HDInsight
-* Added Location Completer to -Location parameters allowing tab completion through valid Locations
-* Added ResourceGroup Completer to -ResourceGroup parameters allowing tab completion through resource groups in current subscription
-
-#### AzureRM.Insights
-* Added Location Completer to -Location parameters allowing tab completion through valid Locations
-* Added ResourceGroup Completer to -ResourceGroup parameters allowing tab completion through resource groups in current subscription
-
-#### AzureRM.IotHub
-* Add Certificate support for IoTHub cmdlets
-* Added Location Completer to -Location parameters allowing tab completion through valid Locations
-* Added ResourceGroup Completer to -ResourceGroup parameters allowing tab completion through resource groups in current subscription
-
-#### AzureRM.KeyVault
-* Added Location Completer to -Location parameters allowing tab completion through valid Locations
-* Added ResourceGroup Completer to -ResourceGroup parameters allowing tab completion through resource groups in current subscription
-* Added -AsJob support for long-running KeyVault cmdlets. Allows selected cmdlets to run in the background and return a job to track and control progress.
-    * Affected cmdlet is: Remove-AzureRmKeyVault
-* Fixed bug in Set-AzureRmKeyVaultAccessPolicy where the AAD filter was setting SPN to the provided UPN, rather than setting the UPN
-   - See the following issue for more information: https://github.com/Azure/azure-powershell/issues/5201
-
-#### AzureRM.LogicApp
-* Added Location Completer to -Location parameters allowing tab completion through valid Locations
-* Added ResourceGroup Completer to -ResourceGroup parameters allowing tab completion through resource groups in current subscription
-
-#### AzureRM.MachineLearning
-* Added Location Completer to -Location parameters allowing tab completion through valid Locations
-* Added ResourceGroup Completer to -ResourceGroup parameters allowing tab completion through resource groups in current subscription
-* Obsoleted -Tags in favor of -Tag for Update-AzureRmMlCommitmentPlan
-
-#### AzureRM.MachineLearningCompute
-* Add IncludeAllResources parameter to Remove-AzureRmMlOpCluster cmdlet
-    - Using this switch parameter will remove all resources that were created with the cluster originally
-* Added Location Completer to -Location parameters allowing tab completion through valid Locations
-* Added ResourceGroup Completer to -ResourceGroup parameters allowing tab completion through resource groups in current subscription
-
-#### AzureRM.Media
-* Added Location Completer to -Location parameters allowing tab completion through valid Locations
-* Added ResourceGroup Completer to -ResourceGroup parameters allowing tab completion through resource groups in current subscription
-* Obsoleted -Tags in favor of -Tag for Set-AzureRmMediaService and New-AzureRmMediaService
-
-#### AzureRM.Network
-* Added -AsJob support for long-running Network cmdlets. Allows selected cmdlets to run in the background and return a job to track and control progress.
-* Added Location Completer to -Location parameters allowing tab completion through valid Locations
-* Added ResourceGroup Completer to -ResourceGroup parameters allowing tab completion through resource groups in current subscription
-
-#### AzureRM.NotificationHubs
-* Added Location Completer to -Location parameters allowing tab completion through valid Locations
-* Added ResourceGroup Completer to -ResourceGroup parameters allowing tab completion through resource groups in current subscription
-* Obsoleted -Tags in favor of -Tag for New-AzureRmNotificationHubsNamespace and Set-AzureRmNotificationHubsNamespace
-
-#### AzureRM.OperationalInsights
-* Added Location Completer to -Location parameters allowing tab completion through valid Locations
-* Added ResourceGroup Completer to -ResourceGroup parameters allowing tab completion through resource groups in current subscription
-* Obsoleted -Tags in favor of -Tag for New-AzureRmOperationalInsightsSavedSearch, Set-AzureRmOperationalInsightsSavedSearch, New-AzureRmOperationalInsightsWorkspace, and Set-AzureRmOperationalInsightsWorkspace
-
-#### AzureRM.PowerBIEmbedded
-* Added Location Completer to -Location parameters allowing tab completion through valid Locations
-* Added ResourceGroup Completer to -ResourceGroup parameters allowing tab completion through resource groups in current subscription
-
-#### AzureRM.RecoveryServices
-* Added Location Completer to -Location parameters allowing tab completion through valid Locations
-* Added ResourceGroup Completer to -ResourceGroup parameters allowing tab completion through resource groups in current subscription
-
-#### AzureRM.RecoveryServices.Backup
-* Added ResourceGroup Completer to -ResourceGroup parameters allowing tab completion through resource groups in current subscription
-* Added -UseOriginalStorageAccount option to the Restore-AzureRmRecoveryServicesBackupItem cmdlet.
-	- Enabling this flag results in restoring disks to their original storage accounts which allows users to maintain the configuration of restored VM as close to the original VMs as possible.
-	- It also helps in improving the performance of the restore operation.
-
-#### AzureRM.RedisCache
-* Added Location Completer to -Location parameters allowing tab completion through valid Locations
-* Added ResourceGroup Completer to -ResourceGroup parameters allowing tab completion through resource groups in current subscription
-* Added  3 new cmdlets for firewall rules
-* Added  3 new cmdlets for geo replication
-* Added support for zones and tags
-* Make ResourceGroup as optional whenever possible.
-
-#### AzureRM.Relay
-* Added Location Completer to -Location parameters allowing tab completion through valid Locations
-* Added ResourceGroup Completer to -ResourceGroup parameters allowing tab completion through resource groups in current subscription
-
-#### AzureRM.Resources
-* Added Location Completer to -Location parameters allowing tab completion through valid Locations
-* Added ResourceGroup Completer to -ResourceGroup parameters allowing tab completion through resource groups in current subscription
-* Added -AsJob support for long-running Resources cmdlets. Allows selected cmdlets to run in the background and return a job to track and control progress.
-* Added alias from Get-AzureRmProviderOperation to Get-AzureRmResourceProviderAction to conform with naming conventions
-
-#### AzureRM.Scheduler
-* Added Location Completer to -Location parameters allowing tab completion through valid Locations
-* Added ResourceGroup Completer to -ResourceGroup parameters allowing tab completion through resource groups in current subscription
-
-#### AzureRM.ServerManagement
-* Added Location Completer to -Location parameters allowing tab completion through valid Locations
-* Added ResourceGroup Completer to -ResourceGroup parameters allowing tab completion through resource groups in current subscription
-* Obsoleted -Tags in favor of -Tag for New-AzureRmServerManagementNode and New-AzureRmServerManagementGateway
-
-#### AzureRM.ServiceBus
-* Added Location Completer to -Location parameters allowing tab completion through valid Locations
-* Added ResourceGroup Completer to -ResourceGroup parameters allowing tab completion through resource groups in current subscription
-
-#### AzureRM.ServiceFabric
-* Added Location Completer to -Location parameters allowing tab completion through valid Locations
-* Added ResourceGroup Completer to -ResourceGroup parameters allowing tab completion through resource groups in current subscription
-
-#### AzureRM.SiteRecovery
-* Added Location Completer to -Location parameters allowing tab completion through valid Locations
-* Added ResourceGroup Completer to -ResourceGroup parameters allowing tab completion through resource groups in current subscription
-
-#### AzureRM.Sql
-* Update the Auditing commands parameters description
-* Added Location Completer to -Location parameters allowing tab completion through valid Locations
-* Added ResourceGroup Completer to -ResourceGroup parameters allowing tab completion through resource groups in current subscription
-* Added -AsJob parameter to long running cmdlets
-* Obsoleted -DatabaseName parameter from Get-AzureRmSqlServiceObjective
-
-#### AzureRM.Storage
-* Added Location Completer to -Location parameters allowing tab completion through valid Locations
-* Added ResourceGroup Completer to -ResourceGroup parameters allowing tab completion through resource groups in current subscription
-* Fix a null reference issue of run cmdlet New-AzureRMStorageAccount with parameter -EnableEncryptionService None
-* Added -AsJob support for long-running Storage cmdlets. Allows selected cmdlets to run in the background and return a job to track and control progress.
-    - Affected cmdlets are New-, Remove-, Add-, and Update- for Storage Account and Storage Account Network Rule.
-
-#### AzureRM.StreamAnalytics
-* Added Location Completer to -Location parameters allowing tab completion through valid Locations
-* Added ResourceGroup Completer to -ResourceGroup parameters allowing tab completion through resource groups in current subscription
-
-#### AzureRM.TrafficManager
-* Added Location Completer to -Location parameters allowing tab completion through valid Locations
-* Added ResourceGroup Completer to -ResourceGroup parameters allowing tab completion through resource groups in current subscription
-
-#### AzureRM.Websites
-* Added Location Completer to -Location parameters allowing tab completion through valid Locations
-* Added ResourceGroup Completer to -ResourceGroup parameters allowing tab completion through resource groups in current subscription
-* Added -AsJob support for long-running Websites cmdlets. Allows selected cmdlets to run in the background and return a job to track and control progress.
-     - Affected cmdlets are New-, Remove-, Add-, and Set- for WebApps, AppServicePlan and Slots
-
-## 2017.12.8 Version 5.1.1
-* AnalysisServices
-    - Change validate set of location to dynamic lookup so that all clouds are supported.
-* Automation
-    - Update to Import-AzureRMAutomationRunbook
-        - Support is now being provided for Python2 runbooks
-* Batch
-    - Fixed a bug where account operations without a resource group failed to auto-detect the resource group
-* Compute
-    - Get-AzureRmComputeResourceSku shows zone information.
-    - Update Disable-AzureRmVmssDiskEncryption to fix issue https://github.com/Azure/azure-powershell/issues/5038
-    - Added -AsJob support for long-running Compute cmdlets. Allows selected cmdlets to run in the background and return a job to track and control progress.
-        - Affected cmdlets include: New-, Update-, Set-, Remove-, Start-, Restart-, Stop- cmdlets for Virtual Machines and Virtual Machine Scale Sets
-    - Added simplified parameter set to New-AzureRmVM, which creates a Virtual Machine and all required resources using smart defaults
-* ContainerInstance
-    - Apply Azure Container Instance SDK 2017-10-01
-        - Support container run-to-completion
-        - Support Azure File volume mount
-        - Support opening multiple ports for public IP
-* ContainerRegistry
-    - New cmdlets for geo-replication and webhooks
-        - Get/New/Remove-AzureRmContainerRegistryReplication
-        - Get/New/Remove/Test/Update-AzureRmContainerRegistryWebhook
-* DataFactories
-    - Credential encryption functionality now works with both "Remote Access" enabled (Over Network) and "Remote Access" disabled (Local Machine).
-* DataFactoryV2
-    - Added two new cmdlets: Update-AzureRmDataFactoryV2 and Stop-AzureRmDataFactoryV2PipelineRun
-* DataLakeAnalytics
-    - Added a parameter called ScriptParameter to Submit-AzureRmDataLakeAnalyticsJob
-        - Detailed information about ScriptParameter can be found using Get-Help on Submit-AzureRmDataLakeAnalyticsJob
-    - For New-AzureRmDataLakeAnalyticsAccount, changed the parameter MaxDegreeOfParallelism to MaxAnalyticsUnits
-        - Added an alias for the parameter MaxAnalyticsUnits: MaxDegreeOfParallelism
-    - For New-AzureRmDataLakeAnalyticsComputePolicy, changed the parameter MaxDegreeOfParallelismPerJob to MaxAnalyticsUnitsPerJob
-        - Added an alias for the parameter MaxAnalyticsUnitsPerJob: MaxDegreeOfParallelismPerJob
-    - For Set-AzureRmDataLakeAnalyticsAccount, changed the parameter MaxDegreeOfParallelism to MaxAnalyticsUnits
-        - Added an alias for the parameter MaxAnalyticsUnits: MaxDegreeOfParallelism
-    - For Submit-AzureRmDataLakeAnalyticsJob, changed the parameter DegreeOfParallelism to AnalyticsUnits
-        - Added an alias for the parameter AnalyticsUnits: DegreeOfParallelism
-    - For Update-AzureRmDataLakeAnalyticsComputePolicy, changed the parameter MaxDegreeOfParallelismPerJob to MaxAnalyticsUnitsPerJob
-        - Added an alias for the parameter MaxAnalyticsUnitsPerJob: MaxDegreeOfParallelismPerJob
-* MachineLearningCompute
-    - Add Set-AzureRmMlOpCluster
-        - Update a cluster's agent count or SSL configuration
-    - Orchestrator properties are optional
-        - The service will create a service principal if not provided, so the orchestrator
-        properties are now optional
-* PowerBIEmbedded
-    - Add support for Power BI Embedded Capacity cmdlets
-    - New Cmdlet Get-AzureRmPowerBIEmbeddedCapacity - Gets the details of a PowerBI Embedded Capacity.
-    - New Cmdlet New-AzureRmPowerBIEmbeddedCapacity - Creates a new PowerBI Embedded Capacity
-    - New Cmdlet Remove-AzureRmPowerBIEmbeddedCapacity - Deletes an instance of PowerBI Embedded Capacity
-    - New Cmdlet Resume-AzureRmPowerBIEmbeddedCapacity - Resumes an instance of PowerBI Embedded Capacity
-    - New Cmdlet Suspend-AzureRmPowerBIEmbeddedCapacity - Suspends an instance of PowerBI Embedded Capacity
-    - New Cmdlet Test-AzureRmPowerBIEmbeddedCapacity - Tests the existence of an instance of PowerBI Embedded Capacity
-    - New Cmdlet Update-AzureRmPowerBIEmbeddedCapacity - Modifies an instance of PowerBI Embedded Capacity
-* Profile
-    - Updated USGovernmentActiveDirectoryEndpoint to https://login.microsoftonline.us/
-        - For more information about the Azure Government endpoint mappings, please see the following: https://docs.microsoft.com/en-us/azure/azure-government/documentation-government-developer-guide#endpoint-mapping
-    - Added -AsJob support for cmdlets, enabling selected cmdlets to execute in the background and return a job to track and control progress
-    - Added -AsJob parameter to Get-AzureRmSubscription cmdlet
-* RecoveryServices.Backup
-    - Fixed bug - Get-AzureRmRecoveryServicesBackupItem should do case insensitive comparison for container name filter.
-    - Fixed bug - AzureVmItem now has a property that shows the last time a backup operation has happened - LastBackupTime.
-* Resources
-    - Fixed issue where Get-AzureRMRoleAssignment would result in a assignments without roledefiniton name for custom roles
-        - Users can now use Get-AzureRMRoleAssignment with assignments having roledefinition names irrespective of the type of role
-    - Fixed issue where Set-AzureRMRoleRoleDefinition used to throw RD not found error when there was a new scope in assignablescopes
-        - Users can now use Set-AzureRMRoleRoleDefinition with assignable scopes including new scopes irrespective of the position of the scope
-    - Allow scopes to end with "/"
-        - Users can now use RoleDefinition and RoleAssignment commandlets with scopes ending with "/" ,consistent with API and CLI
-    - Allow users to create RoleAssignment using delegation flag
-        - Users can now use New-AzureRMRoleAssignment with an option of adding the delegation flag
-    - Fix RoleAssignment get to respect the scope parameter
-    - Add an alias for ServicePrincipalName in the New-AzureRmRoleAssignment Commandlet
-        - Users can now use the ApplicationId instead of the ServicePrincipalName when using the New-AzureRmRoleAssignment commandlet
-* SiteRecovery
-    - Add deprecation warnings for all cmdlets in this module in preparation for the next breaking change release.
-        - Please see the upcoming breaking changes guide for more information on how to migrate your cmdlets from AzureRM.
-* Sql
-    - Added ability to rename database using Set-AzureRmSqlDatabase
-    - Fixed issue https://github.com/Azure/azure-powershell/issues/4974
-        - Providing invalid AUDIT_CHANGED_GROUP value for auditing cmdlets no longer throws an error and will be removed in an upcoming release.
-    - Fixed issue https://github.com/Azure/azure-powershell/issues/5046
-        - AuditAction parameter in auditing cmdlets is no longer being ignored
-    - Fixed an issue in Auditing cmdlets when 'Secondary' StorageKeyType is provided
-        - When setting blob auditing, the primary storage account key was used instead of the secondary key when providing 'Secondary' value for StorageKeyType parameter.
-    - Changing the wording for confirmation message from Set-AzureRmSqlServerTransparentDataEncryptionProtector
-* Azure (RDFE)
-    - Removed all RemoteApp Cmdles
-* Azure.Storage
-    - Upgrade to Azure Storage Client Library 8.6.0 and Azure Storage DataMovement Library 0.6.5
-
-## 2017.11.10 Version 5.0.1
-* Fixed assembly loading issue that caused some cmdlets to fail when executing in the following modules:
-    - AzureRM.ApiManagement
-    - AzureRM.Backup
-    - AzureRM.Batch
-    - AzureRM.Compute
-    - AzureRM.DataFactories
-    - AzureRM.HDInsight
-    - AzureRM.KeyVault
-    - AzureRM.RecoveryServices
-    - AzureRM.RecoveryServices.Backup
-    - AzureRM.RecoveryServices.SiteRecovery
-    - AzureRM.RedisCache
-    - AzureRM.SiteRecovery
-    - AzureRM.Sql
-    - AzureRM.Storage
-    - AzureRM.StreamAnalytics
-
-## 2017.11.8 - Version 5.0.0
-* NOTE: This is a breaking change release. Please see the migration guide (https://aka.ms/azps-migration-guide) for a full list of introduced breaking changes.
-* All cmdlets in AzureRM now support online help
-    - Run Get-Help with the -Online parameter to open the online help in your default Internet browser
-* AnalysisServices
-    * Fixed Synchronize-AzureAsInstance command to work with new AsAzure REST API for sync
-* ApiManagement
-    * Please see the migration guide for breaking changes made to ApiManagement this release
-    * Updated Cmdlet Get-AzureRmApiManagementUser to fix issue https://github.com/Azure/azure-powershell/issues/4510
-    * Updated Cmdlet New-AzureRmApiManagementApi to create Api with Empty Path https://github.com/Azure/azure-powershell/issues/4069
-* ApplicationInsights
-    * Add commands to get/create/remove applicaiton insights resource
-        - Get-AzureRmApplicationInsights
-        - New-AzureRmApplicationInsights
-        - Remove-AzureRmApplicationInsights
-    * Add commands to get/update pricing/daily cap of applicaiton insights resource
-        - Get-AzureRmApplicationInsights -IncludeDailyCap
-        - Set-AzureRmApplicationInsightsPricingPlan
-        - Set-AzureRmApplicationInsightsDailyCap
-    * Add commands to get/create/update/remove continuous export of applicaiton insights resource
-    	- Get-AzureRmApplicationInsightsContinuousExport
-    	- Set-AzureRmApplicationInsightsContinuousExport
-    	- New-AzureRmApplicationInsightsContinuousExport
-    	- Remove-AzureRmApplicationInsightsContinuousExport
-    * Add commands to get/create/remove api keys of applicaiton insights resoruce
-    	- Get-AzureRmApplicationInsightsApiKey
-    	- New-AzureRmApplicationInsightsApiKey
-    	- Remove-AzureRmApplicationInsightsApiKey
-* AzureBatch
-    * Added new parameters to `New-AzureRmBatchAccount`.
-        - `PoolAllocationMode`: The allocation mode to use for creating pools in the Batch account. To create a Batch account which allocates pool nodes in the user's subscription, set this to `UserSubscription`.
-        - `KeyVaultId`: The resource ID of the Azure key vault associated with the Batch account.
-        - `KeyVaultUrl`: The URL of the Azure key vault associated with the Batch account.
-    * Updated parameters to `New-AzureBatchTask`.
-        - Removed the `RunElevated` switch. The `UserIdentity` parameter has been added to replace `RunElevated`, and the equivalent behavior can be achieved by constructing a `PSUserIdentity` as shown below:
-            - $autoUser = New-Object Microsoft.Azure.Commands.Batch.Models.PSAutoUserSpecification -ArgumentList @("Task", "Admin")
-            - $userIdentity = New-Object Microsoft.Azure.Commands.Batch.Models.PSUserIdentity $autoUser
-        - Added the `AuthenticationTokenSettings` parameter. This parameter allows you to request the Batch service provide an authentication token to the task when it runs, avoiding the need to pass Batch account keys to the task in order to issue requests to the Batch service.
-        - Added the `ContainerSettings` parameter.
-            - This parameter allows you to request the Batch service run the task inside a container.
-        - Added the `OutputFiles` parameter.
-            - This parameter allows you to configure the task to upload files to Azure Storage after it has finished.
-    * Updated parameters to `New-AzureBatchPool`.
-        - Added the `UserAccounts` parameter.
-            - This parameter defines user accounts created on each node in the pool.
-        - Added `TargetLowPriorityComputeNodes` and renamed `TargetDedicated` to `TargetDedicatedComputeNodes`.
-            - A `TargetDedicated` alias was created for the `TargetDedicatedComputeNodes` parameter.
-        - Added the `NetworkConfiguration` parameter.
-            - This parameter allows you to configure the pools network settings.
-    * Updated parameters to `New-AzureBatchCertificate`.
-        - The `Password` parameter is now a `SecureString`.
-    * Updated parameters to `New-AzureBatchComputeNodeUser`.
-        - The `Password` parameter is now a `SecureString`.
-    * Updated parameters to `Set-AzureBatchComputeNodeUser`.
-        - The `Password` parameter is now a `SecureString`.
-    * Renamed the `Name` parameter to `Path` on `Get-AzureBatchNodeFile`, `Get-AzureBatchNodeFileContent`, and `Remove-AzureBatchNodeFile`.
-        - A `Name` alias was created for the `Path` parameter.
-    * Changes to objects
-        - Please see the Batch change log for the full list
-    * Added support for Azure Active Directory based authentication.
-        - To use Azure Active Directory authentication, retrieve a `BatchAccountContext` object using the `Get-AzureRmBatchAccount` cmdlet, and supply this `BatchAccountContext` to the `-BatchContext` parameter of a Batch service cmdlet. Azure Active Directory authentication is mandatory for accounts with `PoolAllocationMode = UserSubscription`.
-        - For existing accounts or for new accounts created with `PoolAllocationMode = BatchService`, you may continue to use shared key authentication by retrieving a `BatchAccountContext` object using the `Get-AzureRmBatchAccoutKeys` cmdlet.
-* Compute
-    * Azure Disk Encryption Extension Commands
-        - New Parameter for 'Set-AzureRmVmDiskEncryptionExtension': '-EncryptFormatAll' encrypt formats data disks
-        - New Parameters for 'Set-AzureRmVmDiskEncryptionExtension': '-ExtensionPublisherName' and '-ExtensionType' allow switching to other versions of the extension
-        - New Parameters for 'Disable-AzureRmVmDiskEncryption': '-ExtensionPublisherName' and '-ExtensionType' allow switching to other versions of the extension
-        - New Parameters for 'Get-AzureRmVmDiskEncryptionStatus': '-ExtensionPublisherName' and '-ExtensionType' allow switching to other versions of the extension
-* DataLakeAnalytics
-    * Please see the migration guide for breaking changes made to DataLakeAnalytics this release
-    * Changed one of the two OutputTypes of Get-AzureRmDataLakeAnalyticsAccount
-        - List\<DataLakeAnalyticsAccount> to List\<PSDataLakeAnalyticsAccountBasic>
-        - The properties of PSDataLakeAnalyticsAccountBasic is a strict subset of the properties of DataLakeAnalyticsAccount
-        - The additional properties that are in DataLakeAnalyticsAccount are not returned by the service.  Therefore, this change is to reflect this accurately. These additional properties are still in PSDataLakeAnalyticsAccountBasic, but they are tagged as Obsolete.
-    * Changed one of the two OutputTypes of Get-AzureRmDataLakeAnalyticsJob
-        - List\<JobInformation> to List\<PSJobInformationBasic>
-        - The properties of PSJobInformationBasic is a strict subset of the properties of JobInformation
-        - The additional properties that are in JobInformation are not returned by the service.  Therefore, this change is to reflect this accurately. These additional properties are still in PSJobInformationBasic, but they are tagged as Obsolete.
-* DataLakeStore
-    * Please see the migration guide for breaking changes made to DataLakeStore this release
-    * Changed one of the two OutputTypes of Get-AzureRmDataLakeStoreAccount
-        - List\<PSDataLakeStoreAccount> to List\<PSDataLakeStoreAccountBasic>
-        - The properties of PSDataLakeStoreAccountBasic is a strict subset of the properties of PSDataLakeStoreAccount
-        - The additional properties that are in PSDataLakeStoreAccount are not returned by the service.  Therefore, this change is to reflect this accurately. These additional properties are still in PSDataLakeStoreAccountBasic, but they are tagged as Obsolete.
-* Dns
-    * Support for CAA record types in Azure DNS
-       - Supports all operations on CAA record type
-* EventHub
-    * Please see the migration guide for breaking changes made to EventHub this release
-* Insights
-    * Please see the migration guide for breaking changes made to Insights this release
-* Network
-    * Please see the migration guide for breaking changes made to Network this release
-    * Added cmdlet to list available internet service providers for a specified Azure region
-        - Get-AzureRmNetworkWatcherReachabilityProvidersList
-    * Added cmdlet to get the relative latency score for internet service providers from a specified location to Azure regions
-        - Get-AzureRmNetworkWatcherReachabilityReport
-* Profile
-    - Set-AzureRmDefault
-        - Use this cmdlet to set a default resource group.  This will make the -ResourceGroup parameter optional for some cmdlets, and will use the default when a resource group is not specified
-        - ```Set-AzureRmDefault -ResourceGroupName "ExampleResourceGroup"```
-        - If resource group specified exists in the subscription, this resource group will be set to default.  Otherwise, the resource group will be created and then set to default.
-    - Get-AzureRmDefault
-        - Use this cmdlet to get the current default resource group (and other defaults in the future).
-        - ```Get-AzureRmDefault -ResourceGroup```
-    - Clear-AzureRmDefault
-        - Use this cmdlet to remove the current default resource group
-        - ```Clear-AzureRmDefault -ResourceGroup```
-    - Add-AzureRmEnvironment and Set-AzureRmEnvironment
-        - Add the BatchAudience parameter, which allows you to specify the Azure Batch Active Directory audience to use when acquiring authentication tokens for the Batch service.
-* RecoveryServices.Backup
-    * Added cmdlets to perform instant file recovery.
-        - Get-AzureRmRecoveryServicesBackupRPMountScript
-        - Disable-AzureRmRecoveryServicesBackupRPMountScript
-    * Updated RecoveryServices.Backup SDK version to the latest
-    * Updated tests for the Azure VM workload so that, all setups needed for test runs are done by the tests themselves.
-    * Fixes https://github.com/Azure/azure-powershell/issues/3164
-* RecoveryServices.SiteRecovery
-    * Changes for ASR VMware to Azure Site Recovery (cmdlets are currently supporting operations for Enterprise to Enterprise, Enterprise to Azure, HyperV to Azure)
-        - New-AzureRmRecoveryServicesAsrPolicy
-        - New-AzureRmRecoveryServicesAsrProtectedItem
-        - Update-AzureRmRecoveryServicesAsrPolicy
-        - Update-AzureRmRecoveryServicesAsrProtectionDirection
-    * Added support to AAD-based vault
-    * Added cmdlets to manage VCenter resources
-        - Get-AzureRmRecoveryServicesAsrVCenter
-        - New-AzureRmRecoveryServicesAsrVCenter
-        - Remove-AzureRmRecoveryServicesAsrVCenter
-        - Update-AzureRmRecoveryServicesAsrVCenter
-    * Added other cmdlets
-        - Get-AzureRmRecoveryServicesAsrAlertSetting
-        - Get-AzureRmRecoveryServicesAsrEvent
-        - New-AzureRmRecoveryServicesAsrProtectableItem
-        - Set-AzureRmRecoveryServicesAsrAlertSetting
-        - Start-AzureRmRecoveryServicesAsrResynchronizeReplicationJob
-        - Start-AzureRmRecoveryServicesAsrSwitchProcessServerJob
-        - Start-AzureRmRecoveryServicesAsrTestFailoverCleanupJob
-        - Update-AzureRmRecoveryServicesAsrMobilityService
-* ServiceBus
-    - Please see the migration guide for breaking changes made to ServiceBus this release
-* Sql
-    * Adding support for list and cancel the asynchronous updateslo operation on the database
-    	- update existing cmdlet Get-AzureRmSqlDatabaseActivity to return DB updateslo operation status.
-    	- add new cmdlet Stop-AzureRmSqlDatabaseActivity for cancel the asynchronous updateslo operation on the database.
-    * Adding support for Zone Redundancy for databases and elastic pools
-    	- Adding ZoneRedundant switch parameter to New-AzureRmSqlDatabase
-    	- Adding ZoneRedundant switch parameter to Set-AzureRmSqlDatabase
-    	- Adding ZoneRedundant switch parameter to New-AzureRmSqlElasticPool
-    	- Adding ZoneRedundant switch parameter to Set-AzureRmSqlElasticPool
-    * Adding support for Server DNS Aliases
-    	- Adding Get-AzureRmSqlServerDnsAlias cmdlet which gets server dns aliases by server and alias name or a list of server dns aliases for an azure Sql Server.
-    	- Adding New-AzureRmSqlServerDnsAlias cmdlet which creates new server dns alias for a given Azure Sql server
-    	- Adding Set-AzurermSqlServerDnsAlias cmlet which allows updating a Azure Sql Server to which server dns alias is pointing
-    	- Adding Remove-AzureRmSqlServerDnsAlias cmdlet which removes a server dns alias for a Azure Sql Server
-* Azure.Storage
-    * Upgrade to Azure Storage Client Library 8.5.0 and Azure Storage DataMovement Library 0.6.3
-    * Add File Share Snapshot Support Feature
-        - Add 'SnapshotTime' parameter to Get-AzureStorageShare
-        - Add 'IncludeAllSnapshot' parameter to Remove-AzureStorageShare
-
-## 2017.10.12 - Version 4.4.1
-* AzureBatch
-     - Marked cmdlet parameters and type properties obsolete in
-       preparation for upcoming breaking change release (Version 4.0.0)
-* HDInsight
-    * Added support for Data Disks property in cluster creation
-        - Added parameter 'WorkerNodeDataDisksGroups' to the New-AzureHDInsightCluster cmdlet
-* Insights
-        * Add-AzureRmLogAlertRule
-            - Adding details to deprecation warning introduced in April 2017: the cmdlet will stop having effect: its functionality is moved to the "ActivityLogAlerts" cmdlets.
-            - Help file modified to include the deprecation warning and the details.
-        * Disable-AzureRmActivityLogAlert, Disable-AzureRmActivityLogAlert, Remove-AzureRmActivityLogAlert, Set-AzureRmActivityLogAlert
-            - Help file modified: removed text stating that the Force arguments was accepted since that argument is not accepted.
-* KeyVault
-    * Deprecating the PurgeDisabled flag from Key, Secret and Certificate attributes, respectively.
-      * The flag is being superseded by the RecoveryLevel attribute.
-* MachineLearningCompute
-    * Added initial set of cmdlets for MachineLearningCompute
-        - Get-AzureRmMlOpCluster
-        - Get-AzureRmMlOpClusterKey
-        - New-AzureRmMlOpCluster
-        - Remove-AzureRmMlOpCluster
-        - Test-AzureRmMlOpClusterSystemServicesUpdateAvailability
-        - Update-AzureRmMlOpClusterSystemService
-* MarketplaceOrdering
-    * New Cmdlet Get-AzureRmMarketplaceTerms
-        - Get the agreement terms of a given publisher id, offer id and plan id.
-    * New Cmdlet Set-AzureRmMarketplaceTerms
-    	- Accept or reject agreement terms of a give publisher id, offer id and plan id. Please use Get-AzureRmMarketplaceTerms to get the agreement terms.
-* Profile
-    * LocationCompleterAttribute added and available for cmdlets which use the -Location parameter
-        - Use this feature by adding LocationCompleter(string[] validResourceTypes) onto the Location parameter
-
-## 2017.09.25 - Version 4.4.0
-* AnalysisServices
-    * Added a new dataplane commandlet to allow synchronization of databases from read-write instance to read-only instances
-        - Included help file for the commandlet
-        - Added in-memory tests and a scenario test (only live)
-    * Fixed bugs in Add-AzureAsAccount commandlet
-* Automation
-    * Fixed help documents for cmdlets fixed in the earlier release.
-    * Added 4 new cmdlets to support staged rollout of DSC node configurations.
-        - Start-AzureRmAutomationDscNodeConfigurationDeployment
-        - Stop-AzureRmAutomationDscNodeConfigurationDeployment
-        - Get-AzureRmAutomationDscNodeConfigurationDeployment
-        - Get-AzureRmAutomationDscNodeConfigurationDeploymentSchedule
-* CognitiveServices
-    * Integrate with Cognitive Services Management SDK version 2.0.0.
-    * Get-AzureRmCognitiveServicesAccount now can correctly support paging.
-* Compute
-    * Run Command feature:
-        - New cmdlet: 'Invoke-AzureRmVMRunCommand' invokes a run command on a VM
-        - New cmdlet: 'Get-AzureRmVMRunCommandDocument' shows available run command documents
-    * Add 'StorageAccountType' parameter to Set-AzureRmDataDisk
-    * Availability Zone support for virtual machine, VM scale set, and disk
-        - New paramter: 'Zone' is added to New-AzureRmVM, New-AzureRmVMConfig, New-AzureRmVmssConfig, New-AzureRmDiskConfig
-    * VM scale set rolling upgrade feature:
-        - New cmdlet: 'Start-AzureRmVmssRollingOSUpgrade' invokes OS rolling upgrade of VM scale set
-        - New cmdlet: 'Set-AzureRmVmssRollingUpgradePolicy' sets upgrade policy for VM scale set rolling upgrade.
-        - New cmdlet: 'Stop-AzureRmVmssRollingUpgrade' cancels rolling upgrade of VM scale set
-        - New cmdlet: 'Get-AzureRmVmssRollingUpgrade' shows the status of VM scale set rolling upgrade.
-    * AssignIdentity switch parameter is introduced for system assigned identity.
-        - New parameter: 'AssignIdentity' is added to New-AzureRmVMConfig, New-AzureRmVmssConfig and Update-AzureRmVM
-    * Vmss disk encryption feature:
-        - New cmdlet: 'Set-AzureRmVmssDiskEncryptionExtension' enables disk encryption on VM scale set
-        - New cmdlet: 'Disable-AzureRmVmssDiskEncryption' disables disk encryption on VM scale set
-        - New cmdlet: 'Get-AzureRmVmssDiskEncryptionStatus' shows the disk encryption status of a VM scale set
-        - New cmdelt: 'Get-AzureRmVmssVMDiskEncryptionStatus' shows the disk encryption status of VMs in a VM scale set
-* ContainerInstance
-    * Add PowerShell cmdlets for Azure Container Instance
-        - New-AzureRmContainerGroup
-        - Get-AzureRmContainerGroup
-        - Remove-AzureRmContainerGroup
-        - Get-AzureRmContainerInstanceLog
-* Insights
-        * New cmdlet Disable-AzureRmActivityLogAlert
-            - A new cmdlet to disable an existing activity log alert.
-            - Optionally the Tags are settable with this cmdlet too.
-        * New cmdlet Enable-AzureRmActivityLogAlert
-            - A new cmdlet to enable an existing activity log alert.
-            - Optionally the Tags are settable with this cmdlet too.
-        * New cmdlet Get-AzureRmActivityLogAlert
-            - A new cmdlet to retrieve one or more activity log alerts.
-            - The alerts can be retrieved by name, resource group, or subscription.
-        * New cmdlet New-AzureRmActionGroup
-            - A new cmdlet to create an ActionGroup object in memory (no request involved.)
-        * New cmdlet New-AzureRmActivityLogAlertCondition
-            - A new cmdlet to create an activity log alert leaf condition object in memory (no request involved.)
-        * New cmdlet Set-AzureRmActivityLogAlert
-            - A new cmdlet to create or update an activity log alert.
-        * New cmdlet Remove-AzureRmActivityLogAlert
-            - A new cmdlet to remove one activity log alert.
-        * New cmdlet Set-AzureRmActionGroup
-            - A new cmdlet to create a new or update an existing action group.
-        * New cmdlet Get-AzureRmActionGroup
-            - A new cmdlet to retrieve one or more action groups.
-            - The action groups can be retrieved by name, resource group, or subscription.
-        * New cmdlet Remove-AzureRmActionGroup
-            - A new cmdlet to remove one action group.
-        * New cmdlet New-AzureRmActionGroupReceiver
-            - A new cmdlet to create an new action group receiver in memory.
-* KeyVault
-    * New/updated Cmdlets to support soft-delete for KeyVault certificates
-      * Get-AzureKeyVaultCertificate
-      * Remove-AzureKeyVaultCertificate
-      * Undo-AzureKeyVaultCertificateRemoval
-* Network
-    * Added support for endpoint services to Virtual Network Subnets
-        - Updated Add-AzureRmVirtualSubnetConfig: Added optional parameter -ServiceEndpoint
-        - Updated New-AzureRmVirtualSubnetConfig: Added optional parameter -ServiceEndpoint
-        - Updated Set-AzureRmVirtualSubnetConfig: Added optional parameter -ServiceEndpoint
-    * Added cmdlet to list endpoint services available in the location
-        - Get-AzureRmVirtualNetworkAvailableEndpointService
-    * Added the ability to configure external radius based P2S authentication to the following commandlets
-        - New-AzureVirtualNetworkGateway
-        - Set-AzureVirtualNetworkGateway
-        - Set-AzureRmVirtualNetworkGatewayVpnClientConfig
-    * Added cmdlet to allow generation of VpnProfiles for external radius based P2S
-        - New-AzureRmVpnClientConfiguration
-    	  - Get-AzureRmVpnClientConfiguration
-    * Added support for SKU parameter to Public IP Addresses and Load Balancers
-        - Updated New-AzureRMLoadBalancer: Added optional parameter -Sku
-        - Updated New-AzureRMPublicIpAddress: Added optional parameter -Sku
-    * Added support for DisableOutboundSNAT to Load Balancer Rules
-        - Updated New-AzureRMLoadBalancerRuleConfig: Added optional parameter DisableOutboundSNAT
-        - Updated Add-AzureRMLoadBalancerRuleConfig: Added optional parameter DisableOutboundSNAT
-        - Updated Set-AzureRMLoadBalancerRuleConfig: Added optional parameter DisableOutboundSNAT
-    * Added support for IkeV2 P2S
-        - Updated New-AzureRmVirtualNetworkGateway: Added optional parameter -VpnClientProtocol, defaults to [ "SSTP", "IkeV2" ]
-        - Updated Set-AzureRmVirtualNetworkGateway: Added optional parameter -VpnClientProtocol
-    * Added support for MultiValued rules in Network Security Rules and Effective Network Security Rules
-        - Updated Add-AzureRmNetworkSecurityRuleConfig: Updated SourcePortRange, DestinationPortRange, SourceAddressPrefix parameters to accept a list of strings
-        - Updated New-AzureRmNetworkSecurityRuleConfig: Updated SourcePortRange, DestinationPortRange, SourceAddressPrefix  parameter to accept a list of strings
-        - Updated Set-AzureRmNetworkSecurityRuleConfig: Updated SourcePortRange, DestinationPortRange, SourceAddressPrefix parameter to accept a list of strings
-        - Updated Add-AzureRmNetworkSecurityRuleConfig: Updated SourcePortRange, DestinationPortRange, SourceAddressPrefix parameter to accept a list of strings
-        - Updated New-AzureRmNetworkSecurityGroup : Updated SecurityRules parameter to accept SourcePortRange, DestinationPortRange, SourceAddressPrefix parameters which are list of strings in PSSecurityRule object
-        - Updated Get-AzureRmEffectiveNetworkSecurityGroup: Added parameter TagMap
-        - Updated Get-AzureRmEffectiveNetworkSecurityGroup: Updated returned PSEffectiveSecurityRule object with SourcePortRange, DestinationPortRange, SourceAddressPrefix parameters which are list of strings.
-    * Added support for DDoS protection for virtual networks
-        - Updated New-AzureRmVirtualNetwork: Added switch parameters EnableDDoSProtection and EnableVmProtection
-        - Added properties EnableDDoSProtection and EnableVmProtection in PSVirtualNetwork object
-    * Added support for Highly Available Internal Load Balancer
-        - Updated Add-AzureRmLoadBalancerRuleConfig: Added All as an acceptable value for Protocol parameter
-        - Updated New-AzureRmLoadBalancerRuleConfig: Added All as an acceptable value for Protocol parameter
-        - Updated Set-AzureRmLoadBalancerRuleConfig: Added All as an acceptable value for Protocol parameter
-    * Added support for Application Security Groups
-        - Added New-AzureRmApplicationSecurityGroup
-        - Added Get-AzureRmApplicationSecurityGroup
-        - Added Remove-AzureRmApplicationSecurityGroup
-        - Updated New-AzureRmNetworkInterface: Added optional parameters ApplicationSecurityGroup and ApplicationSecurityGroupId
-        - Updated New-AzureRmNetworkInterfaceIpConfig: Added optional parameters ApplicationSecurityGroup and ApplicationSecurityGroupId
-        - Updated Add-AzureRmNetworkInterfaceIpConfig: Added optional parameters ApplicationSecurityGroup and ApplicationSecurityGroupId
-        - Updated Set-AzureRmNetworkInterfaceIpConfig: Added optional parameters ApplicationSecurityGroup and ApplicationSecurityGroupId
-        - Updated New-AzureRmNetworkSecurityRuleConfig: Added optional parameters SourceApplicationSecurityGroup, SourceApplicationSecurityGroupId, DestinationApplicationSecurityGroup, and DestinationApplicationSecurityGroupId
-        - Updated Add-AzureRmNetworkSecurityRuleConfig: Added optional parameters SourceApplicationSecurityGroup, SourceApplicationSecurityGroupId, DestinationApplicationSecurityGroup, and DestinationApplicationSecurityGroupId
-        - Updated Set-AzureRmNetworkSecurityRuleConfig: Added optional parameters SourceApplicationSecurityGroup, SourceApplicationSecurityGroupId, DestinationApplicationSecurityGroup, and DestinationApplicationSecurityGroupId
-    * Added new commands for VpnDeviceConfiguration Scripts
-        - Get-AzureRmVirtualNetworkGatewaySupportedVpnDevices
-        - Get-AzureRmVirtualNetworkGatewayConnectionVpnDeviceConfigScript
-* Profile
-  * Start-Job Support for AzureRm cmdlets.
-    * All AzureRmCmdlets add -AzureRmContext parameter, which can accept a context (output of a Context cmdlet).
-      - Common pattern for jobs with context persistence DISABLED: ```Start-Job {param ($context) New-AzureRmVM -AzureRmContext $context [... other parameters]} -ArgumentList (Get-AzureRmContext)```
-      - Common pattern for jobs with context persistence ENABLED:```Start-Job {New-AzureRmVM [... other parameters]}```
-  * Persist login information across sessions, new cmdlets:
-    - Enable-AzureRmContextAutosave - Enable login persistence across sessions.
-    - Disable-AzureRmContextAutosave - Disable login persistence across sessions.
-  * Manage context information, new cmdets
-    - Select-AzureRmContext - Select the active named context.
-    - Rename-AzureRmContext - Rename an exsiting context for easy reference.
-    - Remove-AzureRmContext - Remove an existing context.
-    - Remove-AzureRmAccount - Remove all credentials, subscriptions, and tenants associated with an account.
-  * Manage context information, cmdlet changes:
-    - Added Scope = (Process | CurrentUser) to all cmdlets that change credentials
-    - Get-AzureRmContext - Added ListAvailable parameter to list all saved contexts
-* Resources
-    * Add PolicySetDefinition cmdlets
-        - New-AzureRmPolicySetDefinition cmdlet to create a policy set definition
-        - Get-AzureRmPolicySetDefinition cmdlet to list all policy set definitions or to get a specific policy set definition
-        - Remove-AzureRmPolicySetDefinition cmdlet to delete a policy set definition
-        - Set-AzureRmPolicySetDefinition cmdlet to update an existing policy set definition
-    * Add -PolicySetDefinition, -Sku and -NotScope parameters to New-AzureRmPolicyAssignment and Set-AzureRmPolicyAssignment cmdlets
-    * Add support to pass in policy url to New-AzureRmPolicyDefinition and Set-AzureRmPolicyDefinition cmdlets
-    * Add -Mode parameter to New-AzureRmPolicyDefinition cmdlet
-    * Add Support for removal of roleassignment using PSRoleAssignment object
-        - Users can now use PSRoleassignmnet inputobject with Remove-AzureRMRoleAssignment commandlet to remove the roleassignment.
-    * Add ManagedApplication cmdlets
-        - New-AzureRmManagedApplication cmdlet to create a managed application
-        - Get-AzureRmManagedApplication cmdlet to list all managed applications under a subscription or to get a specific managed application
-        - Remove-AzureRmManagedApplication cmdlet to delete a managed application
-        - Set-AzureRmManagedApplication cmdlet to update an existing managed application
-    * Add ManagedApplicationDefinition cmdlets
-        - New-AzureRmManagedApplicationDefinition cmdlet to create a managed application definition using a zip file uri or using mainTemplate and createUiDefinition json files
-        - Get-AzureRmManagedApplicationDefinition cmdlet to list all managed application definitions under a resource group or to get a specific managed application definition
-        - Remove-AzureRmManagedApplicationDefinition cmdlet to delete a managed application definition
-        - Set-AzureRmManagedApplicationDefinition cmdlet to update an existing managed application definition
-* Sql
-    * Adding support for Virtual Network Rules
-    	- Adding Get-AzureRmSqlServerVirtualNetworkRule cmdlet which gets the virtual network rules by a specific rule name or a list of virtual network rules in an Azure Sql server.
-    	- Adding Set-AzureRmSqlServerVirtualNetworkRule cmdlet which changes the virtual network that the rule points to.
-    	- Adding Remove-AzureRmSqlServerVirtualNetworkRule cmdlet which removes a virtual network rule for an Azure Sql server.
-    	- Adding New-AzureRmSqlServerVirtualNetworkRule cmdlet which creates a new virtual network rule for an Azure Sql server.
-* Websites
-    * Add PremiumV2 Tier for App Service Plans
-* Azure.Storage
-    * Upgrade to Azure Storage Client Library 8.4.0 and Azure Storage DataMovement Library 0.6.1
-    * Add PremiumPageBlobTier Support in Upload and Copy Blob API
-        - Set-AzureStorageBlobContent
-    	- Start-AzureStorageBlobCopy
-    * Refine the Console Output Format of AzureStorageContainer, AzureStorageBlob, AzureStorageQueue, AzureStorageTable
-        - Get-AzureStorageContainer
-        - Get-AzureStorageBlob
-        - Get-AzureStorageQueue
-        - Get-AzureStorageTable
-
-## 2017.08.10 - Version 4.3.1
-  * Update to fix assembly signing issue
-
-## 2017.08.07 - Version 4.3.0
-* AnalysisServices
-    * Fixed bug in Set-AzureRmAnalysisServciesServer
-        - When admin was not provided, the admin will be removed.
-    * Added BackupBlobContainerUri in New-AzureRmAnalysisServicesServer and Set-AzureRmAnalysisServicesServer
-        - Enable to set/disable backup blob container for backup/restore Azure Analysis Services Server
-    * Updated Sku lookup in New-AzureRmAnalysisServicesServer and Set-AzureRmAnalysisServicesServer
-        - Changed hard coded Sku into dynamic lookup.
-    * Add-AzureAnalysisServicesAccount to support login with Service Principal
-* Automation
-    * Made changes to AutomationDSC* cmdlets to pull more than 100 records
-    * Resolved the issue where the Verbose streams stop working after calling some Automation cmdlets (for example Get-AzureRmAutomationVariable, Get-AzureRmAutomationJob).
-    * Support for NodeConfiguration Build versioning added in StartAzureAutomationDscCompilationJob and ImportAzureAutomationDscNodeConfiguration.
-    * Bug fixes for existing issues - Fixes the alias issue is #3775 and the runOn alias and support for HybridWorkers.
-* Compute
-    * Set-AzureRmVMAEMExtension: Add support for new Premium Disk sizes
-    * Set-AzureRmVMAEMExtension: Add support for M series
-    * Add ForceUpdateTag parameter to Add-AzureRmVmssExtension
-    * Add Primary parameter to New-AzureRmVmssIpConfig
-    * Add EnableAcceleratedNetworking parameter to Add-AzureRmVmssNetworkInterfaceConfig
-    * Add InstanceId to Set-AzureRmVmss
-    * Expose MaintenanceRedeployStatus to Get-AzureRmVM -Status output
-    * Expose Restriction and Capability to the table format of Get-AzureRmComputeResourceSku
-* DataLakeStore
-    * Fix for issue: https://github.com/Azure/azure-powershell/issues/4323
-* EventHub
-    * added ResourceGroup property to NamespaceAttributes
-        - 'ResourceGroup' Gets the name of the resource group the Namespace is in
-    * updated commandlets with new parameter and parameter alias
-        - below cmdlets updated with Parametersets for Namespace and EventHub for operation of AuthorizationRule
-        - New-AzureRmEventHubAuthorizationRule
-            + Adds a new AuthorizationRule to the existing NameSpace or EventHub.
-        - Get-AzureRmEventHubAuthorizationRule
-            + Gets AuthorizationRule / List of AuthorizationRules for the existing NameSpace or EventHub.
-        - Set-AzureRmEventHubAuthorizationRule
-            + Updates properties of existing AuthorizationRule of EventHub NameSpace.
-        - Remove-AzureRmEventHubAuthorizationRule
-            + Deletes the existing AuthorizationRule of existing NameSpace or EventHub.
-        - New-AzureRmEventHubKey
-            + Generates a new Primary/Secondary Key for AuthorizationRule of existing NameSpace or EventHub.
-        - Get-AzureRmEventHubKey
-            + Gets Primary/Secondary Key for AuthorizationRule of existing NameSpace or EventHub.
-* Network
-    * New-AzureRmExpressRouteCircuitPeeringConfig: Added IPv6 support. New optional parameter added
-    	- PeerAddressType
-    * Set-AzureRmExpressRouteCircuitPeeringConfig: Added IPv6 support. New optional parameter added
-    	- PeerAddressType
-    * Remove-AzureRmExpressRouteCircuitPeeringConfig: Added IPv6 support. New optional parameter added
-    	- PeerAddressType
-    * Marked parameter -ProbeEnabled as obsolete
-        - Add-AzureRmApplicationGatewayBackendHttpSettings
-        - New-AzureRmApplicationGatewayBackendHttpSettings
-        - Set-AzureRmApplicationGatewayBackendHttpSettings
-* Profile
-    * Data collection has been enabled by default. Usage data is collected by Microsoft in order to improve the user experience. The data is anonymous and does not include command-line argument values.
-        - Use the Disable-AzureRmDataCollection cmdlet to turn the feature off
-        - Use the Enable-AzureRmDataCollection cmdlet to turn this feature on
-* Resources
-    * Add Support for validation of scopes for the following roledefinition and roleassignment commandlets before sending the request to ARM
-        - Get-AzureRMRoleAssignment
-        - New-AzureRMRoleAssignment
-        - Remove-AzureRMRoleAssignment
-        - Get-AzureRMRoleDefinition
-        - New-AzureRMRoleDefinition
-        - Remove-AzureRMRoleDefinition
-        - Set-AzureRMRoleDefinition
-* ServiceBus
-    * Added below new commandlets for AuthorizationRules for NameSpace, Queue and Topic. according to parameter set the authorization rule orperations are perfomed.
-     - New-AzureRmServiceBusAuthorizationRule
-       - Adds a new AuthorizationRule to the existing ServiceBus NameSpace/Queue/Topic.
-     - Get-AzureRmServiceBusAuthorizationRule
-       - Gets AuthorizationRule / List of AuthorizationRules for the existing ServiceBus NameSpace/Queue/Topic.
-     - Set-AzureRmServiceBusAuthorizationRule
-       - Updates properties of existing AuthorizationRule of Servicebus NameSpace/Queue/Topic.
-     - New-AzureRmServiceBusKey
-       - Generates a new Primary/Secondary Key for AuthorizationRule of existing ServiceBus NameSpace/Queue/Topic.
-     - Get-AzureRmServiceBusKey
-       - Gets Primary/Secondary Key for AuthorizationRule of existing ServiceBus NameSpace/Queue/Topic.
-     - Remove-AzureRmServiceBusNamespaceAuthorizationRule
-       - Deletes the existing AuthorizationRule of ServiceBus NameSpace/Queue/Topic.
-    * Added Resource Group property to NamespceAttributes
-* Sql
-    * Updating Set-AzureRmSqlServerTransparentDataEncryptionProtector to display a warning and require confirmation if the Encryption Protector Type is being set to AzureKeyVault
-    * Adding new updated cmdlets for Auditing settings
-    	- Adding Get-AzureRmSqlDatabaseAuditing cmdlet which gets the auditing settings of an Azure SQL database.
-    	- Adding Get-AzureRmSqlServerAuditing cmdlet which gets the auditing settings of an Azure SQL server.
-    	- Adding Set-AzureRmSqlDatabaseAuditing cmdlet which changes the auditing settings for an Azure SQL database.
-    	- Adding Set-AzureRmSqlServerAuditing cmdlet which changes the auditing settings of an Azure SQL server.
-    * Deprecating the existing Auditing policy cmdlets
-    	- Deprecating Get-AzureRmSqlDatabaseAuditingPolicy
-    	- Deprecating Get-AzureRmSqlServerAuditingPolicy
-    	- Deprecating Set-AzureRmSqlDatabaseAuditingPolicy
-    	- Deprecating Set-AzureRmSqlServerAuditingPolicy
-    	- Deprecating Use-AzureRmSqlServerAuditingPolicy
-    	- Deprecating Remove-AzureRmSqlDatabaseAuditing
-    	- Deprecating Remove-AzureRmSqlServerAuditing
-    * Schema file parsing for Update-AzureRmSqlSyncGroup is now case insensitive.
-* Storage
-    * Add NeworkRule support to resource mode storage account cmdlets
-        - New-AzureRmStorageAccount
-        - Set-AzureRmStorageAccount
-        - Get-AzureRmStorageAccountNetworkRuleSet
-        - Update-AzureRmStorageAccountNetworkRuleSet
-        - Add-AzureRmStorageAccountNetworkRule
-        - Remove-AzureRmStorageAccountNetworkRule
-
-## 2017.07.17 - Version 4.2.1
-* Compute
-    - Fix issue with VM DIsk and VM Disk snapshot create and update cmdlets, (link)[https://github.com/azure/azure-powershell/issues/4309]
-      - New-AzureRmDisk
-      - New-AzureRmSnapshot
-      - Update-AzureRmDisk
-      - Update-AzureRmSnapshot
-* Profile
-    - Fix issue with non-interactive user authentication in RDFE (link)[https://github.com/Azure/azure-powershell/issues/4299]
-* ServiceManagement
-    - Fix issue with non-interactive user authentication (link)[https://github.com/Azure/azure-powershell/issues/4299]
-
-## 2017.7.11 - Version 4.2.0
-* AnalysisServices
-    * Add new dataplane API
-        - Introduced API to fetch AS server log, Export-AzureAnalysisServicesInstanceLog
-* Automation
-    * Properly setting TimeZone value for Weekly and Monthly schedules for New-AzureRmAutomationSchedule
-        - More information can be found in this issue: https://github.com/Azure/azure-powershell/issues/3043
-* AzureBatch
-    - Added new Get-AzureBatchJobPreparationAndReleaseTaskStatus cmdlet.
-    - Added byte range start and end to Get-AzureBatchNodeFileContent parameters.
-* CognitiveServices
-    * Integrate with Cognitive Services Management SDK version 1.0.0.
-    * Fix an account name length checking bug.
-* Compute
-    * Storage account type support for Image disk:
-        - 'StorageAccountType' parameter is added to Set-AzureRmImageOsDisk and Add-AzureRmImageDataDisk
-    * PrivateIP and PublicIP feature in Vmss Ip Configuration:
-        - 'PrivateIPAddressVersion', 'PublicIPAddressConfigurationName', 'PublicIPAddressConfigurationIdleTimeoutInMinutes', 'DnsSetting' names are added to New-AzureRmVmssIpConfig
-        - 'PrivateIPAddressVersion' parameter for specifying IPv4 or IPv6 is added to New-AzureRmVmssIpConfig
-    * Performance Maintenance feature:
-        - 'PerformMaintenance' switch parameter is added to Restart-AzureRmVM.
-        - Get-AzureRmVM -Status shows the information of performance maintenance of the given VM
-    * Virtual Machine Identity feature:
-        - 'IdentityType' parameter is added to New-AzureRmVMConfig and UpdateAzureRmVM
-        - Get-AzureRmVM shows the information of the identity of the given VM
-    * Vmss Identity feature:
-        - 'IdentityType' parameter is added to to New-AzureRmVmssConfig
-        - Get-AzureRmVmss shows the information of the identity of the given Vmss
-    * Vmss Boot Diagnostics feature:
-        - New cmdlet for setting boot diagnostics of Vmss object: Set-AzureRmVmssBootDiagnostics
-        - 'BootDiagnostic' parameter is added to New-AzureRmVmssConfig
-    * Vmss LicenseType feature:
-        - 'LicenseType' parameter is added to New-AzureRmVmssConfig
-    * RecoveryPolicyMode support:
-        - 'RecoveryPolicyMode' paramter is added to New-AzureRmVmssConfig
-    * Compute Resource Sku feature:
-        - New cmdlet 'Get-AzureRmComputeResourceSku' list all compute resource skus
-* DataFactories
-    * Deprecate New-AzureRmDataFactoryGatewayKey
-    * Introduce gateway auth key feature by adding New-AzureRmDataFactoryGatewayAuthKey and Get-AzureRmDataFactoryGatewayAuthKey
-* DataLakeAnalytics
-    * Add support for Compute Policy CRUD through the following commands:
-        - New-AzureRMDataLakeAnalyticsComputePolicy
-        - Get-AzureRMDataLakeAnalyticsComputePolicy
-        - Remove-AzureRMDataLakeAnalyticsComputePolicy
-        - Update-AzureRMDataLakeAnalyticsComputePolicy
-    * Add support for job relationship metadata for help with recurring jobs and job pipelines. The following commands were updated or added:
-        - Submit-AzureRMDataLakeAnalyticsJob
-        - Get-AzureRMDataLakeAnalyticsJob
-        - Get-AzureRMDataLakeAnalyticsJobRecurrence
-        - Get-AzureRMDataLakeAnalyticsJobPipeline
-    * Updated the token audience for job and catalog APIs to use the correct Data Lake specific audience instead of the Azure Resource audience.
-* DataLakeStore
-    * Added support for user managed KeyVault key rotations in the Set-AzureRMDataLakeStoreAccount cmdlet
-    * Added a quality of life update to automatically trigger an `enableKeyVault` call when a user managed KeyVault is added or a key is rotated.
-    * Updated the token audience for job and catalog APIs to use the correct Data Lake specific audience instead of the Azure Resource audience.
-    * Fixed a bug limiting the size of files created/appended using the following cmdlets:
-        - New-AzureRmDataLakeStoreItem
-        - Add-AzureRmDataLakeStoreItemContent
-* Dns
-    * Fix bug in the piping scenario for Get-AzureRmDnsZone
-        - More information can be found here: https://github.com/Azure/azure-powershell/issues/4203
-* HDInsight
-    * Added support to enable / disable Operations Management Suite(OMS)
-    * New cmdlets
-        - Enable-AzureRmHDInsightOperationsManagementSuite
-        - Disable-AzureRmHDInsightOperationsManagementSuite
-        - Get-AzureRmHDInsightOperationsManagementSuite
-    * Add new parameters to set Spark custom configurations to Add-AzureRmHDInsightConfigValues
-        - Parameters SparkDefaults and SparkThriftConf for Spark 1.6
-        - Parameters Spark2Defaults and Spark2ThriftConf for Spark 2.0
-* Insights
-    * Issue #4215 (change request) remove the 15 days limit in the time window for the Get-AzureRmLog cmdlet. Also minor changes to the unit test names.
-    * Issue #3957 fixed for Get-AzureRmLog
-        - Issue #1: The backend returns the records in pages of 200 records each, linked by the continuation token to the next page. The customers were seeing the cmdlet returning only 200 records when they knew there were more. This was happening regardless of the value they set for MaxEvents, unless that value was less than 200.
-        - Issue #2: The documentation contained incorrect data about this cmdlet, e.g.: the default timewindow was 1 hour.
-        - Fix #1: The cmdlet now follows the continuation token returned by the backend until it reaches MaxEvents or the end of the set.<br>The default value for MaxEvents is 1000 and its maximum is 100000. Any value for MaxEvents that is less than 1 is ignored and the default is used instead. These values and behavior did not change, now they are correctly documented.<br>An alias for MaxEvents has been added -MaxRecords- since the name of the cmdlet does not speak about events anymore, but only about Logs.
-        - Fix #2: The documentation contains correct and more detailed information: new alias, correct time window, correct default, minimum, and maximum values.
-* KeyVault
-    * Remove email address from the directory query when -UserPrincipalName is specified to the Set-AzureRMKeyVaultAccessPolicy and Remove-AzureRMKeyVaultAccessPolicy cmdlets.
-      - Both Cmdlets now have an -EmailAddress parameter that can be used instead of the -UserPrincipalName parameter when querying for email address is appropriate.  If there are more than one matching email addresses in the directory then the Cmdlet will fail.
-* Network
-    * New-AzureRmIpsecPolicy: SALifeTimeSeconds and SADataSizeKilobytes are no longer mandatory parameters
-        - SALifeTimeSeconds defaults to 27000 seconds
-        - SADataSizeKilobytes defaults to 102400000 KB
-    * Added support for custom cipher suite configuration using ssl policy and listing all ssl options api in Application Gateway
-        - Added optional parameter -PolicyType, -PolicyName, -MinProtocolVersion, -Ciphersuite
-            - Add-AzureRmApplicationGatewaySslPolicy
-            - New-AzureRmApplicationGatewaySslPolicy
-            - Set-AzureRmApplicationGatewaySslPolicy
-        - Added Get-AzureRmApplicationGatewayAvailableSslOptions (Alias: List-AzureRmApplicationGatewayAvailableSslOptions)
-        - Added Get-AzureRmApplicationGatewaySslPredefinedPolicy (Alias: List-AzureRmApplicationGatewaySslPredefinedPolicy)
-    * Added redirect support in Application Gateway
-        - Added Add-AzureRmApplicationGatewayRedirectConfiguration
-        - Added Get-AzureRmApplicationGatewayRedirectConfiguration
-        - Added New-AzureRmApplicationGatewayRedirectConfiguration
-        - Added Remove-AzureRmApplicationGatewayRedirectConfiguration
-        - Added Set-AzureRmApplicationGatewayRedirectConfiguration
-        - Added optional parameter -RedirectConfiguration
-            - Add-AzureRmApplicationGatewayRequestRoutingRule
-            - New-AzureRmApplicationGatewayRequestRoutingRule
-            - Set-AzureRmApplicationGatewayRequestRoutingRule
-        - Added optional parameter -DefaultRedirectConfiguration
-            - Add-AzureRmApplicationGatewayUrlPathMapConfig
-            - New-AzureRmApplicationGatewayUrlPathMapConfig
-            - Set-AzureRmApplicationGatewayUrlPathMapConfig
-        - Added optional parameter -RedirectConfiguration
-            - Add-AzureRmApplicationGatewayPathRuleConfig
-            - New-AzureRmApplicationGatewayPathRuleConfig
-            - Set-AzureRmApplicationGatewayPathRuleConfig
-        - Added optional parameter -RedirectConfigurations
-            - New-AzureRmApplicationGateway
-            - Set-AzureRmApplicationGateway
-    * Added support for azure websites in Application Gateway
-        - Added New-AzureRmApplicationGatewayProbeHealthResponseMatch
-        - Added optional parameters -PickHostNameFromBackendHttpSettings, -MinServers, -Match
-            - Add-AzureRmApplicationGatewayProbeConfig
-            - New-AzureRmApplicationGatewayProbeConfig
-            - Set-AzureRmApplicationGatewayProbeConfig
-        - Added optional parameters -PickHostNameFromBackendAddress, -AffinityCookieName, -ProbeEnabled, -Path
-            - Add-AzureRmApplicationGatewayBackendHttpSettings
-            - New-AzureRmApplicationGatewayBackendHttpSettings
-            - Set-AzureRmApplicationGatewayBackendHttpSettings
-    * Update Get-AzureRmPublicIPaddress to retrieve publicipaddress resources created via VM Scale Set
-    * Added cmdlet to get virtual network current usage
-        - Get-AzureRmVirtualNetworkUsageList
-* Profile
-    * Fixed error when using Import-AzureRmContext or Save-AzureRmContext
-        - More information can be found in this issue: https://github.com/Azure/azure-powershell/issues/3954
-* RecoveryServices.SiteRecovery
-    * Introducing a new module for Azure Site Recovery operations.
-    	- All cmdlets begin with AzureRmRecoveryServicesAsr*
-* Sql
-    * Add Data Sync PowerShell Cmdlets to AzureRM.Sql
-    * Updated AzureRmSqlServer cmdlets to use new REST API version that avoids timeouts when creating server.
-    * Deprecated server upgrade cmdlets because the old server version (2.0) no longer exists.
-    * Add new optional switch paramter "AssignIdentity" to New-AzureRmSqlServer and Set-AzureRmSqlServer cmdlets to support provisioning of a resource identity for the SQL server resource
-    * The parameter ResourceGroupName is now optional for Get-AzureRmSqlServer
-    	- More information can be found in the following issue: https://github.com/Azure/azure-powershell/issues/635
-* ServiceManagement
-    For ExpressRoute:
-    * Updated New-AzureBgpPeering cmdlet to add following new options :
-        - PeerAddressType : Values of "IPv4" or "IPv6" can be specified to create a BGP Peering of the corresponding address family type
-    * Updated Set-AzureBgpPeering cmdlet to add following new options :
-        - PeerAddressType : Values of "IPv4" or "IPv6" can be specified to update BGP Peering of the corresponding address family type
-    * Updated Remove-AzureBgpPeering cmdlet to add following new options :
-        - PeerAddressType : Values of "IPv4", "IPv6" or All can be specified to remove BGP Peering of the corresponding address family type or all of them
-
-## 2017.06.07 - Version 4.1.0
-* AnalysisServices
-    * New SKUs added: B1, B2, S0
-    * Scale up/down support added
-* CognitiveServices
-    * Update detailed display of license agreements when creating Cognitive Services resources
-* Compute
-    * Fix Test-AzureRmVMAEMExtension for virtual machines with multiple managed disks
-    * Updated Set-AzureRmVMAEMExtension: Add caching information for Premium managed disks
-    * Add-AzureRmVhd: The size limit on vhd is increased to 4TB.
-    * Stop-AzureRmVM: Clarify documentation for STayProvisioned parameter
-    * New-AzureRmDiskUpdateConfig
-      * Deprecated parameters CreateOption, StorageAccountId, ImageReference, SourceUri, SourceResourceId
-    * Set-AzureRmDiskUpdateImageReference: Deprecated cmdlet
-    * New-AzureRmSnapshotUpdateConfig
-      * Deprecated parameters CreateOption, StorageAccountId, ImageReference, SourceUri, SourceResourceId
-    * Set-AzureRmSnapshotUpdateImageReference: Deprecated Cmdlet
-* DataLakeStore
-    * Enable-AzureRmDataLakeStoreKeyVault (Enable-AdlStoreKeyVault)
-      * Enable KeyVault managed encryption for a DataLake Store
-* DevTestLabs
-    * Update cmdlets to work with current and updated DevTest Labs API version.
-* IotHub
-    * Add Routing support for IoTHub cmdlets
-* KeyVault
-  * New Cmdlets to support KeyVault Managed Storage Account Keys
-    * Get-AzureKeyVaultManagedStorageAccount
-    * Add-AzureKeyVaultManagedStorageAccount
-    * Remove-AzureKeyVaultManagedStorageAccount
-    * Update-AzureKeyVaultManagedStorageAccount
-    * Update-AzureKeyVaultManagedStorageAccountKey
-    * Get-AzureKeyVaultManagedStorageSasDefinition
-    * Set-AzureKeyVaultManagedStorageSasDefinition
-    * Remove-AzureKeyVaultManagedStorageSasDefinition
-* Network
-    * Get-AzureRmNetworkUsage: New cmdlet to show network usage and capacity details
-    * Added new GatewaySku options for VirtualNetworkGateways
-        * VpnGw1, VpnGw2, VpnGw3 are the new Skus added for Vpn gateways
-    * Set-AzureRmNetworkWatcherConfigFlowLog
-      * Fixed  help examples
-* NotificationHubs
-    * Transparent Update to NotificationHubs cmdlets for new API
-* Profile
-    * Resolve-AzureRmError
-      * New cmdlet to show details of errors and exceptions thrown by cmdlets, including server request/response data
-    * Send-Feedback
-      * Enabled sending feedback without logging in
-    * Get-AzureRmSubscription
-      * Fix bug in retreiving CSP subscriptions
-* Resources
-    * Fixed issue where Get-AzureRMRoleAssignment would result in a Bad Request if the number of roleassignments where greater than 1000
-        * Users can now use Get-AzureRMRoleAssignment even if the roleassignments to be returned is greater than 1000
-* Sql
-    * Restore-AzureRmSqlDatabase: Update documentation example
-* Storage
-    * Add AssignIdentity setting support to resource mode storage account cmdlets
-        * New-AzureRmStorageAccount
-        * Set-AzureRmStorageAccount
-    * Add Customer Key Support to resource mode storage account cmdlets
-        * Set-AzureRmStorageAccount
-        * New-AzureRmStorageAccountEncryptionKeySource
-* TrafficManager
-
-    * New Monitor settings 'MonitorIntervalInSeconds', 'MonitorTimeoutInSeconds', 'MonitorToleratedNumberOfFailures'
-    * New Monitor protocol 'TCP'
-* ServiceManagement
-    * Add-AzureVhd: The size limit on vhd is increased to 4TB.
-    * New-AzureBGPPeering: Support LegacyMode
-* Azure.Storage
-    * Update help for parameters that accept wildcard characters and update StorageContext type
-
-## 2017.05.23 - Version 4.0.2
-* Profile
-    * Add-AzureRmAccount
-      * Added `-EnvironmentName` parameter alis for backward compatibility with 2.x versions of AzureRM.profile
-
-## 2017.05.12 - Version 4.0.1
- * Fix issue with New-AzureStorageContext in offline scenarios: https://github.com/Azure/azure-powershell/issues/3939
-
- ## 2017.05.10 - Version 4.0.0
-* This release contains breaking changes. Please see [the migration guide](https://aka.ms/azps-migration-guide) for change details and the impact on existing scripts.
-* ApiManagement
-    * Added support for configuring external groups in New-AzureRmApiManagementGroup.
-* Billing
-    * New Cmdlet Get-AzureRmBillingPeriod
-        - cmdlet to retrieve azure billing periods of the subscription.
-    * Update Cmdlet Get-AzureRmBillingInvoice
-    	- new property BillingPeriodNames
-    	- output in list view
-* Compute
-    * Updated Set-AzureRmVMAEMExtension and Test-AzureRmVMAEMExtension cmdlets to support Premium managed disks
-    * Backup encryption settings for IaaS VMs and restore on failure
-    * ChefServiceInterval option is renamed to ChefDaemonInterval now. Old one will continue to work however.
-    * Remove duplicated DataDiskNames and NetworkInterfaceIDs properties from PS VM object.
-      - Make DataDiskNames and NetworkInterfaceIDs parameters optional in Remove-AzureRmVMDataDisk and Remove-AzureRmVMNetworkInterface, respectively.
-    * Fix the piping issue of Get cmdlets when the Get cmdlets return a list object.
-    * Cmdlets that conflicted with RDFE cmdlets have been renamed. See issue https://github.com/Azure/azure-powershell/issues/2917 for more details
-        - `New-AzureVMSqlServerAutoBackupConfig` has been renamed to `New-AzureRmVMSqlServerAutoBackupConfig`
-        - `New-AzureVMSqlServerAutoPatchingConfig` has been renamed to `New-AzureRmVMSqlServerAutoPatchingConfig`
-        - `New-AzureVMSqlServerKeyVaultCredentialConfig` has been renamed to `New-AzureRmVMSqlServerKeyVaultCredentialConfig`
-* Consumption
-    * New Cmdlet Get-AzureRmConsumptionUsageDetail
-        - cmdlet to retrieve usage details of the subscription.
-* ContainerRegistry
-    * Add PowerShell cmdlets for Azure Container Registry
-        - New-AzureRmContainerRegistry
-        - Get-AzureRmContainerRegistry
-        - Update-AzureRmContainerRegistry
-        - Remove-AzureRmContainerRegistry
-        - Get-AzureRmContainerRegistryCredential
-        - Update-AzureRmContainerRegistryCredential
-        - Test-AzureRmContainerRegistryNameAvailability
-* DataLakeAnalytics
-    * Add support for catalog package get and list
-    * Add support for listing the following catalog items from deeper ancestors:
-      * Table
-      * TVF
-      * View
-      * Statistics
-* DataLakeStore
-    * For `Import-AzureRMDataLakeStoreItem` and `Export-AzureRMDataLakeStoreItem` trace logging has been disabled by default to improve performance. If trace logging is desired please use the `-DiagnosticLogLevel` and `-DiagnosticLogPath` parameters
-    * Fixed a bug that would sometimes cause PowerShell to crash when uploading lots of small file to ADLS.
-* EventHub
-    * Bug fix :
-    	- Fix for Set-AzureRmEventHubNamespace cmdlet error  - 'Tier' cannot be null, where it should be 'SkuName'
-        - Set-AzureRmEventHub - Fix 'Object reference not set to an instance of an object' error while updating EventHub
-* Insights
-    * Add-AzureRm*AlertRule
-        - Returns a single object: newResource, statusCode, requestId
-    * Get-AzureRmAlertRule
-        - The output is now enumerated instead of considered a single object. Its type did not change, it is still a list.
-    * Remove-AzureRmAlertRule
-        - The statusCode follows the status code returned by the request, before it was Ok always.
-    * Add-AzureRmAutoscaleSetting
-        - Returns now a single object (not a list as before) containing statusCode, requestId, and the newly created/updated resource.
-        - The status code follows the status returned by the request, before it was always Ok.
-    * New-AzureRmAutoscaleRule
-        - The parameter ScaleActionType has been extended, it receives the following values now: ChangeCount, PercentChangeCount, ExactCount.
-    * Remove-AzureRmAutoscaleSetting
-        - The statusCode in the output follows the statusCode returned by the request. Before it was always Ok.
-    * Get-AzureRMLogProfile
-        - The output is now enumerated. Before it was considered a single object. The type of the output remains a list as before.
-    * Remove-AzureRmLogProfile
-        - The PassThru parameter has been implemented.
-    * Metrics API
-        - The SDK now retrieves metrics from MDM.
-    * Get-AzureRmMetricDefinition
-        - The output is still a list, but the structure of the list changed.
-    * Get-AzureRmMetric
-        - The call has changed. This is the new syntax: Get-AzureRmMetric ResourceId [MetricNames [TimeGrain] [AggregationType] [StartTime] [EndTime]] [DetailedOutput]
-        - The output is a list, and the structure of its elements has changed.
-* KeyVault
-    * Adding backup/restore support for KeyVault secrets
-        - Secrets can be backed up and restored, matching the functionality currently supported for Keys
-
-    * Backup cmdlets for Keys and Secrets now accept a corresponding object as an input parameter
-        - The caller may chain retrieval and backup operations: Get-AzureKeyVaultKey -VaultName myVault -Name myKey | Backup-AzureKeyVaultKey
-
-    * Backup cmdlets now support a -Force switch to overwrite an existing file
-        - Note that attempting to overwrite an existing file will no longer throw, and will instead prompt the user for a choice on how to proceed.
-* LogicApp
-    * New parameters for Interchange Control Number disaster recovery cmdlets:
-        - Optional -AgreementType parameter ("X12", or "Edifact") to specify the relevant control numbers
-* MachineLearning
-    * Consume new version of Azure Machine Learning .Net SDK and add a new cmdlet
-        - Add-AzureRmMlWebServiceRegionalProperty
-    * Minor wording fixes in help text.
-* Network
-    * Added Test-AzureRmNetworkWatcherConnectivity cmdlet
-        - Returns connectivity information for a specified source VM and a destination
-        - If connectivity between the source and destination cannot be established, the cmdlet returns details about the issue
-* Profile
-    * Added `Send-Feedback' cmdlet: allows a user to initiate a set of prompts which sends feedback to the Azure PowerShell team.
-    * The following aliases have been removed as they conflicted with existing cmdlet names in the Azure module:
-        - `Enable-AzureDataCollection` (supported by `Enable-AzureRmDataCollection`)
-        - `Disable-AzureDataCollection` (supported by `Disable-AzureRmDataCollection`)
-* Relay
-    * Adds cmdlets for the Azure Relay which allows users to create and manage all Azure Relay resources.
-        - `New-AzureRmRelayNamespace`
-        - `Get-AzureRmRelayNamespace`
-        - `Set-AzureRmRelayNamespace`
-        - `Remove-AzureRmRelayNamespace`
-        - `New-AzureRmWcfRelay`
-        - `Get-AzureRmWcfRelay`
-        - `Set-AzureRmWcfRelay`
-        - `Remove-AzureRmWcfRelay`
-        - `New-AzureRmRelayHybridConnection`
-        - `Get-AzureRmRelayHybridConnection`
-        - `Set-AzureRmRelayHybridConnection`
-        - `Remove-AzureRmRelayHybridConnection`
-        - `Test-AzureRmRelayName`
-        - `Get-AzureRmRelayOperation`
-        - `New-AzureRmRelayKey`
-        - `Get-AzureRmRelayKey`
-        - `New-AzureRmRelayAuthorizationRule`
-        - `Get-AzureRmRelayAuthorizationRule`
-        - `Set-AzureRmRelayAuthorizationRule`
-        - `Remove-AzureRmRelayAuthorizationRule`
-* Resources
-    * Support cross-resource-group deployments for New-AzureRmResourceGroupDeployment
-        - Users can now use nested deployments to deploy to different resource groups.
-* ServiceBus
-
-    * Bug Fix: ServiceBus Queue object property values were set to null, the object is used as input parameter in Set-AzureRmServiceBusQueue cmdlet to update Queue.
-      - Properties affected are LockDuration, EntityAvailabilityStatus, DuplicateDetectionHistoryTimeWindow, MaxDeliveryCount and MessageCount
-* ServiceFabric
-
-    * Added cmdlets for service fabric
-        - Add-AzureRmServiceFabricApplicationCertificate
-            Add a certificate which will be used as application certificate
-        - Add-AzureRmServiceFabricClientCertificate
-            Add a common name or thumbprint to the cluster settings for client authentication
-        - Add-AzureRmServiceFabricClusterCertificate
-            Add a secondary cluster certificate to the cluster for rolling over the existing certificate
-        - Add-AzureRmServiceFabricNodes
-            Add nodes/VMs of a specific node type to a cluster
-        - Add-AzureRmServiceFabricNodeType
-            Add a node type/VMs to an existing cluster
-        - Get-AzureRmServiceFabricCluster
-            Get the details of the cluster resource
-        - New-AzureRmServiceFabricCluster
-            Create a new ServiceFabric cluster. This command has many overloads to cover various scenarios
-        - Remove-AzureRmServiceFabricClientCertificate
-            Remove a client certificate from being used to access a cluster
-        - Remove-AzureRmServiceFabricClusterCertificate
-            Remove a cluster certificate from being used for cluster security
-        - Remove-AzureRmServiceFabricNodes
-            Remove nodes from a specific node type from a cluster
-        - Remove-AzureRmServiceFabricNodeType
-            Remove a node type from a cluster
-        - Remove-AzureRmServiceFabricSettings
-            Remove one or more ServiceFabric settings from a cluster
-        - Set-AzureRmServiceFabricSettings
-            Add or update one or more ServiceFabric settings of a cluster
-        - Set-AzureRmServiceFabricUpgradeType
-            Change the ServiceFabric upgrade type of a cluster
-        - Update-AzureRmServiceFabricDurability
-            Change the durability tier of a cluster
-        - Update-AzureRmServiceFabricReliability
-            Change the reliability tier of a cluster
-* Sql
-    * Added -SampleName parameter to New-AzureRmSqlDatabase
-    * Updates to Failover Group cmdlets
-    	- Remove 'Tag' parameters
-    	- Remove 'PartnerResourceGroupName' and 'PartnerServerName' parameters from Remove-AzureRmSqlDatabaseFailoverGroup cmdlet
-    	- Add 'GracePeriodWithDataLossHours' parameter to New- and Set- cmdlets, which shall eventually replace 'GracePeriodWithDataLossHour'
-    	- Documentation has been fleshed out and updated
-    	- Change formatting of returned objects and fix some bugs where fields were not always populated
-    	- Add 'DatabaseNames' and 'PartnerLocation' properties to Failover Group object
-    	- Fix bug causing Switch- cmdlet to return immediately rather than waiting for operation to complete
-    	- Fix integer overflow bug when high grace period values are used
-    	- Adjust grace period to a minimum of 1 hour if a lower one is provided
-    * Remove "Usage_Anomaly" from the accepted values for "ExcludedDetectionType" parameter of Set-AzureRmSqlDatabaseThreatDetectionPolicy cmdlet and Set-AzureRmSqlServerThreatDetectionPolicy cmdlet.
-* Storage
-    * Upgrade SRP SDK to 6.3.0
-    * New/Set-AzureRmStorageAccount:Add a new parameter to support EnableHttpsTrafficOnly
-    * New/Set/Get-AzureRmStorageAccount: Returned Storage Account contains a new attribute EnableHttpsTrafficOnly
-* Azure.Storage
-    * Upgrade to Azure Storage Client Library 8.1.1 and Azure Storage DataMovement Library 0.5.1
-    * Add a new cmdlet to support blob Incremental Copy feature
-
-## 2017.04.05 - Version 3.8.0
-* Compute
-    * Fix bug in Get-* cmdlets, to allow retrieving multiple pages of data (more than 120 items)
-* DataLakeAnalytics
-    * Fix help for some commands to have the proper verbage and examples.
-* DataLakeStore
-    * Add support for head and tail to the `Get-AzureRMDataLakeStoreItemContent` cmdlet. This enables returning the top N or last N new line delimited rows to be displayed.
-* HDInsight
-    * Added support for RServer cluster type
-        - Edgenode VM size can be specified for RServer cluster in New-AzureRmHDInsightCluster or New-AzureRmHDInsightClusterConfig
-        - RServer is now a configuration option in Add-AzureRmHDInsightConfigValues. It allows for RStudio flag to be set to indicate that R Studio installation should be done.
-* LogicApp
-    * Set-AzureRmIntegrationAccountSchema and Set-AzureRmIntegrationAccountMap cmdlets are fixed for the contentlink issue(Both content and contentlink were set resulting in update failure).
-* Network
-    * Added support for new web application firewall features to Application Gateways
-        - Added New-AzureRmApplicationGatewayFirewallDisabledRuleGroupConfig
-        - Added Get-AzureRmApplicationGatewayAvailableWafRuleSets (Alias: List-AzureRmApplicationGatewayAvailableWafRuleSets)
-        - Updated New-AzureRmApplicationGatewayWebApplicationFirewallConfiguration: Added parameter -RuleSetType -RuleSetVersion and -DisabledRuleGroups
-        - Updated Set-AzureRmApplicationGatewayWebApplicationFirewallConfiguration: Added parameter -RuleSetType -RuleSetVersion and -DisabledRuleGroups
-    * Added support for IPSec policies to Virtual Network Gateway Connections
-    	- Added New-AzureRmIpsecPolicy
-    	- Updated New-AzureRmVirtualNetworkGatewayConnection: Added parameter -IpsecPolicies and -UsePolicyBasedTrafficSelectors
-* Profile
-    * *Obsolete*: Save-AzureRmProfile is renamed to Save-AzureRmContext, there is an alias to the old cmdlet name, the alias will be removed in the next release.
-    * *Obsolete*: Select-AzureRmProfile is renamed to Import-AzureRmContext, there is an alias to the old cmdlet name, the alias will be removed in the next release.
-    * The PSAzureContext and PSAzureProfile output types of profile cmdlets will be changed in the next release.
-    * The Save-AzureRmContext cmdlet will have no OutputType in the next release.
-    * Fix bug in cmdlet common code to use FIPS-compliant algorithm for data hashes: https://github.com/Azure/azure-powershell/issues/3651
-* Sql
-    * Bug fixes on Azure Failover Group Cmdlets
-    	- Fix for operation polling
-    	- Fix GracePeriodWithDataLossHour value when setting FailoverPolicy to Manual
-* TrafficManager
-    * Support for the Geographic traffic routing method
-        - New value 'Geographic' for the TrafficRoutingMethod parameter of New-AzureRmTrafficManagerProfile
-        - New parameter 'GeoMapping' for the New-AzureRmTrafficManagerEndpoint and Add-AzureRmTrafficManagerEndpointConfig
-        - Fix piping for Get-AzureRmTrafficManagerProfile when it returns a collection of profiles
-* ServiceManagement
-    * Add initiate maintenance PowerShell cmdlet.
-    * Add Maintenance Status field to Get-AzureVM response.
-    * Added new cmdlets to support Recovery Services vault upgrade
-        - Test-AzureRecoveryServicesVaultUpgrade
-        - Invoke-AzureRecoveryServicesVaultUpgrade
-
-## 2017.03.09 - Version 3.7.0
-* ApiManagement
-    * Added new cmdlets to manage Backend entity
-        - New-AzureRmApiManagementBackend
-        - Get-AzureRmApiManagementBackend
-        - Set-AzureRmApiManagementBackend
-        - Remove-AzureRmApiManagementBackend
-    * Created supporting cmdlets to create in-memory objects required while Creating or Updating Backend entity
-        - New-AzureRmApiManagementBackendCredential
-        - New-AzureRmApiManagementBackendProxy
-* Billing
-    * New Cmdlet Get-AzureRmBillingInvoice
-        - cmdlet to retrieve azure billing invoices of the subscription.
-* Compute
-    * Updated Set-AzureRmVMAEMExtension and Test-AzureRmVMAEMExtension cmdlets to support managed disks
-* LogicApp
-    * New cmdlets for X12 Interchange Control Number disaster recovery:
-        - Get-AzureRmIntegrationAccountGeneratedIcn
-        - Get-AzureRmIntegrationAccountReceivedIcn
-        - Remove-AzureRmIntegrationAccountReceivedIcn
-        - Set-AzureRmIntegrationAccountGeneratedIcn
-        - Set-AzureRmIntegrationAccountReceivedIcn
-* Network
-    * Added support for connection draining to Application Gateways
-        - Added Get-AzureRmApplicationGatewayConnectionDraining
-        - Added New-AzureRmApplicationGatewayConnectionDraining
-        - Added Remove-AzureRmApplicationGatewayConnectionDraining
-        - Added Set-AzureRmApplicationGatewayConnectionDraining
-        - Updated Add-AzureRmApplicationGatewayBackendHttpSettings: Added optional parameter -ConnectionDraining
-        - Updated New-AzureRmApplicationGatewayBackendHttpSettings: Added optional parameter -ConnectionDraining
-        - Updated Set-AzureRmApplicationGatewayBackendHttpSettings: Added optional parameter -ConnectionDraining
-
-    * Remapped unused 'Name' parameter in ExpressRoute cmdlets to 'ExpressRouteCircuitName'
-        - Get-AzureRmExpressRouteCircuitARPTable
-        - Get-AzureRmExpressRouteCircuitRouteTable
-        - Get-AzureRmExpressRouteCircuitRouteTableSummary
-        - Get-AzureRmExpressRouteCircuitStats
-* Sql
-    * Bug fix - Auditing and Threat Detection cmdlets now return a meangfull error instead of null refernce error.
-    * Updating Transparent Data Encryption (TDE) with Bring Your Own Key (BYOK) support cmdlets for updated API.
-* Websites
-    * Update help documentation for AppServicePlan cmdlets
-* ServiceManagement
-    * Update the output object of migration cmdlets (Move-AzureService, Move-AzureStorageAccount, Move-AzureVirtualNetwork, Move-AzureNetworkSecurityGroup, Move-AzureReservedIP, Move-AzureRouteTable):
-        - ValidationMessages contain "Information" and "Warning" messages in addition to "Error" messages.
-        - Result output is changed according to ValidationMessages.
-
-    * Removed ManagedCache cmdlets.  These cmdlets were non-functional and have been deeprecated for more than a year
-        - Get-AzureManagedCacheLocation
-        - Get-AzureManagedCache
-        - Get-AzureManagedCacheAccessKey
-        - Get-AzureManagedCacheNamedCache
-        - New-AzureManagedCache
-        - New-AzureManagedCacheAccessKey
-        - New-AzureManagedCacheNamedCache
-        - Remove-AzureManagedCache
-        - Remove-AzureManagedCacheNamedCache
-        - Set-AzureManagedCache
-        - Set-AzureManagedCacheNamedCache
-
-## 2017.02.22 - Version 3.6.0
-* AnalysisServices
-    * Added State property in additional to ProvisioningState
-        - All the cmdlet returning AnalysisService would have a new property 'State' used outside of provisioing.
-        - The 'State' is intended to check status outside of provisioning, while 'ProvisioningState' is intended to check status related to Provisioning.
-        - ProvisioningState and State are same in service side at this moment, the service side would differenciate ProvisioningState and State in future
-* CognitiveServices
-    * Integrate with Cognitive Services Management SDK 0.2.1 to support more Cognitive Services API Types and SKUs.
-    * Remove the validation against “Type” and “SkuName” of Cognitive Services Account, this will allow the script to support new APIs/SKUs without changes.
-* Compute
-    * Updated Set-AzureRmVMDscExtension cmdlet WmfVersion parameter to support "5.1"
-    * Updated Set-AzureRmVMChefExtension cmdlet to add following new options :
-      - Daemon: Configures the chef-client service for unattended execution. e.g. -Daemon 'none' or e.g. -Daemon 'service'."
-      - Secret: The encryption key used to encrypt and decrypt the data bag item values.
-      - SecretFile: The path to the file that contains the encryption key used to encrypt and decrypt the data bag item values.
-    * Fix for Get-AzureRmVM: Get-AzureRmVM did not display anything when the output includes availability set property.
-    * New cmdlets:
-        - Update-AzureRmAvailabilitySet: can update an unmanaged availability set to a managed availability set.
-        - Add-AzureRmVmssDataDisk, Remove-AzureRmVmssDataDisk
-    * New parameter, SkipVmBackup, for cmdlet Set-AzureRmVMDiskEncryptionExtension to allow user to skip backup creation for Linux VMs
-* DataFactories
-    * Fixed Get-AzureRmDataFactoryActivityWindow so it works for named pipeline and activity
-* DataLakeAnalytics
-    * Add Firewall Rule support to Data Lake Analytics:
-        - Add-AzureRMDataLakeAnalyticsFirewallRule
-        - Get-AzureRMDataLakeAnalyticsFirewallRule
-        - Set-AzureRMDataLakeAnalyticsFirewallRule
-        - Remove-AzureRMDataLakeAnalyticsFirewallRule
-        - Set-AzureRMDataLakeAnalyticsAccount supports enabling/disabling the firewall and allowing/blocking Azure originating IPs through the firewall
-        - Warnings will be raised if updating firewall rules when the firewall is disabled
-    * Fix Get-AzureRMDataLakeAnalyticsJob functionality:
-        - Top now correctly returns the number of jobs specified. The default number of jobs to return is 500. The more jobs requested the longer the command will take.
-    * Remove explicit restrictions on resource locations. If Data Lake Analytics is not supported in a region, we will surface an error from the service.
-* DataLakeStore
-    * Update Upload and Download commands to use the new and improved Upload/Download helpers in the new DataLake.Store clients. This also gives better diagnostic logging, if enabled.
-    * Default thread counts for Upload and download are now computed on a best effort basis based on the data being uploaded or downloaded. This should allow for good performance without specifying a thread count.
-    * Update to Set-AzureRMDataLakeStoreAccount to allow for enabling and disabling Azure originating IPs through the firewall
-    * Add warnings to Add and Set-AzureRMDataLakeStoreFirewallRule and AzureRMDataLakeStoreTrustedIdProvider if they are disabled
-    * Remove explicit restrictions on resource locations. If Data Lake Store is not supported in a region, we will surface an error from the service.
-* EventHub
-    * Future Breaking Change Notification: We've added a warning about removing property 'ResourceGroupName' from the returned NamespceAttributes from cmdlets New-AzureRmEventHubNamespace, Get-AzureRmEvnetHubNamespace and Set-AzureRmEvnetHubNamespace
-* Insights
-    * Allow users to unselect data sinks for Set-AzureRmDiagnosticSettings
-* Network
-    * Added support for network Watcher APIs
-        - New-AzureRmNetworkWatcher
-        - Get-AzureRmNetworkWatcher
-        - Remove-AzureRmNetworkWatcher
-        - New-AzureRmPacketCaptureFilterConfig
-        - New-AzureRmNetworkWatcherPacketCapture
-        - Get-AzureRmNetworkWatcherPacketCapture
-        - Stop-AzureRmNetworkWatcherPacketCapture
-        - Remove-AzureRmNetworkWatcherPacketCapture
-        - Get-AzureRmNetworkWatcherFlowLogSatus
-        - Get-AzureRmNetworkWatcherNextHop
-        - Get-AzureRmNetworkWatcherSecurityGroupView
-        - Get-AzureRmNetworkWatcherTopology
-        - Get-AzureRmNetworkWatcherTroubleshootingResult
-        - Set-AzureRmNetworkWatcherConfigFlowLog
-        - Start-AzureRmNetworkWatcherResourceTroubleshooting
-        - Test-AzureRmNetworkWatcherIPFlow
-    * Add-AzureRmExpressRouteCircuitPeeringConfig
-        - Added new param :-RouteFilter to associate the BGP with route filter to filter out BGP communities via Microsoft peering. This parameter is set by resource
-        - Added new param :-RouteFilterId to associate the BGP with route filter to filter out BGP communities via Microsoft peering. This parameter is set by resource id
-    * New-AzureRmExpressRouteCircuitPeeringConfig
-        - Added new param :-RouteFilter to associate the BGP with route filter to filter out BGP communities via Microsoft peering. This parameter is set by resource
-        - Added new param :-RouteFilterId to associate the BGP with route filter to filter out BGP communities via Microsoft peering. This parameter is set by resource id
-    * Set-AzureRmExpressRouteCircuitPeeringConfig
-        - Added new param :-RouteFilter to associate the BGP with route filter to filter out BGP communities via Microsoft peering. This parameter is set by resource
-        - Added new param :-RouteFilterId to associate the BGP with route filter to filter out BGP communities via Microsoft peering. This parameter is set by resource id
-    * New cmdlets for selective service feature
-        - Get-AzureRmRouteFilter
-        - New-AzureRmRouteFilter
-        - Set-AzureRmRouteFilter
-        - Remove-AzureRmRouteFilter
-        - Add-AzureRmRouteFilterRuleConfig
-        - Get-AzureRmRouteFilterRuleConfigobject
-        - New-AzureRmRouteFilterRuleConfig
-        - Set-AzureRmRouteFilterRuleConfig
-        - Remove-AzureRmRouteFilterRuleConfig
-* Resources
-    * Support policy parameters for New-AzureRmPolicyDefinition and New-AzureRmPolicyAssignment
-        - Users can now use Parameter parameter with New-AzureRmPolicyDefinition. This accepts both JSON string and file path.
-        - Users can now provide policy parameter values in New-AzureRmPolicyAssignment in a couple of ways, including JSON string, file path, PS object, and through PowerShell parameters.
-* Scheduler
-    * Fixed issue to properly encode HTTP jobs' callback Uri in Scheduler PowerShell cmdlet
-* Sql
-    * Adding new cmdlets for support for Azure SQL feature Transparent Data Encryption (TDE) with Bring Your Own Key (BYOK) Support
-    	- TDE with BYOK support is a new feature in Azure SQL, which allows users to encrypt their database with a key from Azure Key Vault. This feature is currently in private preview.
-    	- Get-AzureRmSqlServerKeyVaultKey : This cmdlet returns a list of Azure Key Vault keys added to a Sql Server.
-    	- Add-AzureRmSqlServerKeyVaultKey : This cmdlet adds an Azure Key Vault key to a Sql Server.
-    	- Remove-AzureRmSqlServerKeyVaultKey : This cmdlet removes an Azure Key Vault key from a Sql Server.
-    	- Get-AzureRmSqlServerTransparentDataEncryptionProtector : This cmdlet returns the current encryption protector for a Sql Server.
-    	- Set-AzureRmSqlServerTransparentDataEncryptionProtector : This cmdlet sets the encryption protector for a Sql Server. The encryption protector can be set to a key from Azure Key Vault or a key that is managed by Azure Sql.
-    * New feature: Set--AzureRmSqlDatabaseAuditing  and Set-AzureRmSqlDatabaseServerAuditingPolicy supports setting secondary storage key for AuditType Blob
-    * Bug fix: Remove-AzureRmSqlDatabaseAuditing should set the UseServerDefault value to disabled
-    * Bug fix: Fixing an issue of selecting classic storage account when creating / updating Auditing or Threat Detection policies
-    * Bug fix: Set-AzureRmSqlDatabaseAuditing and Set-AzureRmSqlDatabaseServerAuditingPolicy commands use the AuditType value that was previously defined in case it has not been configured by the user.
-    * Bug fix: In case Blob Auditing is defined, Remove-AzureRmSqlDatabaseAuditing and Remove-AzureRmSqlDatabaseServerAuditingPolicy commands disable the Auditing settings.
-    * Adding new cmdlets for support for Azure SQL feature AutoDR:
-        -This is a new feature in Azure SQL that supports failover of multiple Azure Sql Databases to the partner server at the same time during disaster and allows automatic failover
-        - Add-AzureRmSqlDatabaseToFailoverGroup add Azure Sql Databases into a Failover Group
-        - Get-AzureRmSqlDatabaseFailoverGroup get the Failover Group entity
-        - New-AzureRmSqlDatabaseFailoverGroup creates a new Failover Group
-        - Remove-AzureRmSqlDatabaseFromFailoverGroup removes Azure Sql Databases from a Failover Group
-        - Remove-AzureRmSqlDatabaseFailoverGroup Failover Group deletes the Failover Group
-        - Set-AzureRmSqlDatabaseFailoverGroup set Azure Sql Database Failover Policy and Grace Period entities of the Failover Group
-        - Switch-AzureRmSqlDatabaseFailoverGroup issues the failover operation with data loss or without data loss
-* Storage
-    * Upgrade Microsoft.Azure.Management.Storage to version 6.1.0-preview
-    * Add File Encryption features support to resource mode storage account cmdlets
-        - New-AzureRmStorageAccount
-        - Set-AzureRmStorageAccount
-
-* ServiceManagement
-    * Updated Set-AzureVMDscExtension cmdlet WmfVersion parameter to support "5.1"
-
-    * Updated Set-AzureVMChefExtension cmdlet to add following new options :
-        - Daemon: Configures the chef-client service for unattended execution. e.g. -Daemon 'none' or e.g. -Daemon 'service'."
-        - Secret: The encryption key used to encrypt and decrypt the data bag item values.
-        - SecretFile: The path to the file that contains the encryption key used to encrypt and decrypt the data bag item values.
-
-## 2017.01.18 - Version 3.4.0
-* AnalysisServices
-    * Added two new dataplane APIs in a separate module Azure.AnalysisServices.psd1
-        - This introduces two new APIs that enable customers to login to Azure Analysis Services servers and issue a restart command.
-* Compute
-    * Fix Get-AzureRmVM with -Status issue: Get-AzureRmVM throws an exception when Get-AzureRmVM lists multiple VMs and some of the VMs are deleted during Get-AzureRmVM is performed.
-    * New parameters in New-AzureRmVMSqlServerAutoBackupConfig cmdlet to support Auto Backup for SQL Server 2016 VMs.
-    	- BackupSystemDbs : Specifies if system databases should be added to Sql Server Managed Backup.
-    	- BackupScheduleType : Specifies the type of managed backup schedule, manual or automated. If it's manual, schedule settings need to be specified.
-    	- FullBackupFrequency : Specifies the frequency of Full Backup, daily or weekly.
-    	- FullBackupStartHour : Specifies the hour of the day when the Sql Server Full Backup should start.
-    	- FullBackupWindowInHours : Specifies the window (in hours) when Sql Server Full Backup should occur.
-    	- LogBackupFrequencyInMinutes : Specifies the frequency of Sql Server Log Backup.
-    * New-AzureVMSqlServer* cmdlets are renamed to New-AzureRmVMSqlServer* now. Old ones will continue to work however.
-* DataLakeAnalytics
-    * Update Get-AdlJob to support Top parameter
-    * Update Get-AdlJob to return the list of jobs in order by most recently submitted
-    * Updated help for all cmdlets to include output as well as more descriptions of parameters and the inclusion of aliases.
-    * Update New-AdlAnalyticsAccount and Set-AdlAnalyticsAccount to support commitment tier options for the service.
-    * Added OutputType mismatch warnings to all cmdlets with incorrect OutputType attributes. These will be fixed in a future breaking change release.
-* DataLakeStore
-    * Updated help for all cmdlets to include output as well as more descriptions of parameters and the inclusion of aliases.
-    * Update New-AdlStore and Set-AdlStore to support commitment tier options for the service.
-    * Added OutputType mismatch warnings to all cmdlets with incorrect OutputType attributes. These will be fixed in a future breaking change release.
-    * Add Diagnostic logging support to Import-AdlStoreItem and Export-AdlStoreItem. This can be enabled through the following parameters:
-        * -Debug, enables full diagnostic logging as well as debug logging to the PowerShell console. Most verbose options
-        * -DiagnosticLogLevel, allows finer control of the output than debug. If used with debug, this is ignored and debug logging is used.
-        * -DiagnosticLogPath, optionally specify the file to write diagnostic logs to. By default it is written to a file under %LOCALAPPDATA%\AdlDataTransfer
-    * Added support to New-AdlStore to explicitly opt-out of account encryption. To do so, create the account with the -DisableEncryption flag.
-* OperationalInsights
-    * Get-AzureRmOperationalInsightsSearchResults no longer requires the Top parameter to retrieve results
-* Resources
-    * Support Tag as parameters for Find-AzureRmResource
-        - Users can now use Tag parameter with Find-AzureRmResource
-        - Fixed the issue where illegal combinations of TagName, TagValue with other search parameters was allowed in Find-AzureRmResource and would result in users getting exception from the service by disallowing such combinations.
-* ServiceBus
-    * Add SkuCapacity parameter to Set-AzureRmServiceBusNamespace
-        - User will be able to update the SkuCapacity(Messaging units in case of a premium namespace) of the SeriveBus NameSpace
-
-    * Future Breaking Change Notification: We've added a warning about removing property 'ResourceGroupName' from the returned NamespceAttributes from cmdlets New-AzureRmServiceBusNamespace, Get-AzureRmServiceBusNamespace and Set-AzureRmServiceBusNamespace
-        -The call remains the same, but the returned values NameSpace object will not have the ResourceGroupName property
-* Sql
-    * Added new return parameter "AuditType" to Get-AzureRmSqlDatabaseAuditingPolicy and Get-AzureRmSqlServerAuditingPolicy returned object
-        - This parameter value indicates the returned auditing policy type - Table or Blob.
-* ServiceManagement
-    * New parameters in New-AzureVMSqlServerAutoBackupConfig cmdlet to support Auto Backup for SQL Server 2016 VMs.
-    	- BackupSystemDbs : Specifies if system databases should be added to Sql Server Managed Backup.
-    	- BackupScheduleType : Specifies the type of managed backup schedule, manual or automated. If it's manual, schedule settings need to be specified.
-    	- FullBackupFrequency : Specifies the frequency of Full Backup, daily or weekly.
-    	- FullBackupStartHour : Specifies the hour of the day when the Sql Server Full Backup should start.
-    	- FullBackupWindowInHours : Specifies the window (in hours) when Sql Server Full Backup should occur.
-    	- LogBackupFrequencyInMinutes : Specifies the frequency of Sql Server Log Backup.
-* Storage
-    * Fix Start-AzureStorageBlobCopy output might has wrong BlobType issue
-        - Start-AzureStorageBlobCopy
-    * Fix hang issue when running cmdlets from WPF/Winform context
-        - Get-AzureStorageBlob
-        - Get-AzureStorageBlobContent
-        - Get-AzureStorageBlobCopyState
-        - Get-AzureStorageContainer
-        - Get-AzureStorageContainerStoredAccessPolicy
-        - New-AzureStorageContainer
-        - Remove-AzureStorageBlob
-        - Remove-AzureStorageContainer
-        - Set-AzureStorageBlobContent
-        - Set-AzureStorageContainerAcl
-        - Start-AzureStorageBlobCopy
-        - Stop-AzureStorageBlobCopy
-        - Get-AzureStorageFile
-        - Get-AzureStorageFileContent
-        - Get-AzureStorageFileCopyState
-        - Get-AzureStorageShare
-        - Get-AzureStorageShareStoredAccessPolicy
-        - New-AzureStorageDirectory
-        - New-AzureStorageShare
-        - Remove-AzureStorageDirectory
-        - Remove-AzureStorageFile
-        - Remove-AzureStorageShare
-        - Set-AzureStorageFileContent
-        - Start-AzureStorageFileCopy
-        - Stop-AzureStorageFileCopy
-        - Get-AzureStorageQueueStoredAccessPolicy
-        - Get-AzureStorageTableStoredAccessPolicy
-
-## 2016.12.14 - Version 3.3.0
-* ApiManagement
-    * Added new cmdlets to manage external Identity Provider Configurations
-        - New-AzureRmApiManagementIdentityProvider
-        - Set-AzureRmApiManagementIdentityProvider
-        - Get-AzureRmApiManagementIdentityProvider
-        - Remove-AzureRmApiManagementIdentityProvider
-    * Updated the client to use .net client 3.2.0 AzureRm.ApiManagement which has RBAC support
-    * Updated cmdlet Import-AzureRmApiManagementApi to allow importing an Wsdl type API as either Soap Pass Through (ApiType = Http) or Soap To Rest (ApiType = Soap). Default is Soap Pass Through.
-    * Fixed Issue https://github.com/Azure/azure-powershell/issues/3217
-* Compute
-    * Add Remove-AzureRmVMSecret cmdlet.
-    * Based on user feedback (https://github.com/Azure/azure-powershell/issues/1384), we've added a DisplayHint property to VM object to enable Compact and Expand display modes. This is similar to `Get -Date - DisplayHint Date` cmdlet. By default, the return of `Get-AzureRmVm -ResourceGroupName <rg-name> -Name <vm-name>` will be compact. You can expand the output using `-DisplayHint Expand` parameter.
-    * UPCOMING BREAKING CHANGE Notification: We've added a warning about removing ` DataDiskNames` and ` NetworkInterfaceIDs` properties from the returned VM object from `Get-AzureRmVm -ResourceGroupName <rg-name> -Name <vm-name` cmdlet. Please update your scripts to access these properties in the following way:
-        - `$vm.StorageProfile.DataDisks`
-        - `$vm.NetworkProfile.NetworkInterfaces`
-    * Updated Set-AzureRmVMChefExtension cmdlet to add following new options :
-        - JsonAttribute : A JSON string to be added to the first run of chef-client. e.g. -JsonAttribute '{"container_service": {"chef-init-test": {"command": "C:\\opscode\\chef\\bin"}}}'
-        - ChefServiceInterval : Specifies the frequency (in minutes) at which the chef-service runs. If in case you don't want the chef-service to be installed on the Azure VM then set value as 0 in this field. e.g. -ChefServiceInterval 45
-* DataLakeAnalytics
-    * Removal of unsupported parameters in Add and Set-AzureRMDataLakeAnalyticsDataSource (default for data lake store)
-    * Removed unsupported parameter in Set-AzureRMDataLakeAnalyticsAccount (default data lake store)
-    * Introduction of deprecation warning for nested properties for all ARM resources. Nested properties will be removed in a future release and all properties will be moved one level up.
-    * Added the ability to set MaxDegreeOfParallelism, MaxJobCount and QueryStoreRetention in New and Set-AzureRMDataLakeAnalyticsAccount
-    * Removed invalid return value from New-AzureRMDataLakeAnalyticsCatalogSecret
-* DataLakeStore
-    * Introduction of deprecation warning for nested properties for all ARM resources. Nested properties will be removed in a future release and all properties will be moved one level up.
-    * Removed the ability to set encryption in Set-AzureRMDataLakeStoreAccount (never was supported)
-    * Added ability to enable/disable firewall rules and the trusted id providers during Set-AzureRMDataLakeStoreAccount
-    * Added a new cmdlet: Set-AzureRMDataLakeStoreItemExpiry, which allows the user to set or remove the expiration for files (not folders) in their ADLS account.
-    * Small fix for friendly date properties to pivot off UTC time instead of local time, ensuring standard time reporting.
-* EventHub
-    * Adds commandlets for the Azure EventHub
-        - New-AzureRmEventHubNamespace
-            - Adds a New EventHub NameSpace in the existing Resource Group.
-        - Get-AzureRmEventHubNamespace
-            - Gets Eventhub NameSpace/list of NameSpaces of existing Resource Group.
-        - Set-AzureRmEventHubNamespace
-            - Updates properties of existing EventHub NameSpace.
-        - Remove-AzureRmEventHubNamespace
-            - Deletes the existing EventHub NameSpace.
-        - New-AzureRmEventHubNamespaceAuthorizationRule
-            - Adds a new AuthorizationRule to the existing EventHub NameSpace.
-        - Get-AzureRmEventHubNamespaceAuthorizationRule
-            - Gets AuthorizationRule / List of AuthorizationRules for the existing EventHub NameSpace.
-        - Set-AzureRmEventHubNamespaceAuthorizationRule
-            - Updates properties of existing AuthorizationRule of EventHub NameSpace.
-        - New-AzureRmEventHubNamespaceKey
-            - Generates a new Primary/Secondary Key for AuthorizationRule of existing EventHub NameSpace.
-        - Get-AzureRmEventHubNamespaceKey
-            - Gets Primary/Secondary Key for AuthorizationRule of existing EventHub NameSpace.
-        - Remove-AzureRmEventHubNamespaceAuthorizationRule
-            - Deletes the existing AuthorizationRule of EventHub NameSpace.
-        - New-AzureRmEventHub
-            - Adds a new EventHub to the existing NameSpace.
-        - Get-AzureRmEventHub
-            - Gets existing Queue/ List of EventHub of the existing NameSpace.
-        - Set-AzureRmEventHub
-            - Updates properties of existing EventHub of NameSpace.
-        - Remove-AzureRmEventHub
-            - Deletes existing EventHub of NameSpace.
-        - New-AzureRmEventHubAuthorizationRule
-            - Adds a new AuthorizationRule to the existing EventHub of NameSpace.
-        - Get-AzureRmEventHubAuthorizationRule
-            - Gets the AuthorizationRule / List of AuthorizationRules of the EventHub.
-        - Set-AzureRmEventHubAuthorizationRule
-            - Updates the AuthorizationRule of the EventHub.
-        - New-AzureRmEventHubKey
-            - Generates a new Primary/Secondary Key for AuthorizationRule of existing EventHub.
-        - Get-AzureRmEventHubKey
-            - Gets Primary/Secondary Key for AuthorizationRule of existing EventHub.
-        - Remove-AzureRmEventHubAuthorizationRule
-            - Deletes the existing AuthorizationRule of EventHub.
-        - New-AzureRmEventHubConsumerGroup
-            - Adds a new ConsumerGroup to the existing EventHub
-        - Get-AzureRmEventHubConsumerGroup
-            - Gets existing ConsumerGroup/ List of ConsumerGroups of the existing EventHub.
-        - Set-AzureRmEventHubConsumerGroup
-            - Updates properties of existing ConsumerGroup of EventHub.
-        - Remove-AzureRmEventHubConsumerGroup
-            - Deletes existing ConsumerGroup of EventHub.
-* Insights
-    * Parameter now accepts two more values in New-AzureRmAutoscaleRule
-        - Parameter ScaleType now accepts the previous ChangeCount (default) plus two more values PercentChangeCount, and ExactCount
-        - Add a warning message about this parameter accepting two more values
-    * Add parameter became optional in Add-AzureRmLogProfile
-        - Parameter StorageAccountId is now optional
-    * Minor changes to the output classes to expose more properties
-        - Before the user could see the properties because they were printed, but not access them programatically because they were protected for instance.
-* IotHub
-    * Adds commandlets for the Azure IoT Hub
-        - Add-AzureRmIotHubEventHubConsumerGroup
-            - Adds an Event Hub consumer group for an existing Azure IoT hub.
-        - Add-AzureRmIotHubKey
-            - Adds a new key to an existing Azure IoT hub.
-        - Get-AzureRmIotHub
-            - Gets the properties of an exisiting Azure IoT hub.
-        - Get-AzureRmIotHubConnectionString
-            - Gets the connection strings of an existing Azure IoT hub.
-        - Get-AzureRmIotHubEventHubConsumerGroup
-            - Gets the list of event hub consumer groups for the specified eventhub endpoint.
-        - Get-AzureRmIotHubJob
-            - Gets the properties of a set of Azure IoT hubs in a subscription or resource group.
-        - Get-AzureRmIotHubKey
-            - Gets the information related to a list of keys of an Azure IoT hub.
-        - Get-AzureRmIotHubQuotaMetric
-            - Gets the quota metrics for an Azure IoT hub.
-        - Get-AzureRmIotHubRegistryStatistic
-            - Gets the registry statistics for an Azure IoT hub.
-        - Get-AzureRmIotHubValidSku
-            - Gets the list of valid Skus to which an existing Azure IoT hub can transition to.
-        - New-AzureRmIotHub
-            - Creates a new Azure IoT hub.
-        - New-AzureRmIotHubExportDevices
-            - Starts a new job for exporting the devices of an Azure IoT hub.
-        - New-AzureRmIotHubImportDevices
-            - Starts a new job for importing the devices of an Azure IoT hub.
-        - Remove-AzureRmIotHub
-            - Removes an Azure IoT hub.
-        - Remove-AzureRmIotHubEventHubConsumerGroup
-            - Removes a consumer group for the specified event hub endpoint of a give Azure IoT hub.
-        - Remove-AzureRmIotHubKey
-            - Removes a key from an Azure IoT hub.
-        - Set-AzureRmIotHub
-            - Updates the properties of an Azure IoT hub.
-* MachineLearning
-    * Serialization and deserialization improvements for all cmdlets
-* NotificationHubs
-    * Added the skuTier parameter to set the sky for namespace
-        - New-AzureRmNotificationHubsNamespace
-        - Set-AzureRmNotificationHubsNamespace
-* RecoveryServices.Backup
-    * Migrated from Hyak based Azure SDK to Swagger based Azure SDK
-* Resources
-    * Support ResourceNameEquals and ResourceGroupNameEquals as parameters for Find-AzureRmResource
-        - Users can now use ResourceNameEquals and ResourceGroupNameEquals with Find-AzureRmResource
-* ServiceBus
-    * Adds commandlets for the Azure ServiceBus
-        - New-AzureRmServiceBusNamespace
-            - Adds a New ServiceBus NameSpace in the existing Resource Group.
-        - Get-AzureRmServiceBusNamespace
-            - Gets NameSpace/list of NameSpaces of existing Resource Group.
-        - Set-AzureRmServiceBusNamespace
-            - Updates properties of existing Servicebus NameSpace.
-        - Remove-AzureRmServiceBusNamespace
-            - Deletes the existing ServiceBus NameSpace.
-        - New-AzureRmServiceBusNamespaceAuthorizationRule
-            - Adds a new AuthorizationRule to the existing ServiceBus NameSpace.
-        - Get-AzureRmServiceBusNamespaceAuthorizationRule
-            - Gets AuthorizationRule / List of AuthorizationRules for the existing ServiceBus NameSpace.
-        - Set-AzureRmServiceBusNamespaceAuthorizationRule
-            - Updates properties of existing AuthorizationRule of Servicebus NameSpace.
-        - New-AzureRmServiceBusNamespaceKey
-            - Generates a new Primary/Secondary Key for AuthorizationRule of existing ServiceBus NameSpace.
-        - Get-AzureRmServiceBusNamespaceKey
-            - Gets Primary/Secondary Key for AuthorizationRule of existing ServiceBus NameSpace.
-        - Remove-AzureRmServiceBusNamespaceAuthorizationRule
-            - Deletes the existing AuthorizationRule of ServiceBus NameSpace.
-        - New-AzureRmServiceBusQueue
-            - Adds a new Queue to the existing ServiceBus NameSpace.
-        - Get-AzureRmServiceBusQueue
-            - Gets existing Queue/ List of Queues of the existing ServiceBus NameSpace.
-        - Set-AzureRmServiceBusQueue
-            - Updates properties of existing Queue of ServiceBus NameSpace.
-        - Remove-AzureRmServiceBusQueue
-            - Deletes existing Queue of ServiceBus NameSpace.
-        - New-AzureRmServiceBusQueueAuthorizationRule
-            - Adds a new AuthorizationRule to the existing Queue of ServiceBus NameSpace.
-        - Get-AzureRmServiceBusQueueAuthorizationRule
-            - Gets the AuthorizationRule / List of AuthorizationRules of the Queue
-        - Set-AzureRmServiceBusQueueAuthorizationRule
-            - Updates the AuthorizationRule of the Queue.
-        - New-AzureRmServiceBusQueueKey
-            - Generates a new Primary/Secondary Key for AuthorizationRule of existing ServiceBus Queue.
-        - Get-AzureRmServiceBusQueueKey
-            - Gets Primary/Secondary Key for AuthorizationRule of existing ServiceBus Queue.
-        - Remove-AzureRmServiceBusQueueAuthorizationRule
-            - Deletes the existing AuthorizationRule of ServiceBus Queue.
-        - New-AzureRmServiceBusTopic
-           - Adds a new Topic to the existing ServiceBus NameSpace.
-        - Get-AzureRmServiceBusTopic
-           - Gets existing Topic/ List of Topics of the existing ServiceBus NameSpace.
-        - Set-AzureRmServiceBusTopic
-           - Updates properties of existing Topic of ServiceBus NameSpace.
-        - Remove-AzureRmServiceBusTopic
-           - Deletes existing Topic of ServiceBus NameSpace.
-        - New-AzureRmServiceBusTopicAuthorizationRule
-           - Adds a new AuthorizationRule to the existing Topic of ServiceBus NameSpace.
-        - Get-AzureRmServiceBusTopicAuthorizationRule
-           - Gets the AuthorizationRule / List of AuthorizationRules of the Topic.
-        - Set-AzureRmServiceBusTopicAuthorizationRule
-           - Updates the AuthorizationRule of the Topic.
-        - New-AzureRmServiceBusTopicKey
-           - Generates a new Primary/Secondary Key for AuthorizationRule of existing ServiceBus Topic.
-        - Get-AzureRmServiceBusTopicKey
-           - Gets Primary/Secondary Key for AuthorizationRule of existing ServiceBus Topic.
-        - Remove-AzureRmServiceBusTopicAuthorizationRule
-           - Deletes the existing AuthorizationRule of ServiceBus Topic.
-        - New-AzureRmServiceBusSubscription
-           - Adds a new Subscription to the existing ServiceBus Topic.
-        - Get-AzureRmServiceBusSubscription
-            - Gets existing Subscription/ List of Subscriptions of the existing ServiceBus Topic.
-        - Set-AzureRmServiceBusSubscription
-            - Updates properties of existing Subscription of ServiceBus Topic.
-        - Remove-AzureRmServiceBusSubscription
-            - Deletes existing Subscription of ServiceBus Topic.
-* Sql
-    * Added storage properties to cmdlets for Azure SQL threat detection policy management at database and server level
-        - StorageAccountName
-        - RetentionInDays
-    * Removed the unsupported param "AuditAction" from Set-AzureSqlDatabaseServerAuditingPolicy
-    * Added new param "AuditAction" to Set-AzureSqlDatabaseAuditingPolicy
-    * Fix for showing on GET and persisting Tags on SET (if not given) for Database, Server and Elastic Pool
-        - If Tags is used in command it will save tags, if not it will not wipe out tags on resource.
-    * Fix for showing on GET and persisting Tags on SET (if not given) for Database, Server and Elastic Pool
-        - If Tags is used in command it will save tags, if not it will not wipe out tags on resource.
-    * Changes for "New-AzureRmSqlDatabase", "Set-AzureRmSqlDatabase" and "Get-AzureRmSqlDatabase" cmdlets
-        - Adding a new parameter called "ReadScale" for the 3 cmdlets above.
-        - The "ReadScale" parameter has 2 possibl values: "Enabled" or "Disabled" to indicate whether the ReadScale option is turned on for the database.
-    * Functionality of ReadScale Feature.
-        - ReadScale is a new feature in SQL Database, which allows the user to enabled/disable routing read-only requests to Geo-secondary Premium databases.
-        - This feature allows the customer to scale up/down their read-only workload flexibly, and unlocked more DTUs for the premium database.
-        - To configure ReadScale, user simply specify "ReadScale" paramter with "Enabled/Disabled" at database creation with New-AzureRmSqlDatabase cmdlet,
-* Websites
-    * Add: PerSiteScaling option on cmdlets New-AzureRmAppservicePlan and Set-AzureRmAppServicePlan
-    * Add: NumberOfWorkers option on cmdlets Set-AzureRmWebApp and Set-AzureRmWebAppSlot
-    * Add: Help documentation using platyPS
-* ServiceManagement
-    * Updated Set-AzureVMChefExtension cmdlet to add following new options :
-        - JsonAttribute : A JSON string to be added to the first run of chef-client. e.g. -JsonAttribute '{"container_service": {"chef-init-test": {"command": "C:\\opscode\\chef\\bin"}}}'
-        - ChefServiceInterval : Specifies the frequency (in minutes) at which the chef-service runs. If in case you don't want the chef-service to be installed on the Azure VM then set value as 0 in this field. e.g. -ChefServiceInterval 45
-    * Updated New-AzureVirtualNetworkGatewayConnection cmdlet to add validation on acceptable input parameter:GatewayConnectionType values sets and it can be case insensitive:
-        - GatewayConnectionType : Added validation to accept only set of values:- 'ExpressRoute'/'IPsec'/'Vnet2Vnet'/'VPNClient' and acceptable set of values can be passed in any casing.
-    * Updating Managed Cache warning message which notifies customer about service deprecation on the following cmdlets :
-        - Get-AzureManagedCache
-        - Get-AzureManagedCacheAccessKey
-        - Get-AzureManagedCacheLocation
-        - Get-AzureManagedCacheNamedCache
-        - New-AzureManagedCache
-        - New-AzureManagedCacheAccessKey
-        - New-AzureManagedCacheNamedCache
-        - Remove-AzureManagedCache
-        - Remove-AzureManagedCacheNamedCache
-        - Set-AzureManagedCache
-        - Set-AzureManagedCacheNamedCache
-    * For more information about Managed Cache service deprecation, see http://go.microsoft.com/fwlink/?LinkID=717458
-
-## 2016.11.14 - Version 3.2.0
-* Network
-	* Get-AzureRmVirtualNetworkGatewayConnection
-	    - Added new param :- TunnelConnectionStatus in output Connection object to show per tunnel connection health status.
-	* Reset-AzureRmVirtualNetworkGateway
-	    - Added optional input param:- gatewayVip to pass gateway vip for ResetGateway API in case of Active-Active feature enabled gateways.
-	    - Gateway Vip can be retrieved from PublicIPs refered in VirtualNetworkGateway object.
-
-## 2016.11.02 - Version 3.1.0
-* ApiManagement
-    * Fixed cmdlet Import-AzureRmApiManagementApi when importing Api by SpecificationByUrl parameter
-    * New-AzureRmApiManagement supports creating an ApiManagement service in a VirtualNetwork and with additional regions
-* AzureBatch
-    * Rename cmdlet Get-AzureRmBatchSubscriptionQuotas to Get-AzureRmBatchLocationsQuotas (an alias for the old command was created)
-        - Rename return type PSBatchSubscriptionQuotas to PSBatchLocationQuotas (no property changes)
-* Compute
-    * Update formats for list of VMs, VMScaleSets and ContainerService
-        - The default format of Get-AzureRmVM, Get-AzureRmVmss and Get-AzureRmContainerService is not table format when these cmdlets call List Operation
-    * Fix overprovision issue for VMScaleSet
-        - Because of the bug in Compute client library (and Swagger spec) regarding overprovision property of VMScaleSet, this property did not show up correctly.
-    * Better piping scenario for VMScaleSets and ContainerService cmdlets
-        - VMScaleSet and ContainerService now have "ResourceGroupName" property, so when piping Get command to Delete/Update command, -ResourceGroupName is not required.
-    * Separate paremater sets for Set-AzureRmVM with Generalized and Redeploy parameter
-    * Reduce time taken by Get-AzureRmVMDiskEncryptionStatus cmdlet from two minutes to under five seconds
-    * Allow Set-AzureRmVMDiskEncryptionStatus to be used with VHDs residing in multiple resource groups
-* DataLakeAnalytics
-    * Addition of Catalog CRUD cmdlets:
-        - The following cmdlets are replacing Secret CRUD cmdlets. In the next release Secret CRUD cmdlets will be removed.
-        - New-AzureRMDataLakeAnalyticsCatalogCredential
-        - Set-AzureRMDataLakeAnalyticsCatalogCredential
-        - Remove-AzureRMDataLakeAnalyticsCatalogCredential
-    * Fixes for Get-AzureRMDataLakeAnalyticsCatalogItem
-        - Better error messaging and support for invalid input
-    * General help improvements
-        - Clearer help for job operations
-        - Fixed typos and incorrect examples
-* DataLakeStore
-    * Improvements to import and export data cmdlets
-        - Drastically increased performance for distributed download scenarios, where multiple sessions are running across many clients targeting the same ADLS account.
-        - Better error handling and messaging for both upload and download scenarios.
-    * Full Firewall rules management CRUD
-        - The below cmdlets can be used to manage firewall rules for an ADLS account:
-        - Add-AzureRMDataLakeStoreFirewallRule
-        - Set-AzureRMDataLakeStoreFirewallRule
-        - Get-AzureRMDataLakeStoreFirewallRule
-        - Remove-AzureRMDataLakeStoreFirewallRule
-    * Full Trusted ID provider management CRUD
-        - The below cmdlets can be used to manage trusted identity providers for an ADLS account:
-        - Add-AzureRMDataLakeStoreTrustedIdProvider
-        - Set-AzureRMDataLakeStoreTrustedIdProvider
-        - Get-AzureRMDataLakeStoreTrustedIdProvider
-        - Remove-AzureRMDataLakeStoreTrustedIdProvider
-    * Account Encryption Support
-        - You can now encrypt newly created ADLS accounts as well as enable encryption on existing ADLS accounts using the New-AzureRMDataLakeStoreAccount and Set-AzureRMDataLakeStoreAccount cmdlets, respectively.
-* HDInsight
-    * Add support to create HDInsight Spark 2.0 cluster using new cmdlet Add-AzureRmHDInsightComponentVersion to specify the component version of Spark
-    * Get-AzureRmHDInsightCluster now returns the component version in a Spark 2.0 cluster
-    * New cmdlet
-        - Add-AzureRmHDInsightSecurityProfile
-* Insights
-    * Add several warning/deprecation messages about future changes to cmdlets
-        - Add-AzureRmAutoscaleSetting
-        - Get-AzureRmMetric
-        - Get-AzureRmMetricDefinition
-        - New-AzureRmAutoscaleRule
-        - Remove-AzureRmAlertRule
-        - Remove-AzureRmAutoscaleSetting
-        - Remove-AzureRmLogProfile
-    * Add new parameter to Set-AzureRmDiagnosticSetting
-        - Parameter WorkspaceId is the OMS workspace Id
-* MachineLearning
-    * Add support for Azure Machine Learning Committment Plans
-        - Get-AzureRmMLCommitmentAssociation
-        - Get-AzureRmMLCommitmentPlan
-        - Get-AzureRmMLCommitmentPlanUsageHistory
-        - Move-AzureRmMLCommitmentAssociation
-        - New-AzureRmMLCommitmentPlan
-        - Remove-AzureRmMLCommitmentPlan
-        - Update-AzureRmMLCommitmentPlan
-* Network
-    * Add-AzureRmVirtualNetworkPeering
-        - Parameter AlloowGatewayTransit renamed to AllowGatewayTransit (an alias for the old parameter was created)
-        - Fixed issue where UseRemoteGateway property was not being populated in the request to the server
-    * Get-AzureRmEffectiveNetworkSecurityGroup
-        - Add warning if there is no response from GetEffectiveNSG
-    * Add Source property to EffectiveRoute
-* NotificationHubs
-    * New cmdlets
-        - New-AzureRmNotificationHubKey
-        - New-AzureRmNotificationHubsNamespaceKey
-* OperationalInsights
-    * Add new parameter to cmdlet New-AzureRmOperationalInsightsWindowsPerformanceCounterDataSource
-        - UseLegacyCollector (switch parameter) will enable collection of 32-bit legacy performance counters on 64-bit machines
-    * Rename New-AzureRmOperationalInsightsAzureAuditDataSource to New-AzureRmOperationalInsightsAzureActivityLogDataSource (an alias for the old command was created)
-    * Get-AzureRmOperationalInsightsDataSource returns null instead of throwing an exception if not found
-    * New-AzureRmOperationalInsightsComputerGroup now supports defining a group simply by separating computer names with commas
-* Profile
-    * Add-AzureRmAccount
-        - Add position for Credential parameter so the following command is allowed: Add-AzureRmAccount (Get-Credential)
-        - Updated parameter sets so the SubscriptionId and SubscriptionName are mutually exclusive
-* Resources
-    * Lookup of AAD group by Id now uses GetObjectsByObjectId AAD Graph call instead of Groups/<id>
-        - This will enable Groups lookup in CSP scenario
-    * Remove unnecessary AAD graph call in Get role assignments logic
-        - Only make call when needed instead of always
-    * Fixed issue where Remove-AzureRmResource would throw an exception if one of the resources passed through the pipeline failed to be removed
-        - If cmdlet fails to remove one of the resources, the result will not have an effect on the removal of other resources
-
-## 2016.09.28 version 3.0.0
-* This release contains breaking changes. Please see [the migration guide](documentation/release-notes/migration-guide.3.0.0.md) for change details and the impact on existing scripts.
-* ApiManagement
-    * Enable support of Importing and Exporting SOAP based APIs (Wsdl Format)
-        - Import-AzureRmApiManagementApi
-        - Export-AzureRmApiManagementApi
-    * Deprecated cmdlet Set-AzureRmApiManagementVirtualNetworks. In place, place used cmdlet Update-AzureRmApiManagementDeployment
-    * Enabled support for ARM based VNETs for configuration Vpn via cmdlet Update-AzureRmApiManagementDeployment
-    * Introduced support for VpnType (None, External, Internal) to differentiate ApiManagement workloads for Internet and Intranet
-    * Fixed PowerShell issues
-        - https://github.com/Azure/azure-powershell/issues/2622
-        - https://github.com/Azure/azure-powershell/issues/2606
-* Batch
-    * Added new cmdlet for reactivating tasks
-        - Enable-AzureBatchTask
-    * Added new parameter for application packages on job manager tasks and cloud tasks
-        - New-AzureBatchTask -ApplicationPackageReferences
-    * Added new parameters for job auto termination
-        - New-AzureBatchJob -OnAllTasksComplete -OnTaskFailure
-        - New-AzureBatchJob -ExitConditions
-* ExpressRoute
-    * Added new parameter service key in return object when provider list all cross connection
-        - Get-AzureCrossConnectionCommand
-* MachineLearning
-    * Get-AzureRmMlWebService supports paginated response
-    * Remind user Get-AzureRmMlWebService "Name" parameter needs to work with "ResourceGroupName" parameter
-* Network
-    * Added new cmdlet to get application gateway backend health
-        - Get-AzureRmApplicationGatewayBackendHealth
-    * Added support for creating UltraPerformance sku
-        - New-AzureRmVirtualNetworkGateway -GatewaySku
-        - New-AzureVirtualNetworkGateway -GatewaySku
-* RemoteApp
-    * Added cmdlets to enable User Disk and Gold Image Migration feature
-        - Export-AzureRemoteAppUserDisk
-        - Export-AzureRemoteAppTemplateImage
-* SiteRecovery
-    * New cmdlets have been added to support one to one mapping with service objects.
-        - Get-AzureRmSiteRecoveryFabric
-        - Get-AzureRmSiteRecoveryProtectableItem
-        - Get-AzureRmSiteRecoveryProtectionContainerMapping
-        - Get-AzureRmSiteRecoveryRecoveryPoin
-        - Get-AzureRmSiteRecoveryReplicationProtectedItem
-        - Get-AzureRmSiteRecoveryServicesProvider
-        - New-AzureRmSiteRecoveryFabri
-        - New-AzureRmSiteRecoveryProtectionContainerMapping
-        - New-AzureRmSiteRecoveryReplicationProtectedItem
-        - Remove-AzureRmSiteRecoveryFabric
-        - Remove-AzureRmSiteRecoveryProtectionContainerMapping
-        - Remove-AzureRmSiteRecoveryReplicationProtectedItem
-        - Remove-AzureRmSiteRecoveryServicesProvider
-        - Set-AzureRmSiteRecoveryReplicationProtectedItem
-        - Start-AzureRmSiteRecoveryApplyRecoveryPoint
-        - Update-AzureRmSiteRecoveryServicesProvider
-    * Following cmdlets have been modified for to support one to one mapping with service objects.
-        - Edit-AzureRmSiteRecoveryRecoveryPlan
-        - Get-AzureRmSiteRecoveryNetwork
-        - Get-AzureRmSiteRecoveryNetworkMapping
-        - Get-AzureRmSiteRecoveryProtectionContainer
-        - Get-AzureRmSiteRecoveryStorageClassification
-        - Get-AzureRmSiteRecoveryStorageClassificationMapping
-        - Start-AzureRmSiteRecoveryCommitFailoverJob
-        - Start-AzureRmSiteRecoveryPlannedFailoverJob
-        - Start-AzureRmSiteRecoveryTestFailoverJob
-        - Start-AzureRmSiteRecoveryUnplannedFailoverJob
-        - Update-AzureRmSiteRecoveryProtectionDirection
-        - Update-AzureRmSiteRecoveryRecoveryPlan
-    * HUB support added to Set-AzureRmSiteRecoveryReplicationProtectedItem.
-    * Deprecation warning introduced for cmlets/parameter-sets which does not comply to SiteRecovery service object model.
-
-## 2016.09.16 version 2.2.0
-* Network
-  - New switch parameter added for network interface to enable/Disable accelerated networking -New-AzureRmNetworkInterface -EnableAcceleratedNetworking
-
-## 2016.09.08 version 2.1.0
-* Compute
-  * Add support for querying encryption status from the AzureDiskEncryptionForLinux extension
-* DataFactory
-  * Added new cmdlet for listing activity windows
-    - Get-AzureRmDataFactoryActivityWindow
-* DataLake
-  * Changed parameter `Host` to `DatabaseHost` and added alias to `Host`
-    - New-AzureRmDataLakeAnalyticsCatalogSecret
-    - Set-AzureRmDataLakeAnalyticsCatalogSecret
-  * Add support for ACL and Default ACL removal
-  * Add support for getting and setting unnamed permissions on files and folders
-* KeyVault
-  * Add support for certificates
-    - Add-AzureKeyVaultCertificate
-    - Add-AzureKeyVaultCertificateContact
-    - Get-AzureKeyVaultCertificate
-    - Get-AzureKeyVaultCertificateContact
-    - Get-AzureKeyVaultCertificateIssuer
-    - Get-AzureKeyVaultCertificateOperation
-    - Get-AzureKeyVaultCertificatePolicy
-    - Import-AzureKeyVaultCertificate
-    - New-AzureKeyVaultCertificateAdministratorDetails
-    - New-AzureKeyVaultCertificateOrganizationDetails
-    - New-AzureKeyVaultCertificatePolicy
-    - Remove-AzureKeyVaultCertificate
-    - Remove-AzureKeyVaultCertificateContact
-    - Remove-AzureKeyVaultCertificateIssuer
-    - Remove-AzureKeyVaultCertificateOperation
-    - Set-AzureKeyVaultCertificateAttribute
-    - Set-AzureKeyVaultCertificateIssuer
-    - Set-AzureKeyVaultCertificatePolicy
-    - Stop-AzureKeyVaultCertificateOperation
-* Network
-  * Enable Active-Active gateway feature PowerShell cmdlets
-    - Add-AzureRmVirtualNetworkGatewayIpConfig
-    - Remove-AzureRmVirtualNetworkGatewayIpConfig
-  * Added new cmdlet
-    - Test-AzureRmPrivateIpAddressAvailability
-* Resources
-  * Support zones in provider and resource cmdlets
-    - Get-AzureRmProvider
-    - New-AzureRmResource
-    - Set-AzureRmResource
-* Sql
-  * Added new cmdlets for Azure SQL threat detection policy management at server level
-    - Get-AzureRmSqlServerThreatDetectionPolicy
-    - Remove-AzureRmSqlServerThreatDetectionPolicy
-    - Set-AzureRmSqlServerThreatDetectionPolicy
-  * Added new cmdlets to support enabling/disabling GeoBackupPolicy for Sql Azure DataWarehouses
-    - Get-AzureRmSqlDatabaseGeoBackupPolicy
-    - Set-AzureRmSqlDatabaseGeoBackupPolicy
-  * Added new cmdlets for Azure Sql Advisors and Recommended Actions APIs
-    - Get-AzureRmSqlDatabaseAdvisor
-    - Get-AzureRmSqlElasticPoolAdvisor
-    - Get-AzureRmSqlServerAdvisor
-    - Get-AzureRmSqlDatabaseRecommendedActions
-    - Get-AzureRmSqlElasticPoolRecommendedActions
-    - Get-AzureRmSqlServerRecommendedActions
-    - Set-AzureRmSqlDatabaseAdvisorAutoExecuteStatus
-    - Set-AzureRmSqlElasticPoolAdvisorAutoExecuteStatus
-    - Set-AzureRmSqlServerAdvisorAutoExecuteStatus
-    - Set-AzureRmSqlDatabaseRecommendedActionState
-    - Set-AzureRmSqlElasticPoolRecommendedActionState
-    - Set-AzureRmSqlServerRecommendedActionState
-
-## 2016.08.09 version 2.0.1
-* Fixed assembly signing issue causing load problems in some PowerShell versions.  (Issue #2747)
-
-##2016.08.08 version 2.0.0
-* This release contains breaking changes. Please see [the migration guide](documentation/release-notes/migration-guide.2.0.0.md) for change details and the impact on existing scripts.
-* Removal of Force parameters that were marked as obsolete in the previous release
-  * ApiManagement
-    - Remove-AzureRmApiManagement
-    - Remove-AzureRmApiManagementApi
-    - Remove-AzureRmApiManagementGroup
-    - Remove-AzureRmApiManagementLogger
-    - Remove-AzureRmApiManagementOpenIdConnectProvider
-    - Remove-AzureRmApiManagementOperation
-    - Remove-AzureRmApiManagementPolicy
-    - Remove-AzureRmApiManagementProduct
-    - Remove-AzureRmApiManagementProperty
-    - Remove-AzureRmApiManagementSubscription
-    - Remove-AzureRmApiManagementUser
-  * Automation
-    - Remove-AzureRmAutomationCertificate
-    - Remove-AzureRmAutomationCredential
-    - Remove-AzureRmAutomationVariable
-    - Remove-AzureRmAutomationWebhook
-  * Batch
-    - Remove-AzureBatchCertificate
-    - Remove-AzureBatchComputeNode
-    - Remove-AzureBatchComputeNodeUser
-  * DataFactories
-    - Resume-AzureRmDataFactoryPipeline
-    - Set-AzureRmDataFactoryPipelineActivePeriod
-    - Suspend-AzureRmDataFactoryPipeline
-  * DataLakeStore
-    - Remove-AzureRmDataLakeStoreItemAclEntry
-    - Set-AzureRmDataLakeStoreItemAcl
-    - Set-AzureRmDataLakeStoreItemAclEntry
-    - Set-AzureRmDataLakeStoreItemOwner
-  * OperationalInsights
-    - Remove-AzureRmOperationalInsightsSavedSearch
-  * Profile
-    - Remove-AzureRmEnvironment
-  * RedisCache
-    - Remove-AzureRmRedisCacheDiagnostics
-  * Resources
-    - Register-AzureRmProviderFeature
-    - Register-AzureRmResourceProvider
-    - Remove-AzureRmADServicePrincipal
-    - Remove-AzureRmPolicyAssignment
-    - Remove-AzureRmResourceGroupDeployment
-    - Remove-AzureRmRoleAssignment
-    - Stop-AzureRmResourceGroupDeployment
-    - Unregister-AzureRmResourceProvider
-  * Storage
-    - Remove-AzureStorageContainerStoredAccessPolicy
-    - Remove-AzureStorageQueueStoredAccessPolicy
-    - Remove-AzureStorageShareStoredAccessPolicy
-    - Remove-AzureStorageTableStoredAccessPolicy
-  * StreamAnalytics
-    - Remove-AzureRmStreamAnalyticsFunction
-    - Remove-AzureRmStreamAnalyticsInput
-    - Remove-AzureRmStreamAnalyticsJob
-    - Remove-AzureRmStreamAnalyticsOutput
-  * Tag
-    - Remove-AzureRmTag
-* Changed `Tags` parameter name to `Tag`, and changed the parameter type from `HashTable[]` to `HashTable` for the following cmdlets
-  * Batch
-    - Get-AzureRmBatchAccount
-    - New-AzureRmBatchAccount
-    - Set-AzureRmBatchAccount
-  * Compute
-    - New-AzureRmVM
-    - Update-AzureRmVM
-  * DataLakeAnalytics
-    - New-AzureRmDataLakeAnalyticsAccount
-    - Set-AzureRmDataLakeAnalyticsAccount
-  * DataLakeStore
-    - New-AzureRmDataLakeStoreAccount
-    - Set-AzureRmDataLakeStoreAccount
-  * Dns
-    - New-AzureRmDnsZone
-    - Set-AzureRmDnsZone
-  * KeyVault
-    - Get-AzureRmKeyVault
-    - New-AzureRmKeyVault
-  * Network
-    - New-AzureRmApplicationGateway
-    - New-AzureRmExpressRouteCircuit
-    - New-AzureRmLoadBalancer
-    - New-AzureRmLocalNetworkGateway
-    - New-AzureRmNetworkInterface
-    - New-AzureRmNetworkSecurityGroup
-    - New-AzureRmPublicIpAddress
-    - New-AzureRmRouteTable
-    - New-AzureRmVirtualNetwork
-    - New-AzureRmVirtualNetworkGateway
-    - New-AzureRmVirtualNetworkGatewayConnection
-    - New-AzureRmVirtualNetworkPeering
-  * Resources
-    - Find-AzureRmResource
-    - Find-AzureRmResourceGroup
-    - New-AzureRmResource
-    - New-AzureRmResourceGroup
-    - Set-AzureRmResource
-    - Set-AzureRmResourceGroup
-  * SQL
-    - New-AzureRmSqlDatabase
-    - New-AzureRmSqlDatabaseCopy
-    - New-AzureRmSqlDatabaseSecondary
-    - New-AzureRmSqlElasticPool
-    - New-AzureRmSqlServer
-    - Set-AzureRmSqlDatabase
-    - Set-AzureRmSqlElasticPool
-    - Set-AzureRmSqlServer
-  * Storage
-    - New-AzureRmStorageAccount
-    - Set-AzureRmStorageAccount
-  * TrafficManager
-    - New-AzureRmTrafficManagerProfile
-* Azure Redis Cache
-  * New cmdlet added for New-AzureRmRedisCacheScheduleEntry
-  * New cmdlet added for New-AzureRmRedisCachePatchSchedule
-  * New cmdlet added for Get-AzureRmRedisCachePatchSchedule
-  * New cmdlet added for Remove-AzureRmRedisCachePatchSchedule
-* Azure Resource Manager
-  * Tag parameter type has been changed for all cmdlets which used it. The type has been changed from HashTable[] to HashTable. To create a new tag object, do as follows: `@{tagName1='tagValue1'}` instead of `@{Name='tagName1';Value='tagValue1'}`
-  * Fixed an issue with Get-AzureRmResourceProvider cmdlet to support querying based on global locations through the Location parameter
-  * Removed all deprecation warning messages
-* Azure Storage
-  * Get-AzureRmStorageAccountKey
-    - Cmdlet now returns a list of keys, rather than an object with properties for each key
-  * New-AzureRmStorageAccountKey
-    - `StorageAccountRegenerateKeyResponse` field in output of this cmdlet is renamed to `StorageAccountListKeysResults`, which is now a list of keys rather than an object with properties for each key
-  * New/Get/Set-AzureRmStorageAccount
-    - `AccountType` field in output of cmdlet is renamed to `Sku.Name`
-    - Output type for PrimaryEndpoints/Secondary endpoints blob/table/queue/file changed from `Uri` to `String`
-  * Change -Tag parameter type from HashTable[] to HashTable
-    - New-AzureRmStorageAccount
-    - Set-AzureRmStorageAccount
-  * Added ShouldProcess support
-    - Set-AzureStorageContainerStoredAccessPolicy
-    - Set-AzureStorageShareStoredAccessPolicy
-    - Set-AzureStorageQueueStoredAccessPolicy
-    - Set-AzureStorageTableStoredAccessPolicy
-  * Downgraded ConfirmImpact to Medium
-    - Remove-AzureStorageBlob
-    - Remove-AzureStorageContainer
-    - Remove-AzureStorageContainerStoredAccessPolicy
-    - Remove-AzureStorageFile
-    - Remove-AzureStorageShare
-    - Remove-AzureStorageShareStoredAccessPolicy
-    - Remove-AzureStorageQueue
-    - Remove-AzureStorageQueueStoredAccessPolicy
-    - Remove-AzureStorageTable
-    - Remove-AzureStorageTableStoredAccessPolicy
-  * Add support for ShouldProcess and -Force parameter to supress confirmation
-    - Remove-AzureRmStorageAccount
-    - Set-AzureRmStorageAccount
-  * Confirmation needed only when there's data in the Container/Table to delete (suppress with -Force)
-    - Remove-AzureStorageContainer
-    - Remove-AzureStorageTable
-* Azure Batch
-  * Add virtual network support
-    - New-AzureBatchPool
-  * Change -Tag parameter type from HashTable[] to HashTable
-    - Set-AzureRmBatchAccount
-    - New-AzureRmBatchAccount
-    - Get-AzureRmBatchAccount
-* Azure Sql
-  * Extended the auditing cmdlets to support management of blob auditing, both at the database and at the server level
-
-
-
-##2016.07.11 version 1.6.0
-* **Behavioral change for -Force, –Confirm and $ConfirmPreference parameters for all cmdlets. We are changing this implementation to be in line with PowerShell guidelines. For most cmdlets, this means removing the Force parameter and to skip the ShouldProcess prompt, users will need to include the parameter: ‘-Confirm:$false’ in their PowerShell scripts.** This changes are addressing following issues:
-  * Correct implementation of –WhatIf functionality, allowing a user to determine the effects of a cmdlet or script without making any actual changes
-  * Control over prompting using a session-wide $ConfirmPreference, so that the user is prompted based on the impact of a prospective change (as reported in the ConfirmImpact setting in the cmdlet)
-  * Cmdlet-specific control over confirmation prompts using the –Confirm parameter
-  * Consistent use of ShouldContinue and the –Force parameter across cmdlets, for only those actions that would require prompting from the user due to the special nature of the changes (for example, deleting hidden files)
-  * Consistency with other PowerShell cmdlets, so that PowerShell scripting knowledge from other cmdlets is immediately applicable to the Azure PowerShell cmdlets.
-
-**Notice that now to *automatically skip all Prompts in all Circumstances* Azure PowerShell cmdlets require the user to supply two parameters:**
-```
-My-CmdletWithConfirmation –Confirm:$false -Force
-```
-* Azure Compute
-  * Set-AzureRmVMADDomainExtension
-  * Get-AzureRmVMADDomainExtension
-  * -Redeploy parameter for Restart-AzureVM
-  * -Validate parameter for Move-AzureService, Move-AzureStorageAccount, and Move-AzureVirtualNetwork
-  * Name and version parameters for extension cmdlets are optional as before.
-  * New-AzureVM can get a license type from VM object.
-* Azure Storage
-  * Change Tags Parameter to Tag, and add parameter alias Tags
-    - New-AzureRmStorageAccount
-    - Set-AzureRmStorageAccount
-* Azure Network
-  * New cmdlet added for Virtual Network Peering
-* Azure Redis Cache
-  * New cmdlet added for Reset-AzureRmRedisCache
-  * New cmdlet added for Export-AzureRmRedisCache
-  * New cmdlet added for Import-AzureRmRedisCache
-  * Modified cmdlet New-AzureRmRedisCache to include parameter change for vNet
-* Azure SQL DB Backup/Restore
-  * Cmdlets for LTR (Long Term Retention) backup feature
-    * Get-AzureRmSqlServerBackupLongTermRetentionVault
-    * Get-AzureRmSqlDatabaseBackupLongTermRetentionPolicy
-    * Set-AzureRmSqlServerBackupLongTermRetentionVault
-    * Set-AzureRmSqlDatabaseBackupLongTermRetentionPolicy
-  * Restore-AzureRmSqlDatabase now supports point-in-time restore of a deleted database
-  * Restore-AzureRmSqlDatabase now supports restoring from a Long Term Retention backup
-* Azure LogicApp
-  * Added LogicApp Integration accounts cmdlets.
-    * Get-AzureRmIntegrationAccountAgreement
-    * Get-AzureRmIntegrationAccountCallbackUrl
-    * Get-AzureRmIntegrationAccountCertificate
-    * Get-AzureRmIntegrationAccount
-    * Get-AzureRmIntegrationAccountMap
-    * Get-AzureRmIntegrationAccountPartner
-    * Get-AzureRmIntegrationAccountSchema
-    * New-AzureRmIntegrationAccountAgreement
-    * New-AzureRmIntegrationAccountCertificate
-    * New-AzureRmIntegrationAccount
-    * New-AzureRmIntegrationAccountMap
-    * New-AzureRmIntegrationAccountPartner
-    * New-AzureRmIntegrationAccountSchema
-    * Remove-AzureRmIntegrationAccountAgreement
-    * Remove-AzureRmIntegrationAccountCertificate
-    * Remove-AzureRmIntegrationAccount
-    * Remove-AzureRmIntegrationAccountMap
-    * Remove-AzureRmIntegrationAccountPartner
-    * Remove-AzureRmIntegrationAccountSchema
-    * Set-AzureRmIntegrationAccountAgreement
-    * Set-AzureRmIntegrationAccountCertificate
-    * Set-AzureRmIntegrationAccount
-    * Set-AzureRmIntegrationAccountMap
-    * Set-AzureRmIntegrationAccountPartner
-    * Set-AzureRmIntegrationAccountSchema
-* Azure Data Lake Store
-  * Drastically improve performance of file and folder upload and download.
-    * This includes a slight change to the parameter names for download and inclusion of two new parameters for upload:
-      * NumThreads -> PerFileThreadCount, used to indicate the number of threads to use in a single file
-      * ConcurrentFileCount, used to indicate the number of files to upload/download in parallel for folder upload/download.
-    * Default threading values are now designed to give a better all around throughput for most file sizes. If performance is not as desired, the values above can be modified to meet requirements.
-* Azure Data Lake Analytics
-  * Get-AzureRMDataLakeAnalyticsDataSource now returns all data sources when called with no arguments.
-    * This change also removes the data source type parameter from the cmdlet.
-    * This change results in a new object being returned for the list operation with the following properties:
-      * Type, the type of data source
-      * Name, the name of the data source
-      * IsDefault, set to true if this is the default data source for the account
-  * Get-AzureRMDataLakeAnalyticsJob fixed for list for certain date time offset values when filtering on submittedBefore and submittedAfter.
-* Web Apps
-  * Add Swap-AzureRmWebAppSlot cmdlet for regular swap and swap with preview
-  * Extend Set-AzureRmWebAppSlot cmdlet to support auto swap
-* Azure API Management
-  * Fixed Azure Api Management Deployment cmdlets for AzureChinaCloud.
-  * Removed cmdlet Set-AzureRmApiManagementTenantGitAccess as Git Access is enabled by Default.
-* Azure Recovery Services Backup
-  * Added support for the Azure SQL workload
-  * Added support for backing up and restoring encrypted Azure VMs
-  * Backup-AzureRmRecoveryServicesBackupItem - Added optional retention time feature for recovery points
-  * Minor filter-related bug fixes in Get-AzureRmRecoveryServicesBackupContainer and Get-AzureRmRecoveryServicesBackupItem cmdlets
-* Azure Automation
-  * Added Get-AzureRmAutomationHybridWorkerGroup
-
-##2016.06.23 version 1.5.1
-* Azure Resource Manager
-  - Fix a bug in New-AzureRmResourceGroupDeployment. In some deployments the cmdlet throws an exception with "Deployment 'deploymentName' could not be found." and causes the cmdlet to fail. The fix makes sure the deployment is created before getting operations.
-* AzureRM.Profile
-  - Fix issues #2387, #2388 with SubscriptionId and TenantId ValidationSet in Set-AzureRMContext cmdlet
-
-##2016.06.01 version 1.5.0
-* Azure Resource Manager
-  - (Get/Set/New/Remove)-AzureRmResourceGroup cmdlets will now use the new autorest generated ARM assembly
-  - (Get/New/Remove)-AzureRmResourceGroupDeployment cmdlets will now use the new autorest generated ARM assembly
-  - (Get/Register)-AzureRmProviderFeature cmdlets will now use the new autorest generated ARM assembly
-  - (Get/Register/Unregister)-AzureRmResourceProvider cmdlets will now use the new autorest generated ARM assembly
-  - Use a constant backoff interval when polling for deployment progress in New-AzureRmResourceGroupDeployment cmdlet
-  - Add support to specify file share paths for cmdlets that take input file as parameter
-  - Improve error message when Move-AzureRmResource cmdlet fails
-  - Improve error message when New-AzureRmResourceGroupDeployment cmdlet fails
-  - Enable object and array type parameters for template deployment
-  - Preserve casing for resource properties in New/Set-AzureRmResource cmdlet
-  - PropertyObject parameter is now optional in New-AzureRmResource cmdlet
-* Azure Compute (CRP)
-  - Add additional validation for fixed vhd in Add-AzureRmVhd cmdlet
-  - Add -ForceRerun parameter to Set-AzureRmVMCustomExtension, Set-AzureRmVMBginfoExtension, and Set-AzureRmAccessExtension
-  - Update -VhdUri parameter from optional to mandatory (bug fix)
-  - Remove GeoReplicationEnabled deprecation warning message for Get-AzureStorageAccount cmdlet
-  - Fix piping issue for Remove-AzureRmExtension
-  - Create one storage account for Boot diagnostics (one for each location, instead of one for each resource group)
-  - Add -DiskSizeInGB paramter to Set-AzureRmVMOSDisk cmdlet
-  - Show operation id and status for POST Async cmdlets.
-  - Fix Remove-AzureRmNetworkInterface issue for not throwing error when all NICs are removed.
-  - Fix 'Type' output for List cmdlet
-  - Remove xmlCfg contents from output format.
-  - Show warning message for upcoming breaking update of Tag fix.
-  - Change Set-AzureBootDiagnostics cmdlets name to Set-AzureVMBootDiagnostics (and set alias)
-* Azure Compute (ASM)
-  - Storage Migration cmdlet (Move-AzureStorageAccount)
-  - Fix Add-AzureCertificate issue
-* Azure Storage
-  * Fix get Storage Account throttling failures when run it on subscription with many accounts
-    - Get-AzureRmStorageAccount
-    - Get-AzureStorageAccount
-* Azure Batch
-  * Added Batch account usage cmdlets
-    - Get-BatchPoolUsageMetrics
-    - Get-BatchPoolStatistics
-    - Get-BatchJobStatistics
-  * Added application packages and task dependencies cmdlets
-    - Get-AzureRmBatchApplication
-    - Get-AzureRmBatchApplicationPackage
-    - New-AzureRmBatchApplication
-    - New-AzureRmBatchApplicationPackage
-    - Set-AzureRmBatchApplication
-    - Remove-AzureRmBatchApplicationPackage
-    - Remove-AzureRmBatchApplication
-  * Added bulk task option to New-AzureBatchTask cmdlet
-* Azure API Management
-  * Added Tenant Access cmdlets to get keys for Tenant Access via REST API
-    - Get-AzureRmApiManagementTenantAccess
-    - Set-AzureRmApiManagementTenantAccess
-   * Added OpenId Connect Provider cmdlets to Manage OpenID Connect Providers
-    - Get-AzureRmApiManagementOpenIdConnectProvider
-    - New-AzureRmApiManagementOpenIdConnectProvider
-    - Remove-AzureRmApiManagementOpenIdConnectProvider
-    - Set-AzureRmApiManagementOpenIdConnectProvider
-* Azure Automation
-  * (New/Import)-AzureRmAutomationRunbook now supports the new values of 'GraphicalPowerShell' and 'GraphicalPowerShellWorkflow' with the Type parameter.  The use of 'Graph' value is discouraged.
-  * Start-AzureRmAutomationRunbook now supports the Wait and MaxWaitSeconds parameters.
-  * (New/Get)-AzureRmAutomationSchedule now supports weekly and monthly schedules.
-  * New-AzureRmAutomationSchedule now takes a TimeZone parameter to adjust for daylight savings.
-* Azure Machine Learning (Preview)
-  * New cmdlets to manage Azure Machine Learning Web Services
-    - New-AzureRmMlWebService
-    - Get-AzureRmMlWebService
-    - Remove-AzureRmMlWebService
-    - Update-AzureRmMlWebService
-    - Get-AzureRmMlWebServiceKeys
-    - Import-AzureRmMlWebService
-    - Export-AzureRmMlWebService
-* Azure Data Lake (Preview)
-  * Convenience cmdlet aliases added for all cmdlets
-    - Analytics account management
-      - Get-AdlAnalyticsAccount
-      - New-AdlAnalyticsAccount
-      - Remove-AdlAnalyticsAccount
-      - Set-AdlAnalyticsAccount
-      - Test-AdlAnalyticsAccount
-    - Data source management
-      - Add-AdlAnalyticsDataSource
-      - Get-AdlAnalyticsDataSource
-      - Remove-AdlAnalyticsDataSource
-      - Set-AdlAnalyticsDataSource
-    - Job management
-      - Get-AdlJob
-      - Stop-AdlJob
-      - Submit-AdlJob
-      - Wait-AdlJob
-    - Catalog management
-      - Get-AdlCatalogItem
-      - New-AdlCatalogSecret
-      - Remove-AdlCatalogSecret
-      - Set-AdlCatalogSecret
-      - Test-AdlCatalogItem
-    - Store account management
-      - Get-AdlStore
-      - New-AdlStore
-      - Remove-AdlStore
-      - Set-AdlStore
-      - Test-AdlStore
-    - File management
-      - Add-AdlStoreItemContent
-      - Export-AdlStoreItem
-      - Get-AdlStoreChildItem
-      - Get-AdlStoreItem
-      - Get-AdlStoreItemContent
-      - Import-AdlStoreItem
-      - Join-AdlStoreItem
-      - Move-AdlStoreItem
-      - New-AdlStoreItem
-      - Remove-AdlStoreItem
-      - Test-AdlStoreItem
-    - File access management
-      - Get-AdlStoreItemAcl
-      - Get-AdlStoreItemOwner
-      - Get-AdlStoreItemPermissions
-      - Remove-AdlStoreItemAcl
-      - Remove-AdlStoreItemAclEntry
-      - Set-AdlStoreItemAcl
-      - Set-AdlStoreItemAclEntry
-      - Set-AdlStoreItemOwner
-      - Set-AdlStoreItemPermissions
-   * Granular progress tracking for folder upload done through Import-AzureRMDataLakeStoreItem
-   * Scalable performance improvements for flat and recursive folder upload through Import-AzureRMDataLakeStoreItem. Full network saturation should now be possible.
-   * Errors more accurately indicate that failed Import-AzureRMDataLakeStoreItem commands can be resumed/retried.
-   * More targetted error handling for all Data Lake Store filesystem cmdlets.
-   * Support for getting/listing table partitions through Get-AzureRMDataLakeAnalyticsCatalogItem
-
-##2016.05.04 version 1.4.0
-* Azure Resource Manager
-  - Get-AzureRmLocation cmdlet: New cmdlet Lists all public Azure locatiosn with available provider namespaces
-  - Get-AzureRMResourceGroupDeploymentOperations: Improved output format
-  - Get-AzureRMDeployment: Responses contain all error details
-  - Added cmdlet help anbd examples
-  - Normalized cmdlet parameter defaults and position
-* Azure Storage
-  * Add Encryption and Hot/Cool features support to resource mode storage account cmdlets
-    - New-AzureRmStorageAccount
-    - Set-AzureRmStorageAccount
-  * Add "Add" and "Create" permission to Blob SAS cmdlets
-    - New-AzureStorageBlobSASToken
-    - New-AzureStorageContainerSASToken
-    - New-AzureStorageContainerStoredAccessPolicy
-    - Set-AzureStorageContainerStoredAccessPolicy
-  * Add "Create" permission to File SAS cmdlets
-    - New-AzureStorageFileSASToken
-    - New-AzureStorageShareSASToken
-    - New-AzureStorageShareStoredAccessPolicy
-    - Set-AzureStorageShareStoredAccessPolicy
-* Azure Compute
-  * Added cmdlets for Contaner Service support
-  * Bug and help fixes
-* Azure Profile
-  * Added support for German national cloud (AzureGermanCloud)
-* Azure APIManagement
-  *  Added Tenant Git Configuration cmdlets
-    - Get-AzureRmApiManagementTenantGitAccess
-    - Set-AzureRmApiManagementTenantGitAccess
-    - Get-AzureRmApiManagementTenantSyncState
-    - Publish-AzureRmApiManagementTenantGitConfiguration
-    - Save-AzureRmApiManagementTenantGitConfiguration
-  * Added ApiManagement Properties cmdlets
-    - Get-AzureRmApiManagementProperty
-    - New-AzureRmApiManagementProperty
-    - Remove-AzureRmApiManagementProperty
-    - Set-AzureRmApiManagementProperty
-  * Added Logger cmdlets
-    - Get-AzureRmApiManagementLogger
-    - Remove-AzureRmApiManagementLogger
-    - Set-AzureRmApiManagementLogger
-    - New-AzureRmApiManagementLogger
-  * Fixed cmdlet bugs
-    - NewAzureRMApiManagementAPI: changed Path to optional
-    - NewAzureRMApiManagementProduct: fixed issue with creating products without Subscriptions
-* Azure Recovery Services Backup
-  * Added Recovery Services Backup cmdlets
-    - Set-AzureRmRecoveryServicesVaultContext
-    - Set-AzureRmRecoveryServicesBackupProperties
-    - Get-AzureRmRecoveryServicesBackupProperties
-    - Get-AzureRmRecoveryServicesVaultSettingsFile
-    - Backup-AzureRmRecoveryServicesBackupItem
-    - Get-AzureRmRecoveryServicesBackupContainer
-    - Get-AzureRmRecoveryServicesBackupManagementServer
-    - Unregister-AzureRmRecoveryServicesBackupContainer
-    - Unregister-AzureRmRecoveryServicesBackupManagementServer
-    - Disable-AzureRmRecoveryServicesBackupProtection
-    - Enable-AzureRmRecoveryServicesBackupProtection
-    - Get-AzureRmRecoveryServicesBackupItem
-    - Get-AzureRmRecoveryServicesBackupJob
-    - Get-AzureRmRecoveryServicesBackupJobDetails
-    - Stop-AzureRmRecoveryServicesBackupJob
-    - Wait-AzureRmRecoveryServicesBackupJob
-    - Get-AzureRmRecoveryServicesBackupRetentionPolicyObject
-    - Get-AzureRmRecoveryServicesBackupProtectionPolicy
-    - Get-AzureRmRecoveryServicesBackupSchedulePolicyObject
-    - New-AzureRmRecoveryServicesBackupProtectionPolicy
-    - Remove-AzureRmRecoveryServicesBackupProtectionPolicy
-    - Set-AzureRmRecoveryServicesBackupProtectionPolicy
-    - Get-AzureRmRecoveryServicesBackupRecoveryPoint
-    - Restore-AzureRmRecoveryServicesBackupItem
-
-##2016.04.19 version 1.3.2
-* Add support for specifying NIC/VMSS as application gateway backend address
-* Fix HDI ADL cluster creation and live test
-* Fix WAPack cmdlet Proxy issue for WAP
-* Fix Dynamic Memory Issue while setting VM
-* Update Azure Gov STS and Traffic Manager
-* Compute
-  - Upgrade to Microsoft.Azure.Management.Compute nuget package v13.0
-* HDInsignt
-  - Upgrade to Microsoft.Azure.Management.HDInsight nuget package v1.0.14
-* Resource Manager
-  - Change api-version for Policy and Locks operations
-  - Change api version for Deployments operations
-* Web Apps
-  - Add backup and restore cmdlets
-    - Restore-AzureWebApp
-    - Edit-AzureRmWebAppBackupConfiguration
-    - Get-AzureRmWebAppBackupConfiguration
-    - Get-AzureRmWebAppBackup
-    - New-AzureRmWebAppBackup
-    - Remove-AzureRmWebAppBackup
-    - Restore-AzureRmWebAppBackup
-    - Get-AzureRmWebAppBackupList
-    - New-AzureRmWebAppDatabaseBackupSetting
-  - Upgrade to Microsoft.WindowsAzure.Management.WebSite nuget package v5.0
-
-##2016.03.30 version 1.3.0
-* AzureRM module
-  - Installation performance fix
-* New Azure CDN cmdlets
-* Azure Storage
-  * Made Protocol parameter in following cmdlets to be nullable and optional
-    - New-AzureStorageBlobSASToken
-    - New-AzureStorageContainerSASToken
-    - New-AzureStorageFileSASToken
-    - New-AzureStorageShareSASToken
-    - New-AzureStorageQueueSASToken
-    - New-AzureStorageTableSASToken
-    - New-AzureStorageAccountSASToken
-* Add Export-AzureRmResourceGroupTemplate cmdlet
-* Add VirtualMachineScaleSet cmdlet
-* Add "EA" value for permission parameter of Set-AzurePlatformVMImage
-* Documentation improvements in cmdlets
-
-##2016.03.03 version 1.2.2
-* Azure Compute (ARM):
-  * Add -LicenseType parameter to New-AzureRmVM for bring your own license (BYOL)
-  * Add -SecureExecution parameter to Set-AzureRmVMCustomScriptExtension
-  * Add -DisableAutoUpgradeMinorVersion and -ForceRerun parameters to Set-AzureRmVMExtension
-  * Add Set-AzureRmVMPlan cmdlet
-  * Add -Redeploy parameter to Set-AzureRmVM
-  * Add AutoUpgradeMinorVersion and ForceUpdateTag parameters for Get-AzureRmVMExtension
-  * Update positions of parameters for New-AzureRmVM
-* Azure Compute (Service Management):
-  * Add Set-AzureBootDiagnostics cmdlets
-  * Enable boot diagnostics by default for New-AzureVM and New-AzureQuickVM
-* Azure LogicApp: New cmdlets for managing LogicApps
-  * Get-AzureLogicAppAccessKey
-  * Get-AzureLogicApp
-  * Get-AzureLogicAppRunAction
-  * Get-AzureLogicAppRunHistory
-  * Get-AzureLogicAppTrigger
-  * Get-AzureLogicAppTriggerHistory
-  * New-AzureLogicApp
-  * Remove-AzureLogicApp
-  * Start-AzureLogicApp
-  * Set-AzureLogicAppAccessKey
-  * Set-AzureLogicApp
-  * Stop-AzureLogicAppRun
- * Azure Storage
-  * Added cmdlet to generate SAS token against storage account
-    - New-AzureStorageAccountSASToken
-  * Added IPAddressOrRange/Protocol support in cmdlets to generate SAS token against blob, container, file, share, table, queue
-    - New-AzureStorageBlobSASToken
-    - New-AzureStorageContainerSASToken
-    - New-AzureStorageFileSASToken
-    - New-AzureStorageShareSASToken
-    - New-AzureStorageQueueSASToken
-    - New-AzureStorageTableSASToken
-* Azure SQL DB Backup/Restore
-  * Get-AzureRmSqlDatabaseGeoBackup
-  * Get-AzureRmSqlDeletedDatabaseBackup
-  * Restore-AzureRmSqlDatabase
-    * This cmdlet accepts as pipelined input the result of one of the first two cmdlets (or Get-AzureRmSqlDatabase if restoring a live DB to a point-in-time)
-
-## 2016.02.04 version 1.2.1
-* Fix installer issue - remove PSGallery modules on install
-
-## 2016.02.03 version 1.2.0
-* Azure RemoteApp:
-  * Organizational Unit in Azure RemoteApp RDFE cmdlets now accepts Unicode characters.
-* Azure Stack Admin:
-  * New module for the management of azure stack administrative resources such as plan, offer, subscription, resource provider and
-    gallery items.
-* Azure Stack Storage Admin:
-  * New module for the management of azure stack storage administrative resources such as configuration, infrastructure and health.
-* Azure Operational Insights new cmdlets:
-  *  Get-AzureRmOperationalInsightsSavedSearch
-  *  Get-AzureRmOperationalInsightsSavedSeearchResults
-  *  Get-AzureRmOperationalInsightsSavedSearches
-  *  Get-AzureRmOperationalInsightsSchema
-  *  Get-AzureRmOperationalInsightsSearchResult
-  *  Get-AzureRmOperationalInsightsSearchResultUpdate
-  *  Remove-AzureRmOperationalInsightsSavedSearch
-  *  Remove-AzureRmOperationalInsightsSavedSearch
-  *  Set-AzureRmOperationalInsightsSavedSearch
-* Add-AzureRmAccount fixed issue with wrong credential message
-* Get-AzureRmSubscription cmdlet now returns paginated results
-* Update-AzureRM now only updates when need unless -Force is used
-* Added telemetry to ARM and ASM cmdlets
-
-## 2016.01.12 version 1.1.0
-* Azure SQL Database: Threat Detection policies:
-  * Using new Threat Detection Types
-* Azure Redis Cache: new cmdlets for enabling and disabling diagnostics
-  * Set-AzureRmRedisCacheDiagnostics
-  * Remove-AzureRmRedisCacheDiagnostics
-* Azure Websites: New cmdlets for managing SSL binding
-  * Get-AzureRmWebAppCertificate
-  * New-AzureRmWebAppSSLBinding
-  * Get-AzureRmWebAppSSLBinding
-  * Remove-AzureRmWebAppSSLBinding
-  * Added AseName and AseResourceGroupName parameters in New-AzureRmWebApp and New-AzureRmAppServicePlan cmdlet
-  * Added support for cloning all deployment slots associated with source website
-* Azure Stream Analytics: Added new cmdlet support for Functions.
-  * New-AzureRmStreamAnalyticsFunction
-  * Get-AzureRmStreamAnalyticsFunction
-  * Test-AzureRmStreamAnalyticsFunction
-  * Get-AzureRmStreamAnalyticsDefaultFunctionDefinition
-  * Remove-AzureRmStreamAnalyticsFunction
-* Azure Batch
-  * New-AzureBatchTask now accepts a MultiInstanceSettings parameter
-  * Get-AzureBatchSubtask cmdlet added
-  * Enable-AzureBatchComputeNodeScheduling / Disable-AzureBatchComputeNodeScheduling cmdlets added
-  * Enable-AzureBatchAutoScale and New-AzureBatchPool now accept an AutoScaleEvaluationInterval parameter.
-
-## 2015.12.14 version 1.0.2
-* Azure Compute (ARM):
-  * Enable BGInfo extension by default
-  * Fix the issue when an OS disk is in a different resource group: Now New-AzureRmVM does not create a new storage account for boot diagnostics.
-  * Add Set-AzureRmBginfoExtension cmdlet
-  * Make WinRMCertificateUrl parameter mandatory when Set-AzureRmVMOperatingSystem cmdlet is performed with WinRMHttps switch
-* Azure Compute (Service Management):
-  * Fix the issue when adding a new VM without a data disk
-  * Add ExtensionId parameter for all extension cmdlets
-  * Expose RemoteAccessCertificateThumbprint property for Get-AzureVM cmdlet
-* Azure SQL Database: new cmdlets for managing database threat detection policies:
-  * Get-AzureRmSqlDatabaseThreatDetectionPolicy
-  * Set-AzureRmSqlDatabaseThreatDetectionPolicy
-  * Remove-AzureRmSqlDatabaseThreatDetectionPolicy
-* Azure RemoteApp: New cmdlets for managing stale machine accounts in AD:
-  * Get-AzureRemoteAppVmStaleAdObject
-  * Clear-AzureRemoteAppVmStaleAdObject
-* ARM Storage:
-  * Fix alias missing issue
-
-
-## 2015.11.09 version 1.0.1
-* Azure Compute
-  * Added cmdlets for managing VM DiskEncryption extension
-* Azure KeyVault
-  * Added EnabledForDiskEncryption and EnabledForTemplateDeployment flags to Azure Key Vault access policy
-* Azure Websites
-  * Fixed issues with website management client creation
-
-## 2015.11.05 version 1.0
-* Azure Compute
-  * AzureRmVM cmdlet bug fixes
-  * Fixes for DSC Extension cmdlets
-* Azure DataLake
-  * First release of Azure DataLake Store and Azure DataLake Analytics cmdlets
-* Azure Network
-  * Fixes to ExpressRoute cmdlets in Azure Resource Manager
-  * Changes to BGP cmdlets
-* Azure Notification Hubs
-  * First release of Azure Notification Hubs cmdlets
-* Azure Profile
-  * Enable Certificate login for AD Applications
-  * Get-AzureRmSubscription, Set-AzureRmContext search all tenants by default when no tenant is specified
-* Azure Redis Cache
-  * Set-AzureRedisCache - Premium and vNet support for redis cache
-  * New-AzureRedisCache - Premium and vNet support for redis cache
-* Azure Resource Manager
-  * Automatic RP Registration
-  * Updates for Find-Resource, Authorization cmdlets, and AzureAD cmdlets
-* Azure Sql
-  * Changes to Data Masking cmdlets
-* Azure Storage
-  * Added support for storage file and usage metrics in Azure Resource Manager cmdlets
-* Azure Websites
-  * New and rewritten cmdlets for Azure Web Application management
-
-## 2015.10.09 version 1.0 preview
-* Azure Resource Manager Management Cmdlets
-  * New-AzureRmResourceGroup - Removed the template deployment parameters from this cmdlet. Template deployment will now be
-  handled only through the New-AzureRmResourceGroupDeployment
-  * Get-AzureRmResource - Will query directly against the Resource Provider. Removed parameters for tags from here. New cmdlets added for querying against the cache as listed below.
-  * Get-AzureRmResourceGroup - Removed parameters for finding resources through tags. New cmdlet added for handling this
-  functionality as mentioned below.
-  * Find-AzureRmResource - Query against the cache.
-  * Find-AzureRmResourceGroup - Tag parameter added for querying resource group containing specific tags.
-  * Test-AzureResource - Cmdlet removed. Will be adding a better and reliable way to achieve this scenario which will be guaranteed to work against all Resource providers.
-  * Test-AzureResourceGroup - Cmdlet removed. Will be adding a better and reliable way to achieve this scenario.
-  * Get-AzureRmResourceProvider - This cmdlet has been renamed. Earlier it was called Get-AzureProvider. We have changed the output to include locations. Now you can use this to find out which providers and types are available for certain location.
-  * Cmdlets added for policy
-    * New-AzureRmPolicyDefinition, Get-AzureRmPolicyDefinition, Set-AzureRMPolicyDefinition, Remove-AzureRmPolicyDefinition
-    * New-AzureRmPolicyAssignment, Get-AzureRmPolicyAssignment, Set-AzureRmPolicyAssignment, Remove-AzureRmPolicyAssignment
-  * Consolidated Log cmdlets
-    * Removed Get-AzureResourceLog, Get-AzureResourceGroupLog, Get-AzureProviderLog
-    * Added new cmdlet Get-AzureLog which you can use to obtain logs at different scopes like resource group, resource, provider.
-  * Removed Get-AzureLocation - the functionality is now provided through the Get-AzureRmResourceProvider
-
-## 2015.09.03 version 0.9.8
-* Azure Redis Cache cmdlets
-  * New-AzureRMRedisCache - 'RedisVersion' parameter is deprecated.
-* Azure Compute (ARM) Cmdlets
-  * Added -Launch parameter for Get-AzureRemoteDesktopFile cmdlet
-  * Added Id parameter for VM cmdlets to support piping scenario without ResourceGroupName parameter
-  * Added Set-AzureVMDataDisk cmdlet
-  * Added Add-AzureVhd cmdlet
-  * Changed the output format of Get image cmdlets as a table
-  * Fixed Set-AzureVMAccessExtension cmdlet
-* Azure Compute (Service Management) cmdlets
-  * Exposed ComputeImageConfig in Get-AzurePlatformVMImage cmdlet
-  * Fixed Publish-AzurePlatformExtension and Set-AzurePlatformExtension cmdlets
-* Azure Backup - added the following cmdlets
-  * Backup-AzureRMBackupItem
-  * Register-AzureRMBackupContainer
-  * Disable-AzureRMBackupProtection
-  * Enable-AzureRMBackupProtection
-  * Get-AzureRMBackupItem
-  * Get-AzureRMBackupJob
-  * Get-AzureRMBackupJobDetails
-  * Stop-AzureRMBackupJob
-  * Wait-AzureRMBackupJob
-  * Get-AzureRMBackupProtectionPolicy
-  * New-AzureRMBackupProtectionPolicy
-  * New-AzureRMBackupRetentionPolicyObject
-  * Remove-AzureRMBackupProtectionPolicy
-  * Set-AzureRMBackupProtectionPolicy
-  * Get-AzureRMBackupRecoveryPoint
-  * Restore-AzureRMBackupItem
-* Azure Batch - added the following cmdlets
-  * Enable-AzureBatchJob
-  * Disable-AzureBatchJob
-  * Enable-AzureBatchJobSchedule
-  * Disable-AzureBatchJobSchedule
-  * Stop-AzureBatchJob
-  * Stop-AzureBatchJobSchedule
-  * Stop-AzureBatchTask
-* Azure Data Factory
-  * Update SDK reference to 3.0.0 to use API version 2015-09-01
-    * Imposes message size limits for all authoring types. Pipelines must be 200 KB or less in size and all others must be 30 KB or less.
-    * TeradataLinkedService no longer accepts the obsolete properties "database" and "schema".
-    * Obsolete copy-related properties are no longer returned from the service.
-* Azure Sql (ARM) Cmdlets - added the following cmdlets
-  * Get-AzureSqlServerActiveDirectoryAdministrator
-  * Set-AzureSqlServerActiveDirectoryAdministrator
-  * Remove-AzureSqlServerActiveDirectoryAdministrator
-* SQL Server VM cmdlets (ARM)
-  * New-AzureVMSqlServerAutoPatchingConfig
-  * New-AzureVMSqlServerAutoBackupConfig
-  * Set-AzureVMSqlServerExtension
-  * Get-AzureVMSqlServerExtension
-  * Remove-AzureVMSqlServerExtension
-* Azure SQL Database Index Recommendation Cmdlets
-  * Get-AzureSqlDatabaseIndexRecommendations
-  * Start-AzureSqlDatabaseExecuteIndexRecommendation
-  * Stop-AzureSqlDatabaseExecuteIndexRecommendation
-* Azure SQL Database and Server Upgrade Hints Cmdlets
-  * Get-AzureSqlDatabaseUpgradeHint
-  * Get-AzureSqlServerUpgradeHint
-
-## 2015.08.17 version 0.9.7
-* Azure Profile cmdlets
-  * New-AzureProfile
-    * Added parameter set for empty profile
-    * Fixed issues with AAD aithentication when constructing profile
-    * Enabled passing results of Add-AzureEnvironment to New-AzureProfile -Environment parameter
-* Azure ResourceManager cmdlets
-  * New-AzureResourceGroupDeployment: Added Mode (deployment mode) and Force parameters
-  * Get-AzureProviderOperation: API changes to improve performance
-* Azure Compute (ARM) Cmdlets
-  * Fixes for Set-AzureDeployment with -ExtensionConfiguration
-  * Fixes for Set-AzureVMCustomExtension cmdlets
-  * Deprecated cmdlets Get-AzureVMImageDetail and Get-AzureVMExtentionImageDetail
-* Azure Compute (Service Management) cmdlets
-  * Publish-AzureVMDSCConfiguration: Added additional configuration parameters
-* Azure Network (ARM) cmdlets
-  * Added help for Route Table cmdlets
-* Azure Storage cmdlets
-  * Added support for downloading, uploading, and copying append blob
-  * Added support for asynchronous copying to and from cloud file
-  * Added azure service CORS management
-* Azure Sql (ARM) Cmdlets
-  * Fixed issues with ElascitPool cmdlets
-* AzureBatch cmdlets
-  * Added Batch autoscale cmdlets Enable-AzureBatchAutoScale, Disable-AzureBatchAutoScale
-* RemoteApp cmdlets
-  * Added Restart-AzureRemoteAppVm cmdlet
-* Azure HDInsight cmdlets
-  * Added cmdlet help
-
-## 2015.08.07 version 0.9.6
-* Azure Batch cmdlets
-    * Cmdlets updated to use the general availability API. See http://blogs.technet.com/b/windowshpc/archive/2015/07/10/what-39-s-new-in-azure-batch-july-release-general-availability.aspx
-    * Breaking changes to cmdlets resulting from API update:
-        * Workitems have been removed.
-            * If you were adding all tasks to a single job, use the New-AzureBatchJob cmdlet to directly create your job.
-            * If you were managing workitems with a recurring schedule defined, use the AzureBatchJobSchedule cmdlets instead.
-        * If you were using the AzureBatchVM cmdlets, use the AzureBatchComputeNode cmdlets instead.
-        * The AzureBatchTaskFile and AzureBatchVMFile cmdlets have been consolidated into the AzureBatchNodeFile cmdlets.
-        * The Name property on most entities has been replaced by an Id property.
-* Azure Network
-    * Cert and SET cmdlet bugfix
-* Azure Compute
-    * Update VMAcces extension to use Json configs.
-    * Fix Publish Extension cmdlets.
-    * Update CustomScript cmdlet for SAS Uri.
-    * Update help file.
-* Azure Data Factory
-    * Rename Table to Dataset.
-* Azure SQL
-    * changed the structure of the security namespace to align to the rest of the namespaces in the Azure SQL namespace.
-    * Added Schema to data masking rule.
-    * Updated underlying sql nuget version.
-    * Add the parameter for elastic pool in Start-AzureSqlServerUpgrade.
-    * Return the schedule time of the upgrade (in case of forced upgrade) to customer in Get-AzureSqlServerUpgrade.
-* Azure Hdinsight Resoruce Management cmdlets
-* Azure Site Recovery
-    * Add Valult, Server, Protection Container, protection Entity, Protection Profile, Job cmdlets.
-* Azure Stream Analytics
-    * Use Stream Analytics SDK reference to 1.6.0 version.
-* Azure Backup
-    * Get-AzureBackupContainer cmdlet
-    * Enable-AzureBackupContainerReregistration cmdlet
-    * Unregister-AzureBackupContainer cmdlet
-* Azure UsageAggregates cmdlet
-
-## 2015.07.17 version 0.9.5
-* Azure SQL cmdlets
-  * Allowing to use of Storage V2 accounts in Auditing policies
-* Azure RedisCache cmdlets
-  * Set-AzureRedisCache - Bug fix done in management API that fixes bug here as well, Make return type public
-  * New-AzureRedisCache - Make return type public
-  * Get-AzureRedisCache - Make return type public
-  * Azure Network Resource Provider cmdlets
-  * Added Application Gateway cmdlets
-    * New-AzureApplicationGateway
-    * Start-AzureApplicationGateway
-    * Stop-AzureApplicationGateway
-    * SetAzureApplicationGateway
-    * GetAzureApplicationGateway
-    * RemoveAzureApplicationGateway
-  * Added Application Gateway Backend Address Pool cmdlets
-    * New-AzureApplicationGatewayBackendAddressPool
-    * Add-AzureApplicationGatewayBackendAddressPool
-    * Set-AzureApplicationGatewayBackendAddressPool
-    * Get-AzureApplicationGatewayBackendAddressPool
-    * Remove-AzureApplicationGatewayBackendAddressPool
-  * Added Application Gateway Backend HTTP Settings cmdlets
-    * New-AzureApplicationGatewayBackendHttpSettings
-    * Add-AzureApplicationGatewayBackendHttpSettings
-    * Set-AzureApplicationGatewayBackendHttpSettings
-    * Get-AzureApplicationGatewayBackendHttpSettings
-    * Remove-AzureApplicationGatewayBackendHttpSettings
-  * Added Application Gateway Frontend IP Configuration cmdlets
-    * New-AzureApplicationGatewayFrontendIPConfiguration
-    * Add-AzureApplicationGatewayFrontendIPConfiguration
-    * Set-AzureApplicationGatewayFrontendIPConfiguration
-    * Get-AzureApplicationGatewayFrontendIPConfiguration
-    * Remove-AzureApplicationGatewayFrontendIPConfiguration
-  * Added Application Gateway Frontend Port cmdlets
-    * New-AzureApplicationGatewayFrontendPort
-    * Add-AzureApplicationGatewayFrontendPort
-    * Set-AzureApplicationGatewayFrontendPort
-    * Get-AzureApplicationGatewayFrontendPort
-    * Remove-AzureApplicationGatewayFrontendPort
-  * Added Application Gateway IP Configuration cmdlets
-    * New-AzureApplicationGatewayGatewayIPConfiguration
-    * Add-AzureApplicationGatewayGatewayIPConfiguration
-    * Set-AzureApplicationGatewayGatewayIPConfiguration
-    * Get-AzureApplicationGatewayGatewayIPConfiguration
-    * Remove-AzureApplicationGatewayGatewayIPConfiguration
-  * Added Application Gateway HTTP Listener cmdlets
-    * New-AzureApplicationGatewayHttpListener
-    * Add-AzureApplicationGatewayHttpListener
-    * Set-AzureApplicationGatewayHttpListener
-    * Get-AzureApplicationGatewayHttpListener
-    * Remove-AzureApplicationGatewayHttpListener
-  * Added Application Gateway Request Routing Rule cmdlets
-    * New-AzureApplicationGatewayRequestRoutingRule
-    * Add-AzureApplicationGatewayRequestRoutingRule
-    * Set-AzureApplicationGatewayRequestRoutingRule
-    * Get-AzureApplicationGatewayRequestRoutingRule
-    * Remove-AzureApplicationGatewayRequestRoutingRule
-  * Added Application Gateway SKU cmdlets
-    * New-AzureApplicationGatewaySku
-    * Set-AzureApplicationGatewaySku
-    * Get-AzureApplicationGatewaySku
-  * Added Application Gateway SSL Certificate cmdlets
-    * New-AzureApplicationGatewaySslCertificate
-    * Add-AzureApplicationGatewaySslCertificate
-    * Set-AzureApplicationGatewaySslCertificate
-    * Get-AzureApplicationGatewaySslCertificate
-    * Remove-AzureApplicationGatewaySslCertificate
-  * Fixed minor bugs AzureLoadbalancer
-  * Renamed Get-AzureCheckDnsAvailablity to Test-AzureDnsAvailability
-  * Added cmdlets to RouteTables and Routes
-    * New-AzureRouteTable
-    * Get-AzureRouteTable
-    * Set-AzureRouteTable
-    * Remove-AzureRouteTable
-    * New-AzureRouteConfig
-    * Add-AzureRouteConfig
-    * Set-AzureRouteConfig
-    * Get-AzureRouteConfig
-    * Remove-AzureRouteConfig
-* Azure Network cmdlets
-  * Reserved IP cmdlets (New-AzureReservedIP, Get-AzureReservedIP, Set-AzureReservedIPAssociation, Remove-AzureReservedIPAssociation) fixed to support -VirtualIPName parameter
-  * Multivip Cmdlets (Add-AzureVirtualIP, Remove-AzureVirtualIP) fixed to support -VirtualIPName parameter
-* Azure Backup cmdlets
-  *Added New-AzureBackupVault cmdlets
-  *Added Get-AzureBackupVault cmdlets
-  *Added Set-AzureBackupVault cmdlets
-  *Added Remove-AzureBackupVault cmdlets
-  *Added Get-AzureBackupVaultCredential cmdlets
-* Azure Resource Manager cmdlets
-  * Fixed formatting of output for Get-UsageAggregates
-  * Fixed executing Get-UsageAggregates when first cmdlet being called.
-* Added TrafficManager cmdlets
-  * Enable-AzureTrafficManagerProfile
-  * Disable-AzureTrafficManagerProfile
-  * New-AzureTrafficManagerEndpoint
-  * Get-AzureTrafficManagerEndpoint
-  * Set-AzureTrafficManagerEndpoint
-  * Remove-AzureTrafficManagerEndpoint
-  * Enable-AzureTrafficManagerEndpoint
-  * Disable-AzureTrafficManagerEndpoint
-* Upgraded TrafficManager cmdlets
-  * Get-AzureTrafficManagerProfile
-    * Name is now optional (it will list all profiles in resource group)
-    * Resource group is now optional (it will list all profiles in subscription)
-* Azure Data Factory cmdlets
-    * Upgraded management library to 1.0.0 with breaking JSON format change.
-    * Updated list operation paging support in cmdlets.
-
-## 2015.06.26 version 0.9.4
-* Azure Compute cmdlets
-    * Warning message for deprecation Name parameter in New-AzureVM. The guidance is to use –Name parameter in New-AzureVMConfig cmdlet.
-    * Save-AzureVMImgage has new paramter -Path to save the JSON template returned from the server.
-    * Add-AzureVMNetworkInterface has new paramter -NetworkInterface which accepts a list of NIC object returned by Get-AzureNetworkInterface cmdlet.
-    * Deprecated “-Name” parameter in Set-AzureVMSourceImage. The guidance is to use the Pub, Offer, SKU, Version method to specify the VM Images for the VM.
-    * Fixed the formatting of the output of VM Image cmdlets.
-    * Fixed issues in New/Set-AzureDeployment & other service extension related cmdlets.
-* Azure Batch cmdlets
-    * Added Start-AzureBatchPoolResize
-    * Added Stop-AzureBatchPoolResize
-* Azure Key Vault cmdlets
-    * Updated Key Vault package versions
-    * Fixed bugs related to secrets
-* Azure Network Resource Provider cmdlets
-    * New-AzureLocalNetworkGateway parameter name change
-    * Reset-AzureLocalNetworkGateway renamed to Set-AzureLocalNetworkGateway, added new parameter
-    * VirtualNetworkGateway parameter changes
-        * New-AzureVirtualNetworkGateway parameter changes
-        * Removed command Resize-AzureVirtualNetworkGateway
-        * Reset-AzureVirtualNetworkGatewayConnection renamed to Set-AzureVirtualNetworkGatewayConnection8
-* Azure Storage changes
-    * Fix the bug on aliases Get-AzureStorageContainerAcl, Start-CopyAzureStorageBlob and Stop-CopyAzureStorageBlob
-* Azure RedisCache cmdlets
-    * Set-AzureRedisCache - Added support for scaling, using RedisConfiguration instead of MaxMemoryPolicy #513
-    * New-AzureRedisCache - Using RedisConfiguration instead of MaxMemoryPolicy #513
-* Azure Resource Manager cmdlets
-    * Added Get-UsageAggregates
-    * Added Get-AzureProviderOperation cmdlet
-    * Added Test-AzureResourceGroup and Test-AzureResource cmdlets
-    * Refactored Resource Lock cmdlets
-    * Removed unnecessary code when getting a resource
-* Azure SQL Database
-    * Added cmdlets for pause/resume functionality and retrieving restore points for restoring backups:
-        * Suspend-AzureSqlDatabase
-        * Resume-AzureSqlDatabase
-        * Get-AzureSqlDatabaseRestorePoints
-    * Changed cmdlets:
-        * New-AzureSqlDatabase - Can now create Azure Sql Data Warehouse databases
-
-## 2015.06.05 version 0.9.3
-* Fixed bug in Websites cmdlets related to slots #454
-* Fix bug in Set-AzureResource cmdlet #456
-* Fix for new azure resource of Microsoft.Storage #457
-
-## 2015.05.29 version 0.9.2
-* Deprecated Switch-AzureMode
-* Profile
-    * Fixed bug in Get-AzureSubscription and Select-AzureSubscription cmdlets
-* Added Automation cmdlets
-    * Get-AzureAutomationWebhook
-    * New-AzureAutomationWebhook
-    * Remove-AzureAutomationWebhook
-    * Set-AzureAutomationWebhook
-* Azure Compute
-    * Get-AzureVMImage and Get-AzureVMImageDetail are combined (Get-AzureVMImageDetail gives a warning message for future deprecation)
-    * Get-AzureVMExtensionImage and Get-AzureVMExtensionImageDetail are combined (Get-AzureVMExtensionImageDetail gives a warning message for future deprecation)
-    * Tags are added in VM resources
-    * Get-AzureVM now gets resource group name from piping
-    * -All switch is removed from Get-AzureVM
-    * Get-AzureVM -Status output is updated
-    * -Force parameter is added for Remove-AzureAvailabilitySet
-    * Outputs of New-AzureAvailabilitySet, Get-AzureAvailabilitySet, and Remove-AzureAvailabilitySet are updated
-* Azure Key Vault
-    * Update Set-AzureKeyVaultAccessPolicy and Remove-AzureKeyVaultAccessPolicy cmdlets
-    * Fixed bugs
-* Azure Data Factories
-    * Base cmdlet type switch to use Profile
-    * New-AzureDataFactoryEncryptedValue cmdlet supporting M data sources
-* Azure Resource Manager
-    * Fixed bug in Move-AzureResource cmdlet
-    * Fixed bug in Set-AzureResource cmdlet
-
-## 2015.05.04 version 0.9.1
-* Azure SQL Database: new support for configuring audit retention.
-* Azure Automation
-    * Added Automation cmdlets support in AzureResourceManager mode
-      * Export-AzureAutomationDscConfiguration
-      * Export-AzureAutomationDscNodeReportContent
-      * Get-AzureAutomationAccount
-      * Get-AzureAutomationDscCompilationJob
-      * Get-AzureAutomationDscCompilationJobOutput
-      * Get-AzureAutomationDscConfiguration
-      * Get-AzureAutomationDscNode
-      * Get-AzureAutomationDscNodeConfiguration
-      * Get-AzureAutomationDscNodeReport
-      * Get-AzureAutomationDscOnboardingMetaconfig
-      * Get-AzureAutomationModule
-      * Get-AzureAutomationRegistrationInfo
-      * Import-AzureAutomationDscConfiguration
-      * New-AzureAutomationAccount
-      * New-AzureAutomationKey
-      * New-AzureAutomationModule
-      * Register-AzureAutomationDscNode
-      * Remove-AzureAutomationAccount
-      * Remove-AzureAutomationModule
-      * Set-AzureAutomationAccount
-      * Set-AzureAutomationDscNode
-      * Set-AzureAutomationModule
-      * Start-AzureAutomationDscCompilationJob
-      * Unregister-AzureAutomationDscNode
-* Azure Key Vault
-    * Added new cmdlets for key vault management in AzureResourceManager mode
-      * New-AzureKeyVault
-      * Get-AzureKeyVault
-      * Remove-AzureKeyVault
-      * Set-AzureKeyVaultAccessPolicy
-      * Remove-AzureKeyVaultAccessPolicy
-    * Added new cmdlet for secret management in AzureResourceManager mode
-      * Set-AzureKeyVaultSecretAttribute
-
-## 2015.04.29 version 0.9.0
-* Azure Compute
-    * Added Compute cmdlets support in AzureResourceManager mode
-      * Add-AzureVMSshPublicKey
-      * Add-AzureVMSecret
-      * Add-AzureVMNetworkInterface
-      * Add-AzureVMDataDisk
-      * Add-AzureVMAdditionalUnattendContent
-      * Get-AzureVM
-      * Get-AzureVMUsage
-      * Get-AzureVMSize
-      * Get-AzureVMImageSku
-      * Get-AzureVMImagePublisher
-      * Get-AzureVMImageOffer
-      * Get-AzureVMImageDetail
-      * Get-AzureVMImage
-      * Get-AzureVMExtensionImageType
-      * Get-AzureVMExtensionImageDetail
-      * Get-AzureVMExtensionImage
-      * Get-AzureVMExtension
-      * Get-AzureVMCustomScriptExtension
-      * Get-AzureVMAccessExtension
-      * Get-AzureVMImagePublisher
-      * Get-AzureVMImageOffer
-      * Get-AzureVMImageDetail
-      * Get-AzureVMImage
-      * Get-AzureVMExtensionImageType
-      * Get-AzureVMExtensionImageDetail
-      * Get-AzureVMExtensionImage
-      * Get-AzureVMExtension
-      * Get-AzureVMCustomScriptExtension
-      * Get-AzureVMAccessExtension
-      * New-AzureVM
-      * New-AzureVMConfig
-      * Update-AzureVM
-      * Stop-AzureVM
-      * Start-AzureVM
-      * Set-AzureVMSourceImage
-      * Set-AzureVMOSDisk
-      * Set-AzureVMOperatingSystem
-      * Set-AzureVMExtension
-      * Set-AzureVMCustomScriptExtension
-      * Set-AzureVMAccessExtension
-      * Set-AzureVM
-      * Save-AzureVMImage
-      * Restart-AzureVM
-      * Remove-AzureVMNetworkInterface
-      * Remove-AzureVMExtension
-      * Remove-AzureVMDataDisk
-      * Remove-AzureVMCustomScriptExtension
-      * Remove-AzureVMAccessExtension
-      * Remove-AzureVM
-* Azure Network
-  * Added Network Cmdlets support in AzureResourceManager mode
-    * Get-AzureVirtualNetwork
-    * New-AzureVirtualNetwork
-    * Remove-AzureVirtualNetwork
-    * Set-AzureVirtualNetwork
-    * Get-AzureVirtualNetworkSubnetConfig
-    * New-AzureVirtualNetworkSubnetConfig
-    * Add-AzureVirtualNetworkSubnetConfig
-    * Set-AzureVirtualNetworkSubnetConfig
-    * Remove-AzureVirtualNetworkSubnetConfig
-    * Get-AzureNetworkInterface
-    * New-AzureNetworkInterface
-    * Remove-AzureNetworkInterface
-    * Set-AzureNetworkInterface
-    * Get-AzurePublicIpAddress
-    * New-AzurePublicIpAddress
-    * Remove-AzurePublicIpAddress
-    * Set-AzurePublicIpAddress
-    * Add-AzureLoadBalancerBackendAddressPoolConfig
-    * Add-AzureLoadBalancerFrontendIpConfig
-    * Add-AzureLoadBalancerInboundNatRuleConfig
-    * Add-AzureLoadBalancerProbeConfig
-    * Add-AzureLoadBalancerRuleConfig
-    * Get-AzureLoadBalancer
-    * Get-AzureLoadBalancerBackendAddressPoolConfig
-    * Get-AzureLoadBalancerFrontendIpConfig
-    * Get-AzureLoadBalancerInboundNatRuleConfig
-    * Get-AzureLoadBalancerProbeConfig
-    * Get-AzureLoadBalancerRuleConfig
-    * New-AzureLoadBalancer
-    * New-AzureLoadBalancerBackendAddressPoolConfig
-    * New-AzureLoadBalancerFrontendIpConfig
-    * New-AzureLoadBalancerInboundNatRuleConfig
-    * New-AzureLoadBalancerProbeConfig
-    * New-AzureLoadBalancerRuleConfig
-    * Remove-AzureLoadBalancer
-    * Remove-AzureLoadBalancerBackendAddressPoolConfig
-    * Remove-AzureLoadBalancerFrontendIpConfig
-    * Remove-AzureLoadBalancerInboundNatRuleConfig
-    * Remove-AzureLoadBalancerProbeConfig
-    * Remove-AzureLoadBalancerRuleConfig
-    * Set-AzureLoadBalancer
-    * Set-AzureLoadBalancerFrontendIpConfig
-    * Set-AzureLoadBalancerInboundNatRuleConfig
-    * Set-AzureLoadBalancerProbeConfig
-    * Set-AzureLoadBalancerRuleConfig
-    * Get-AzureNetworkSecurityGroup
-    * New-AzureNetworkSecurityGroup
-    * Remove-AzureNetworkSecurityGroup
-    * Set-AzureNetworkSecurityGroup
-    * Get-AzureNetworkSecurityRuleConfig
-    * New-AzureNetworkSecurityRuleConfig
-    * Remove-AzureNetworkSecurityRuleConfig
-    * Add-AzureNetworkSecurityRuleConfig
-    * Set-AzureNetworkSecurityRuleConfig
-    * Get-AzureRemoteDesktopFile
-* Azure Storage
-  * Added cmdlets in AzureResourceManager Mode
-    * New-AzureStorageAccount
-    * Get-AzureStorageAccount
-    * Set-AzureStorageAccount
-    * Remove-AzureStorageAccount
-    * New-AzureStorageAccountKey
-    * Get-AzureStorageAccountKey
-  * Made Azure Storage data cmdlets work in AzureResourceManager Mode
-* Azure HDInsight:
-  * Added support for creating WindowsPaas cluster with RDP Access Enabled by default
-  * Added cmdlets
-	* Grant-AzureHdinsightRdpAccess
-	* Revoke-AzureHdinsightRdpAccess
-* Azure Batch
-  * Added cmdlets
-    * New-AzureBatchVMUser
-    * Remove-AzureBatchVMUser
-    * Get-AzureBatchRDPFile
-    * Get-AzureBatchVMFileContents
-* StorSimple: New StorSimple commands in AzureServiceManagement mode
-  * Added cmdlets
-    * Confirm-AzureStorSimpleLegacyVolumeContainerStatus
-    * Get-AzureStorSimpleLegacyVolumeContainerConfirmStatus
-    * Get-AzureStorSimpleLegacyVolumeContainerMigrationPlan
-    * Get-AzureStorSimpleLegacyVolumeContainerStatus
-    * Import-AzureStorSimpleLegacyApplianceConfig
-    * Import-AzureStorSimpleLegacyVolumeContainer
-    * Start-AzureStorSimpleLegacyVolumeContainerMigrationPlan
-    * New-AzureStorSimpleVirtualDeviceCommand
-    * Get-AzureStorSimpleJob
-    * Stop-AzureStorSimpleJob
-    * Start-AzureStorSimpleBackupCloneJob
-    * Get-AzureStorSimpleFailoverVolumeContainers
-    * Start-AzureStorSimpleDeviceFailoverJob
-    * New-AzureStorSimpleNetworkConfig
-    * Set-AzureStorSimpleDevice
-    * Set-AzureStorSimpleVirtualDevice
-
-## 2015.03.31 version 0.8.16
-* Azure Data Factory:
-  * Fixes for clean install and subscription registration issues
-* Azure HDInsight:
-  * Support for creating, deleting, listing, and submitting jobs to HDInsight clusters with Linux Operating System.
-* Azure Compute
-  * Fix pipeline issues with Get-AzureVM (#3047)
-  * Fixed DateTime Overflow issue
-* Azure Batch
-  * Added cmdlets
-    * Add/Remove Batch Pools
-    * Get-BatchTaskFileContent
-    * Get-BatchTaskFile
-* Azure Insights
-  * Added cmdlets
-   * Add-AutoscaleSetting
-   * Get-AutoscaleHistory
-   * Get-AutoscaleSetting
-   * New-AutoscaleProfile
-   * New-AutoscaleRule
-   * Remove-AutoscaleSetting
-   * Get-Metrics
-   * Get-MetricDefinitions
-   * Format-MetricsAsTable
-* Azure Websites
-  * Added cmdlet Get-AzureWebhostingPlanMetrics
-  * Added Premium support
-  * Renamed WebSites to WebApp
-* AzureProfile
-  * Made AzureProfile serializable to support workflow scenarios
-
-## 2015.03.11 version 0.8.15.1
-* Fixes for clean install and subscription registration issues
-
-## 2015.03.09 version 0.8.15
-* Azure RemoteApp: New RemoteApp cmdlets:
-  * Add-AzureRemoteAppUser
-  * Disconnect-AzureRemoteAppSession
-  * Get-AzureRemoteAppCollection
-  * Get-AzureRemoteAppCollectionUsageDetails
-  * Get-AzureRemoteAppCollectionUsageSummary
-  * Get-AzureRemoteAppLocation
-  * Get-AzureRemoteAppOperationResult
-  * Get-AzureRemoteAppPlan
-  * Get-AzureRemoteAppProgram
-  * Get-AzureRemoteAppSession
-  * Get-AzureRemoteAppStartMenuProgram
-  * Get-AzureRemoteAppTemplateImage
-  * Get-AzureRemoteAppUser
-  * Get-AzureRemoteAppVNet
-  * Get-AzureRemoteAppVpnDevice
-  * Get-AzureRemoteAppVpnDeviceConfigScript
-  * Get-AzureRemoteAppWorkspace
-  * Invoke-AzureRemoteAppSessionLogoff
-  * New-AzureRemoteAppCollection
-  * New-AzureRemoteAppTemplateImage
-  * New-AzureRemoteAppVNet
-  * Publish-AzureRemoteAppProgram
-  * Remove-AzureRemoteAppCollection
-  * Remove-AzureRemoteAppTemplateImage
-  * Remove-AzureRemoteAppUser
-  * Remove-AzureRemoteAppVNet
-  * Rename-AzureRemoteAppTemplateImage
-  * Reset-AzureRemoteAppVpnSharedKey
-  * Send-AzureRemoteAppSessionMessage
-  * Set-AzureRemoteAppCollection
-  * Set-AzureRemoteAppVNet
-  * Set-AzureRemoteAppWorkspace
-  * Unpublish-AzureRemoteAppProgram
-  * Update-AzureRemoteAppCollection
-
-* Storage: new cmdlets
-  * Get-AzureStorageContainerStoredAccessPolicy
-  * Get-AzureStorageQueueStoredAccessPolicy
-  * Get-AzureStorageTableStoredAccessPolicy
-  * New-AzureStorageContainerStoredAccessPolicy
-  * New-AzureStorageQueueStoredAccessPolicy
-  * New-AzureStorageTableStoredAccessPolicy
-  * Remove-AzureStorageContainerStoredAccessPolicy
-  * Remove-AzureStorageQueueStoredAccessPolicy
-  * Remove-AzureStorageTableStoredAccessPolicy
-  * Set-AzureStorageContainerStoredAccessPolicy
-  * Set-AzureStorageQueueStoredAccessPolicy
-  * Set-AzureStorageTableStoredAccessPolicy
-
-* Azure Recovery Services
-  * New cmdlets:
-    * Create and enumerate Vaults & Sites, download Vault Settings file
-      * New- AzureSiteRecoveryVault
-      * Get-AzureSiteRecoveryVault
-      * New- AzureSiteRecoverySite
-      * Get- AzureSiteRecoverySite
-      * Get-AzureSiteRecoveryVaultSettingsFile
-    * Enumerate Networks and manage Network Mappings
-      * Get- AzureSiteRecoveryNetwork
-      * New- AzureSiteRecoveryNetworkMapping
-      * Get- AzureSiteRecoveryNetworkMapping
-      * Remove- AzureSiteRecoveryNetworkMapping
-    * Enumerate Storages and manage Storage Mappings
-      * Get-AzureSiteRecoveryStorage
-      * New- AzureSiteRecoveryStorageMapping
-      * Get-AzureSiteRecoveryStorageMapping
-      * Remove- AzureSiteRecoveryStorageMapping
-    * Create, associated, and dissociate protection profile object
-      * New- AzureSiteRecoveryProtectionProfileObject
-      * Start-AzureSiteRecoveryProtectionProfileAssociationJob
-      * Start-AzureSiteRecoveryProtectionProfileDissociationJob
-    * Update VM properties and sync owner information
-      * Set-AzureSiteRecoveryVM
-      * Update-AzureSiteRecoveryProtectionEntity
-  * Changed cmdlets:
-    * Get-AzureSiteRecoveryJob
-    * Set-AzureSiteRecoveryProtectionEntity – protection profile is introduced
-    * Start-AzureSiteRecoveryCommitFailoverJob
-    * Start-AzureSiteRecoveryPlannedFailoverJob
-    * Start-AzureSiteRecoveryTestFailoverJob
-
-* Azure ExpressRoute cmdlet updates
-  * Fixed bugs in:
-    * New-AzureDedicatedCircuit
-    * New-AzureDedicatedCircuitLink
-    * New-AzureBGPPeering
-    * Remove-AzureDedicatedCircuit
-    * Remove-AzureDedicatedCircuitLink
-    * Remove-AzureBGPPeering
-  * Added new cmdlet:
-    * Update-AzureDedicatedCircuitBandwidth
-
-* Azure SQL Database: new cmdlets for managing database dynamic data masking policies:
-  * Get-AzureSqlDatabaseDataMaskingPolicy
-  * Set-AzureSqlDatabaseDataMaskingPolicy
-  * New-AzureSqlDatabaseDataMaskingRule
-  * Get-AzureSqlDatabaseDataMaskingRule
-  * Set-AzureSqlDatabaseDataMaskingRule
-  * Remove-AzureSqlDatabaseDataMaskingRule
-
-* Azure Batch: new cmdlets:
-  * Get-AzureBatchPool
-  * Get-AzureBatchWorkItem
-  * Get-AzureBatchJob
-  * Get-AzureBatchTask
-
-* Azure Compute: new features
-  * Added ForceUpdate parameter for the following cmdlets:
-    * Set-AzureVMExtension
-    * Set-AzureVMCustomScriptExtension
-    * Set-AzureVMAccessExtension
-  * Show 'Regions' property for Get-AzureVMAvailableExtensions cmdlet
-  * Add 'ResizedSizeInGB' parameter for the following cmdlets
-    * Update-AzureDisk
-    * Set-AzureOSDisk
-    * Set-AzureDataDisk (DiskName parameter is also added along with ResizedSizeInGB)
-
-* AzureProfile:
-  * New cmdlets to manage in-memory profiles
-    * New-AzureProfile: Create a new in-memory Profile
-    * Select-AzureProfile: Select the profile to be used in the current session
-  * Added -Profile parameter to every cmdlet - the cmdlet will use the passed-in profile to authenticate with Azure
-
-## 2015.02.12 version 0.8.14
-* StorSimple: New StorSimple commands in AzureServiceManagement mode:
-  * GetAzureStorSimpleAccessControlRecord
-  * GetAzureStorSimpleStorageAccountCredential
-  * RemoveAzureStorSimpleAccessControlRecord
-  * RemoveAzureStorSimpleStorageAccountCredential
-  * SetAzureStorSimpleAccessControlRecord
-  * GetAzureStorSimpleDeviceVolume
-  * RemoveAzureStorSimpleDeviceVolume
-  * GetAzureStorSimpleDeviceVolumeContainer
-  * RemoveAzureStorSimpleDeviceVolumeContainer
-  * GetAzureStorSimpleDevice
-  * GetAzureStorSimpleDeviceConnectedInitiator
-  * GetAzureStorSimpleResource
-  * GetAzureStorSimpleResourceContext
-  * SetAzureStorSimpleDeviceBackupPolicy
-  * NewAzureStorSimpleDeviceBackupPolicy
-  * GetAzureStorSimpleDeviceBackup
-  * RemoveAzureStorSimpleDeviceBackup
-  * StartAzureStorSimpleDeviceBackupJob
-  * StartAzureStorSimpleDeviceBackupRestoreJob
-  * RemoveAzureStorSimpleDeviceBackupPolicy
-  * NewAzureStorSimpleDeviceVolume
-  * SetAzureStorSimpleDeviceVolume
-  * NewAzureStorSimpleDeviceVolumeContainer
-  * SelectAzureStorSimpleResource
-  * GetAzureStorSimpleDeviceBackupPolicy
-  * NewAzureStorSimpleStorageAccountCredential
-  * GetAzureStorSimpleTask
-  * SetAzureStorSimpleStorageAccountCredential
-  * NewAzureStorSimpleInlineStorageAccountCredential
-  * NewAzureStorSimpleAccessControlRecord
-
-* HDInsight:
-  * HeadNodeVMSize (update): the parameter is now a string that can now accept various sizes (specifications here: https://msdn.microsoft.com/en-us/library/azure/dn197896.aspx -> Sizes for Web and Worker Role Instances)
-  * DataNodeVMSize (new)  :  use to specify size of data nodes (where applicable)
-  * ZookeeperNodeVMSize (new): use to specify Zookeeper node sizes (where applicable)
-  * ClusterType (update): New value (Spark) can be specified as cluster type
-  * Add-AzureHDInsightConfigValues cmdlet:
-    * Spark (new): collection of configuration properties can be passed in to customize the Spark service
-
- * Azure Insights cmdlets in AzureResourceManager Mode:
-   * Get-AzureCrrelationLogId
-   * Get-AzureResourceGroupLog
-   * Get-AzureResourceLog
-   * Get-AzureResourceProviderLog
-   * Get-AzureSubscriptionIdLog
-
-* Azure VM cmdlets
-  * Get-AzureVMDscExtentionStatus: Get the DSC Extension status for a cloud service or VM
-
- * Updates and bug fixes for AzureAutomation and AzureDataFactory cmdlets
-
-2015.01.08 version 0.8.13
-* Key Vault Service - new cmdlets in AzureResourceManager mode:
-  * Keys:
-    * Add-AzureKeyVaultKey
-    * Get-AzureKeyVaultKey
-    * Set-AzureKeyVaultKey
-    * Backup-AzureKeyVaultKey
-    * Restore-AzureKeyVaultKey
-    * Remove-AzureKeyVaultKey
-  * Secrets:
-    * Get-AzureKeyVaultSecret
-    * Set-AzureKeyVaultSecret
-    * Remove-AzureKeyVaultSecret
-
-## 2014.12.12 version 0.8.12
-* StreamAnalytics
-  * New cmdlets in AzureResourceManager mode
-    * New-AzureStreamAnalyticsJob
-    * New-AzureStreamAnalyticsInput
-    * New-AzureStreamAnalyticsOutput
-    * New-AzureStreamAnalyticsTransformation
-    * Get-AzureStreamAnalyticsJob
-    * Get-AzureStreamAnalyticsInput
-    * Get-AzureStreamAnalyticsOutput
-    * Get-AzureStreamAnalyticsTransformation
-    * Get-AzureStreamAnalyticsQuota
-    * Remove-AzureStreamAnalyticsJob
-    * Remove-AzureStreamAnalyticsInput
-    * Remove-AzureStreamAnalyticsOutput
-    * Test-AzureStreamAnalyticsInput
-    * Test-AzureStreamAnalyticsOutput
-    * Start-AzureStreamAnalyticsJob
-    * Stop-AzureStreamAnalyticsJob
-* Batch
-  * Fixed issue with Delete-AzureBatchAccount
-* Profile
-  * Fixed issues with Select-AzureSubscription to allow selecting subscriptions by Id
-  * Deprecated SubscriptionDataFile parameter
-* Compute
-  * Set-AzureVMImage cmdlets - added IconUri, SmallIconUri, and ShowInGui parameters
-* Sql
-  *  Added Sql Server v12 support to SQL authentication context for SqlAzure cmdlets
-
-## 2014.11.14 Version 0.8.11
-* Profile
-  * Clear-AzureProfile: remove all subscription and credential data from the user store
-  * Select-AzureSubscription: fixed output types in default and PassThru mode
-* Compute
-  * Get-AzureVMSqlServerExtension
-  * Set-AzureVMSqlServerExtension
-  * Remove-AzureVMSqlServerExtension
-* HDInsight
-  * New cmdlets
-    * Add-AzureHDInisghtScriptAction
-    * Set-AzureHDInsightClusterSize
-  * Changed cmdlets
-  	*Added ConfigActions parameter
-* Managed Cache
-  * Get-AzureManagedCacheNamedCache
-  * New-AzureManagedCacheNamedCache
-  * Set-AzureManagedCacheNamedCache
-  * Remove-AzureManagedCacheNamedCache
-* Websites
-  * Fixes for webjobs and site creation
-  * Additional settings for Publish-AzureWebsiteProject cmdlet
-  * Enable use of SAS URLs in ApplicationDiagnostics storage
-* Sql Database (AzureResourceManager)
-  * New cmdlets to manage direct access to Sql databases:
-    * Enable-AzureSqlDatabaseDirectAccess
-    * Disable-AzureSqlDatabaseDirectAccess
-    * Enable-AzureSqlDatabaseServerDirectAccess
-    * Enable-AzureSqlDatabaseServerDirectAccess
-  * Rename previous cmdlets to use the term audit policy instead of audit setting
-    * Get-AzureSqlDatabaseAuditingPolicy
-    * Set-AzureSqlDatabaseAuditingPolicy
-    * Get-AzureSqlDatabaseServerAuditingPolicy
-    * Set-AzureSqlDatabaseServerAuditingPolicy
-    * Remove-AzureSqlDatabaseAuditing
-    * Remove-AzureSqlDatabaseServerAuditing
-    * Use-AzureSqlDatabaseServerAuditingPolicy
-  * Allow users to define which storage account key (Primary or Secondary) to use when defining audit policy, using the “StorageKeyType” parameter.
-
-## 2014.10.27 Version 0.8.10
-* Azure Data Factory cmdlets in AzureResourceManager mode
-    * New-AzureDataFactory
-    * New-AzureDataFactoryGateway
-    * New-AzureDataFactoryGatewayKey
-    * New-AzureDataFactoryHub
-    * New-AzureDataFactoryLinkedService
-    * New-AzureDataFactoryPipeline
-    * New-AzureDataFactoryTable
-    * New-AzureDataFactoryEncryptValue
-    * Get-AzureDataFactory
-    * Get-AzureDataFactoryGateway
-    * Get-AzureDataFactoryHub
-    * Get-AzureDataFactoryLinkedService
-    * Get-AzureDataFactoryPipeline
-    * Get-AzureDataFactoryRun
-    * Get-AzureDataFactorySlice
-    * Get-AzureDataFactoryTable
-    * Remove-AzureDataFactory
-    * Remove-AzureDataFactoryGateway
-    * Remove-AzureDataFactoryHub
-    * Remove-AzureDataFactoryLinkedService
-    * Remove-AzureDataFactoryPipeline
-    * Remove-AzureDataFactoryTable
-    * Resume-AzureDataFactoryPipeline
-    * Save-AzureDataFactoryLog
-    * Set-AzureDataFactoryGateway
-    * Set-AzureDataFactoryPipelineActivePeriod
-    * Set-AzureDataFactorySliceStatus
-    * Suspend-AzureDataFactoryPipeline
-* Azure Batch cmdlets in AzureResourceManager mode
-    * Set-AzureBatchAccount
-    * Remove-AzureBatchAccount
-    * New-AzureBatchAccountKey
-    * New-AzureBatchAccount
-    * Get-AzureBatchAccountKeys
-    * Get-AzureBatchAccount
-* Azure Network
-    * Multi NIC support
-        * Add-AzureNetworkInterfaceConfig
-        * Get-AzureNetworkInterfaceConfig
-        * Remove-AzureNetworkInterfaceConfig
-        * Set-AzureNetworkInterfaceConfig
-    * Security group support
-        * Set-AzureNetworkSecurityGroupToSubnet
-        * Set-AzureNetworkSecurityGroupConfig
-        * Remove-AzureNetworkSecurityGroupFromSubnet
-        * Remove-AzureNetworkSecurityGroupConfig
-        * Remove-AzureNetworkSecurityGroup
-        * New-AzureNetworkSecurityGroup
-        * Get-AzureNetworkSecurityGroupForSubnet
-        * Get-AzureNetworkSecurityGroupConfig
-        * Get-AzureNetworkSecurityGroup
-	* VipMobility Support
-		*Set-AzureReservedIPAssociation
-		*Remove-AzureReservedIPAssociation
-	* MultiVip Support
-		* Add-AzureVirtualIP
-		* Remove-AzureVirtualIP
-* Azure Virtual Machine
-    * Added Add PublicConfigKey and PrivateConfigKey parameters to SetAzureVMExtension
-* Azure Website
-    * Set-AzureWebsite exposes new parameters and Get-AzureWebsite returns them
-        * SlotStickyConnectionStringNames – connection string names not to be moved during swap operation
-        * SlotStickyAppSettingNames – application settings names not to be moved during swap operation
-        * AutoSwapSlotName – slot name to swap automatically with after successful deployment
-* Recovery Services
-    * Import & view vault settings
-        * Import-AzureSiteRecoveryVaultSettingsFile
-        * Get-AzureSiteRecoveryVaultSettings
-    * Enumerate Servers, Protection Containers, Protection Entities
-        * Get-AzureSiteRecoveryServer
-        * Get-AzureSiteRecoveryProtectionContainer
-        * Get-AzureSiteRecoveryProtectionEntity
-        * Get-AzureSiteRecoveryVM
-    * Manage Azure Site Recovery Operations
-        * Get-AzureSiteRecoveryJob
-        * Restart-AzureSiteRecoveryJob
-        * Resume-AzureSiteRecoveryJob
-        * Stop-AzureSiteRecoveryJob
-    * Manage Recovery Plan
-        * New-AzureSiteRecoveryRecoveryPlan
-        * Get-AzureSiteRecoveryRecoveryPlanFile
-        * Get-AzureSiteRecoveryRecoveryPlan
-        * Remove-AzureSiteRecoveryRecoveryPlan
-        * Update-AzureSiteRecoveryRecoveryPlan
-    * Protection and Failover Operations
-        * Set-AzureSiteRecoveryProtectionEntity
-        * Start-AzureSiteRecoveryCommitFailoverJob
-        * Start-AzureSiteRecoveryPlannedFailoverJob
-        * Start-AzureSiteRecoveryTestFailoverJob
-        * Start-AzureSiteRecoveryUnplannedFailoverJob
-        * Update-AzureSiteRecoveryProtectionDirection
-
-2014.10.03 Version 0.8.9
-* Redis Cache cmdlets in AzureResourceManager mode
-    * New-AzureRedisCache
-    * Get-AzureRedisCache
-    * Set-AzureRedisCache
-    * Remove-AzureRedisCache
-    * New-AzureRedisCacheKey
-    * Get-AzureRedisCacheKey
-* Fixed Remove-AzureDataDisk regression
-* Fixed cloud service cmdlets to work with the latest Azure authoring tools
-* Fixed Get-AzureSubscription -ExtendedDetails regression
-* Added -CreateACSNamespace parameter to New-AzureSBNamespace cmdlet
-
-## 2014.09.10 Version 0.8.8
-* Role-based access control support
-    * Query role definition
-        * Get-AzureRoleDefinition
-        * Manage role assignment
-        * New-AzureRoleAssignment
-        * Get-AzureRoleAssignment
-        * Remove-AzureRoleAssignment
-    * Query Active Directory object
-        * Get-AzureADUser
-        * Get-AzureADGroup
-        * Get-AzureADGroupMember
-        * Get-AzureADServicePrincipal
-    * Show user's permissions on
-        * Get-AzureResourceGroup
-        * Get-AzureResource
-* Active Directory service principal login support in Azure Resource Manager mode
-    * Add-AzureAccount -Credential -ServicePrincipal -Tenant
-* SQL Database auditing support in Azure Resource Manager mode
-    * Use-AzureSqlServerAuditingSetting
-    * Set-AzureSqlServerAuditingSetting
-    * Set-AzureSqlDatabaseAuditingSetting
-    * Get-AzureSqlServerAuditingSetting
-    * Get-AzureSqlDatabaseAuditingSetting
-    * Disable-AzureSqlServerAuditing
-    * Disable-AzureSqlDatabaseAuditing
-* Other improvements
-    * Virtual Machine DSC extension supports PSCredential as configuration argument
-    * Virtual Machine Antimalware extension supports native JSON configuration
-    * Storage supports creating storage account with different geo-redundant options
-    * Traffic Manager supports nesting of profiles
-    * Website supports configuring x32/x64 worker process
-    * -Detail parameter on Get-AzureResourceGroup to improve performance
-    * Major refactoring around account and subscription management
-
-## 2014.08.22 Version 0.8.7.1
-* AzureResourceManager
-    * Update Gallery and Monitoring management clients to fix Gallery commands
-*HDInsight
-    * Update Microsoft.Net API for Hadoop
-
-## 2014.08.18 Version 0.8.7
-* Update Newtonsoft.Json dependency to 6.0.4
-* Compute
-    * Windows Azure Diagnostics (WAD) Version 1.2: extension cmdlets for Iaas And PaaS
-        * Set-AzureVMDiagnosticsExtension
-        * Get-AzureVMDiagnosticsExtension
-        * Set-AzureServiceDiagnosticsExtension
-        * Get-AzureServiceDiagnosticsExtension
-    * Get-AzureDeployment: added CreatedTime and LastModifiedTime to output
-    * Get-AzureVM: added Hostname property
-    * Implemented CustomData support for Azure VMs
-* Websites
-    * Added RoutingRules parameter to Set-AzureWebsite to expose Testing in Production (TiP) and returned from Get-AzureWebsite
-    * Get-AzureWebsiteMetric to return web site metrics
-    * Get-AzureWebHostingPlan
-    * Get-AzureWebHostingPlanMetric to return metrics for the servers in the web hosting plan
-* SQL Database
-    * Get-AzureSqlRecoverableDatabase parameter simplification and return type changes
-    * Set-AzureSqlDatabaseRecovery parameter and return type changes
-* HDInsight
-    * Added support for provisioning of HBase clusters into Virtual Networks.
-
-2014.08.04 Version 0.8.6
-* Non-interactive login support for Microsoft Organizational account with ``Add-AzureAccount -Credential``
-* Upgrade cloud service cmdlets dependencies to Azure SDK 2.4
-* Compute
-    * PowerShell DSC VM extension
-        * Get-AzureVMDscExtension
-        * Remove-AzureVMDscExtension
-        * Set-AzureVMDscExtension
-        * Publish-AzureVMDscConfiguration
-    * Added CompanyName and SupportedOS parameters to Publish-AzurePlatformExtension
-    * New-AzureVM will display a warning instead of an error when the service already exists in the same subscription
-    * Added Version parameter to generic service extension cmdlets
-    * Changed the ShowInGUI parameter to DoNotShowInGUI in Update-AzureVMImage
-* SQL Database
-    * Added OfflineSecondary parameter to Start-AzureSqlDatabaseCopy
-    * Database copy cmdlets will return 2 more properties: IsOfflineSecondary and IsTerminationAllowed
-* Windows Azure Pack
-    * New-WAPackCloudService
-    * Get-WAPackCloudService
-    * Remove-WAPackCloudService
-    * New-WAPackVMRole
-    * Get-WAPackVMRole
-    * Set-WAPackVMRole
-    * Remove-WAPackVMRole
-    * New-WAPackVNet
-    * Remove-WAPackVNet
-    * New-WAPackVMSubnet
-    * Get-WAPackVMSubnet
-    * Remove-WAPackVMSubnet
-    * New-WAPackStaticIPAddressPool
-    * Get-WAPackStaticIPAddressPool
-    * Remove-WAPackStaticIPAddressPool
-    * Get-WAPackLogicalNetwork
-
-2014.07.16 Version 0.8.5
-* Upgrade .NET dependency to .NET 4.5
-* Azure File Service
-    * Get-AzureStorageFile
-    * Remove-AzureStorageFile
-    * Get-AzureStorageFileContent
-    * Set-AzureStorageFileContent
-* Azure Resource Manager tags in AzureResourceManager mode
-    * New-AzureTag
-    * Get-AzureTag
-    * Remove-AzureTag
-    * Tag parameter in New-AzureResourceGroup, Set-AzureResourceGroup, New-AzureResource and Set-AzureResource
-    * Tag parameter in Get-AzureResourceGroup and Get-AzureResource
-* Compute
-    * ReverseDnsFqdn parameter in New-AzureService, Set-AzureService, New-AzureVM and New-AzureQuickVM
-	* Added VirtualIPName parameter to Set-AzureEndpoint, Add-AzureEndpoint, Set-AzureLoadBalancedEndpoint for Multivip support
-* Network
-    * Set-AzureInternalLoadBalancer
-    * Add-AzureDns
-    * Set-AzureDns
-    * Remove-AzureDns
-    * Added IdealTimeoutInMinutes parameter to Set-AzurePublicIP, Add-AzureEndpoint and Set-AzureLoadBalancedEndpoint
-
-## 2014.06.30 Version 0.8.4
-* Compute
-    * New-AzurePlatformExtensionCertificateConfig
-    * New-AzurePlatformExtensionEndpointConfigSet
-    * New-AzurePlatformExtensionLocalResourceConfigSet
-    * Publish-AzurePlatformExtension
-    * Remove-AzurePlatformExtensionEndpoint
-    * Remove-AzurePlatformExtensionLocalResource
-    * Set-AzurePlatformExtension
-    * Set-AzurePlatformExtensionEndpoint
-    * Set-AzurePlatformExtensionLocalResource
-    * Unpublish-AzurePlatformExtension
-* Antimalware
-    * Get-AzureVMMicrosoftAntimalwareExtension
-    * Set-AzureVMMicrosoftAntimalwareExtension
-    * Improve the cmdlets to use AzureStorageContext instead of flat storage parameters
-* Networking
-    * Enabling New-AzureVnetGateway to create dynamic gateways
-    * Added alias New-AzureDns to New-AzureDnsConfig
-* Scheduler
-    * New-AzureSchedulerJobCollection
-    * Set-AzureSchedulerJobCollection
-
-## 2014.05.29 Version 0.8.3
-* Restructured source code and installation folder
-* Web Site
-    * Return instances info from Get-AzureWebsite
-    * Added "Slot1" and "Slot2" parameters to enable swap between any 2 slots
-* Traffic Manager
-    * Support for Weighted Round Robin policies
-    * Support for Performance policies with external endpoints
-* Update Get-AzureRoleSize, Get-AzureAffinityGroup, Get-AzureService, Get-AzureLocation cmdlets with role sizes info
-* New "ClusterType" parameter for HDInsight
-
-## 2014.05.12 Version 0.8.2
-* Compute and Network improvements
-    * Public IP support
-        * Set-AzurePublicIP
-        * Get-AzurePublicIP
-        * Remove-AzurePublicIP
-    * Reserved IP support
-        * New-AzureReservedIP
-        * Get-AzureReservedIP
-        * Remove-AzureReservedIP
-    * Internal load balancer support
-        * New-AzureInternalLoadBalancerConfig
-        * Add-AzureInternalLoadBalancer
-        * Get-AzureInternalLoadBalancer
-        * Remove-AzureInternalLoadBalancer
-    * VM image disk improvements
-        * New-AzureVMImageDiskConfigSet
-        * Set-AzureVMImageOSDiskConfig
-        * Remove-AzureVMImageOSDiskConfig
-        * Set-AzureVMImageDataDiskConfig
-        * Remove-AzureVMImageDataDiskConfig
-    * Virtual network improvements
-        * Set-AzureVnetGatewayKey
-* Azure Automation cmdlets
-    * Get-AzureAutomationAccount
-    * Get-AzureAutomationJob
-    * Get-AzureAutomationJobOutput
-    * Get-AzureAutomationRunbook
-    * Get-AzureAutomationRunbookDefinition
-    * Get-AzureAutomationSchedule
-    * New-AzureAutomationRunbook
-    * New-AzureAutomationSchedule
-    * Publish-AzureAutomationRunbook
-    * Register-AzureAutomationScheduledRunbook
-    * Remove-AzureAutomationRunbook
-    * Remove-AzureAutomationSchedule
-    * Resume-AzureAutomationJob
-    * Set-AzureAutomationRunbook
-    * Set-AzureAutomationRunbookDefinition
-    * Set-AzureAutomationSchedule
-    * Start-AzureAutomationRunbook
-    * Stop-AzureAutomationJob
-    * Suspend-AzureAutomationJob
-    * Unregister-AzureAutomationScheduledRunbook
-* Traffic Manager cmdlets
-    * Add-AzureTrafficManagerEndpoint
-    * Disable-AzureTrafficManagerProfile
-    * Enable-AzureTrafficManagerProfile
-    * Get-AzureTrafficManagerProfile
-    * New-AzureTrafficManagerProfile
-    * Remove-AzureTrafficManagerEndpoint
-    * Remove-AzureTrafficManagerProfile
-    * Set-AzureTrafficManagerEndpoint
-    * Set-AzureTrafficManagerProfile
-    * Test-AzureTrafficManagerDomainName
-* Anti-Malware Cloud Service extension cmdlets
-    * Get-AzureServiceAntimalwareConfig
-    * Remove-AzureServiceAntimalwareExtension
-    * Set-AzureServiceAntimalwareExtension
-
-## 2014.05.07 Version 0.8.1
-* Managed cache cmdlets
-    * New-AzureManagedCache
-    * Set-AzureManagedCache
-    * Get-AzureManagedCache
-    * Remove-AzureManagedCache
-    * New-AzureManagedCacheAccessKey
-    * Get-AzureManagedCacheAccessKey
-* Fixed installer to support Windows PowerShell 5.0 Preview
-* Fixed a bunch of module loading issues
-* Documentation improvements
-* Engineering and infrastructure improvements
-
-## 2014.04.03 Version 0.8.0
-* Azure Resource Manager cmdlets (preview)
-  * Switch-AzureMode to switch the PowerShell module between service management and resource manager.
-  * Resource groups
-    * New-AzureResourceGroup
-    * Get-AzureResourceGroup
-    * Remove-AzureResourceGroup
-    * Get-AzureResourceGroupLog
-  * Templates
-    * Get-AzureResourceGroupGalleryTemplate
-    * Save-AzureResourceGroupGalleryTemplate
-    * Test-AzureResourceGroupTemplate
-  * Deployments
-    * New-AzureResourceGroupDeployment
-    * Get-AzureResourceGroupDeployment
-  * Resources
-    * New-AzureResource
-    * Get-AzureResource
-    * Set-AzureResource
-    * Remove-AzureResource
-* Azure Scheduler cmdlets
-  * Get-AzureSchedulerLocation
-  * Job collection
-    * Get-AzureSchedulerJobCollection
-    * Remove-AzureSchedulerJobCollection
-  * HTTP job and storage queue job
-    * New-AzureSchedulerHttpJob
-    * Set-AzureSchedulerHttpJob
-    * New-AzureSchedulerStorageQueueJob
-    * Set-AzureSchedulerStorageQueueJob
-    * Get-AzureSchedulerJob
-    * Remove-AzureSchedulerJob
-    * Get-AzureSchedulerJobHistory
-* Virtual Machine improvements
-  * Puppet extension
-    * Get-AzureVMPuppetExtension
-    * Set-AzureVMPuppetExtension
-    * Remove-AzureVMPuppetExtension
-  * Custom script extension
-    * Get-AzureVMCustomScriptExtension
-    * Set-AzureVMCustomScriptExtension
-    * Remove-AzureVMCustomScriptExtension
-  * VM Image support in the following cmdlets
-    * Get-AzureVMImage
-    * Save-AzureVMImage
-    * Remove-AzureVMImage
-    * New-AzureVM
-    * New-AzureQuickVM
-* Upgrade cloud service cmdlets dependencies to Azure SDK 2.3
-
-## 2014.03.11 Version 0.7.4
-* VM extension cmdlets
-  * Set-AzureVMExtension
-  * Get-AzureVMExtension
-  * Remove-AzureVMExtension
-  * Set-AzureVMAccessExtension
-  * Get-AzureVMAccessExtension
-  * Remove-AzureVMAccessExtension
-* Multi-thread support in storage cmdlets
-* Add YARN support via -Yarn parameter on Add-AzureHDInsightConfigValues
-
-## 2014.02.25 Version 0.7.3.1
-* Hotfix for https://github.com/WindowsAzure/azure-sdk-tools/issues/2350
-
-## 2014.02.12 Version 0.7.3
-* Web Site cmdlets
-  * Slot
-    * All Web Site cmdlets takes a new -Slot parameter
-    * Switch-AzureWebsiteSlot to swap slots
-  * WebJob
-    * Get-AzureWebsiteJob
-    * New-AzureWebsiteJob
-    * Remove-AzureWebsiteJob
-    * Start-AzureWebsiteJob
-    * Stop-AzureWebsiteJob
-    * Get-AzureWebsiteJobHistory
-  * Publish project to Web Site via WebDeploy
-    * Publish-AzureWebsiteProject
-  * Test Web Site name availability
-    * Test-AzureName -Website
-* Virtual Machine cmdlets
-  * Generic extension
-    * Get-AzureVMAvailableExtension
-    * Get-AzureServiceAvailableExtension
-  * BGInfo extension
-    * Get-AzureVMBGInfoExtension
-    * Set-AzureVMBGInfoExtension
-    * Remove-AzureBMBGInfoExtension
-  * VM role size
-    * Get-AzureRoleSize
-    * New-AzureQuickVM -InstanceSize takes a string instead of enum
-  * Other improvements
-    * Add-AzureProvisioningConfig will enable guest agent by default. Use -DisableGuestAgent to disable it
-* Cloud Service cmdlets
-  * Generic extension
-    * Get-AzureServiceExtension
-    * Set-AzureServiceExtension
-    * Remove-AzureServiceExtension
-  * Active directory domain extension
-    * Get-AzureServiceADDomainExtension
-    * Set-AzureServiceADDomainExtension
-    * Remove-AzureServiceADDomainExtension
-    * New-AzureServiceADDomainExtensionConfig
-Virtual Network cmdlets
-  * Get-AzureStaticVNetIP
-  * Set-AzureStaticVNetIP
-  * Remove-AzureStaticVNetIP
-  * Test-AzureStaticVNetIP
-* Storage cmdlets
-  * Metrics and logging
-    * Get-AzureStorageServiceLoggingProperty
-    * Set-AzureStorageServiceLoggingProperty
-    * Get-AzureStorageServiceMetricsProperty
-    * Set-AzureStorageServiceMetricsProperty
-  * Timeout configuration via -ServerTimeoutRequest and -ClientTimeoutRequest parameters
-  * Paging support via -MaxCount and -ContinuationToken parameters
-    * Get-AzureStorageBlob
-    * Get-AzureStorageContainer
-* ExpressRoute cmdlets (in ExpressRoute module)
-  * Get-AzureDedicatedCircuit
-  * Get-AzureDedicatedCircuitLink
-  * Get-AzureDedicatedCircuitServiceProvider
-  * New-AzureDedicatedCircuit
-  * New-AzureDedicatedCircuitLink
-  * Remove-AzureDedicatedCircuit
-  * Remove-AzureDedicatedCircuitLink
-  * Get-AzureBGPPeering
-  * New-AzureBGPPeering
-  * Remove-AzureBGPPeering
-  * Set-AzureBGPPeering
-
-
-## 2013.12.19 Version 0.7.2.1
-* Hotfix for some encoding issue with Hive query which contain "%".
-
-## 2013.12.10 Version 0.7.2
-* HDInsight cmdlets
-  * Add-AzureHDInsightConfigValues
-  * Add-AzureHDInsightMetastore
-  * Add-AzureHDInsightStorage
-  * Get-AzureHDInsightCluster
-  * Get-AzureHDInsightJob
-  * Get-AzureHDInsightJobOutput
-  * Get-AzureHDInsightProperties
-  * New-AzureHDInsightCluster
-  * New-AzureHDInsightClusterConfig
-  * New-AzureHDInsightHiveJobDefinition
-  * New-AzureHDInsightMapReduceJobDefinition
-  * New-AzureHDInsightPigJobDefinition
-  * New-AzureHDInsightSqoopJobDefinition
-  * New-AzureHDInsightStreamingMapReduceJobDefinition
-  * Remove-AzureHDInsightCluster
-  * Revoke-AzureHDInsightHttpServicesAccess
-  * Set-AzureHDInsightDefaultStorage
-  * Start-AzureHDInsightJob
-  * Stop-AzureHDInsightJob
-  * Use-AzureHDInsightCluster
-  * Wait-AzureHDInsightJob
-  * Grant-AzureHDInsightHttpServicesAccess
-  * Invoke-AzureHDInsightHiveJob
-* Configure Web Site WebSocket and managed pipe mode
-  * Set-AzureWebsite -WebSocketEnabled -ManagedPipelineMode
-* Configure Web Site remote debugging
-  * Enable-AzureWebsiteDebug -Version
-  * Disable-AzureWebsiteDebug
-* Options for cleaning up VHD when deleting VMs
-  * Remove-AzureVM -DeleteVHD
-  * Remove-AzureService -DeleteAll
-  * Remove-AzureDeployment -DeleteVHD
-* Virtual IP reservation preview feature (in AzurePreview module)
-  * Get-AzureDeployment
-  * Get-AzureReservedIP
-  * New-AzureReservedIP
-  * New-AzureVM
-  * Remove-AzureReservedIP
-* Support these cmdlets for Visual Studio Cloud Service projects:
-  * Start-AzureEmulator
-  * Publish-AzureServiceProject
-  * Save-AzureServiceProjectPackage
-
-
-## 2013.11.07 Version 0.7.1
-* Regression fixes
-    * Get-AzureWinRMUri cannot return the correct port number (https://github.com/WindowsAzure/azure-sdk-tools/issues/2056)
-    * New-AzureVM fails when creating a VM with a domain join provisioning (https://github.com/WindowsAzure/azure-sdk-tools/issues/2055)
-    * ACL for endpoints broken (https://github.com/WindowsAzure/azure-sdk-tools/issues/2054)
-    * Restarting web site will clean the host names (https://github.com/WindowsAzure/azure-sdk-tools/issues/2101)
-    * Creating a new Linux VM with an SSH certificate fails (https://github.com/WindowsAzure/azure-sdk-tools/issues/2057)
-    * Debug stream only prints out at the end of processing (https://github.com/WindowsAzure/azure-sdk-tools/issues/2033)
-* Cmdlets for creating Storage SAS token
-    * New-AzureStorageBlobSASToken
-    * New-AzureStorageContainerSASToken
-    * New-AzureStorageQueueSASToken
-    * New-AzureStorageTableSASToken
-* VM cmdlets for Windows Azure Pack
-    * Get-WAPackVM
-    * Get-WAPackVMOSDisk
-    * Get-WAPackVMSizeProfile
-    * Get-WAPackVMTemplate
-    * New-WAPackVM
-    * Remove-WAPackVM
-    * Restart-WAPackVM
-    * Resume-WAPackVM
-    * Set-WAPackVM
-    * Start-WAPackVM
-    * Stop-WAPackVM
-    * Suspend-WAPackVM
-
-## 2013.10.21 Version 0.7.0
-* Windows Azure Active Directory authentication support!
-    * Now you can use your Microsoft account or Organizational account to login from PowerShell without the need of any management certificate or publish settings file!
-    * Use Add-AzureAccount to get started
-    * Checkout Add-AzureAccount, Get-AzureAcccount and Remove-AzureAccount for details
-* Changed the file format which is used to store the subscription information. Information in the original file will be added to the new file automatically. If you downgrade from 0.7.0 to a lower version, you can still see the subscriptions you imported before the 0.7.0 upgrade. But anything added after the 0.7.0 upgrade won't show up in the downgrade.
-* BREAKING CHANGE
-    * Changed the assembly name and namespace from Microsoft.WindowsAzure.Management.* to Microsoft.WindowsAzure.Commands.*
-    * Select-AzureSubscription
-        * Now you can use it to select or clear either the current subscription or the default subscription
-        * Replaced the -Clear parameter with -NoCurrent parameter
-    * Set-AzureSubscription
-        * Removed -DefaultSubscription and -NoDefaultSubscription parameters. Go to Select-AzureSubscription with -Default and -NoDefault parameters.
-    * New-AzureSqlDatabaseServerContext
-        * Replaced the -SubscriptionData parameter with -SubscriptionName parameter
-* Upgraded Windows Azure SDK dependency from 1.8 to 2.2
-* Added support for a new virtual machine high memory SKU (A5)
-
-2013.08.22 Version 0.6.19
-* Media Services cmdlets
-  * Get-AzureMediaServicesAccount
-  * New-AzureMediaServicesAccount
-  * Remove-AzureMediaServicesAccount
-  * New-AzureMediaServicesKey
-* SQL Database Import/Export cmdlets
-  * Start-AzureSqlDatabaseImport
-  * Start-AzureSqlDatabaseExport
-  * Get-AzureSqlDatabaseImportExportStatus
-* Platform VM Image cmdlets (need to import the PIR module manually)
-  * Get-AzurePlatformVMImage
-  * Set-AzurePlatformVMImage
-  * Remove-AzurePlatformVMImage
-
-## 2013.07.31 Version 0.6.18
-* Service Bus authorization rule cmdlets
-  * New-AzureSBAuthorizationRule
-  * Get-AzureSBAuthorizationRule
-  * Set-AzureSBAuthorizationRule
-  * Remove-AzureSBAuthorizationRule
-* Some Windows Azure Pack fixes.
-
-## 2013.07.18 Version 0.6.17
-* Upgraded Windows Azure SDK dependency from 1.8 to 2.0.
-* SQL Azure database CRUD cmdlets don't require SQL auth anymore if the user owns the belonging subscription.
-* Get-AzureSqlDatabaseServerQuota cmdlet to get the quota information for a specified Windows Azure SQL Database Server.
-* SQL Azure service objective support
-  * Get-AzureSqlDatabaseServiceObjective cmdlet to a service objective for the specified Windows Azure SQL Database Server.
-  * Added -ServiceObjective parameter to Set-AzureSqlDatabase to set the service objective of the specified Windows Azure SQL database.
-* Fixed a Get-AzureWebsite local caching issue. Now Get-AzureWebsite will always return the up-to-date web site information.
-
-## 2013.06.24 Version 0.6.16
-* Add-AzureEnvironment to add customized environment like Windows Azure Pack
-* Set-AzureEnvironment to set customized environment like Windows Azure Pack
-* Remove-AzureEnvironment to remove customized environment like Windows Azure Pack
-* Web Site cmdlets now support Windows Azure Pack
-* Service Bus cmdlets now support Windows Azure Pack
-* Added "WAPack" prefix to all the cmdlets which support Windows Azure Pack. Use "help WAPack" to see all the supported cmdlets
-* Added -NoWinRMEndpoint parameter to New-AzureQuickVM and Add-AzureProvisioningConfig
-* Added -AllowAllAzureSerivces parameter to New-AzureSqlDatabaseServerFirewallRule
-* Many bug fixes around VM, Cloud Services and Web Site diagnostics
-
-## 2013.06.03 Version 0.6.15
-* Introduced the environment concept to support different Windows Azure environments
-  * Get-AzureEnvironment cmdlet to return all the out-of-box Windows Azure environments
-  * -Environment parameter in the following cmdlets to specify which environment to target
-    * Get-AzurePublishSettingsFile
-    * Show-AzurePortal
-* Windows Azure Web Site application diagnostics cmdlets
-  * Enable-AzureWebsiteApplicationDiagnostic
-  * Disable-AzureWebsiteApplicationDiagnostic
-* Stop-AzureVM
-  * Changed the behavior to deprovision the VM after stopping it
-  * -StayProvisioned parameter to keep the VM provisioned after stopping it
-* Windows Azure Cloud Services remote desktop extension cmdlets
-  * New-AzureServiceRemoteDesktopExtensionConfig
-  * Get-AzureServiceRemoteDesktopExtension
-  * Set-AzureServiceRemoteDesktopExtension
-  * Remove-AzureServiceRemoteDesktopExtension
-* Windows Azure Cloud Services diagnostics extension cmdlets
-  * New-AzureServiceDiagnosticsExtensionConfig
-  * Get-AzureServiceDiagnosticsExtension
-  * Set-AzureServiceDiagnosticsExtension
-  * Remove-AzureServiceDiagnosticsExtension
-* Windows Azure Virtual Machine endpoint enhancements
-  * Cmdlets to create ACL configuration objects
-    * New-AzureVMAclConfig
-    * Get-AzureVMAclConfig
-    * Set-AzureVMAclConfig
-    * Remove-AzureVMAclConfig
-  * -ACL parameter to support ACL in
-    * Add-AzureEndpoint
-    * Set-AzureEndpoint
-  * -DirectServerReturn parameter in
-    * Add-AzureEndpoint
-    * Set-AzureEndpoint
-  * Set-AzureLoadBalancedEndpoint cmdlet to modify load balanced endpoints
-* Bug fixes
-  * Fixed New-AzureSqlDatabaseServerContext model mismatch warning
-
-## 2013.05.08 Version 0.6.14
-* Windows Azure Storage Table cmdlets
-  * Get-AzureStorageTable
-  * New-AzureStorageTable
-  * Remove-AzureStorageTable
-* Windows Azure Storage Queue cmdlets
-  * Get-AzureStorageQueue
-  * New-AzureStorageQueue
-  * Remove-AzureStorageQueue
-* Fix an issue in Publish-AzureServiceProject when swapping between staging and production slot
-
-## 2013.04.23 Version 0.6.13.1
-* Hotfix to make Set-AzureStorageAccount behave correctly with the -GeoReplicationEnabled parameter
-
-## 2013.04.16 Version 0.6.13
-* Completely fixed issues with first website creation on a new account. Now you can use PowerShell with a new account directly without the need to go to the Azure portal.
-* BREAKING CHANGE: New-AzureVM and New-AzureQuickVM now require an –AdminUserName parameter when creating Windows based VMs.
-* Added support for virtual machine high memory SKUs (A6 and A7).
-* Remote PowerShell is now enabled by default on Windows based VMs using https. To disable: specify the –DisableWinRMHttps parameter on New-AzureQuickVM or Add-AzureProvisioningConfig. To enable using http: specify –EnableWinRMHttp parameter (Note: http is intended for VM to VM communication and a public endpoint is not created by default).
-* Added Get-AzureWinRMUri new cmdlet to get the connection string URI for Windows Remote Management.
-* Added Set-AzureAvailabilitySet new cmdlet to group similar virtual machines into an availability set after deployment.
-* New-AzureVM and New-AzureQuickVM now support a parameter named –X509Certificates. When a certificate is added to this array it is automatically uploaded and deployed to the virtual machine.
-* Improved *-AzureEndpoint cmdlets:
-  * Allows a simple endpoint to be created.
-  * Allows a load balanced endpoint to be created.
-  * Allows a load balanced endpoint to be created with a health probe and you can now specify the Probe Interval and Timeout periods.
-* Removed subscription check requirement when using Add-AzureVHD with a shared access signature.
-* Added Simultaneous Upgrade option to New-AzureDeployment for Cloud Services deployment. This option can save a significant amount of time during deployments to staging. This option can cause downtime and should only be used in non-production deployments.
-* Upgraded to the latest service management library.
-* Made New-AzureDeployment to use SSL during the deployment.
-* Added Get-AzureWebsiteLog -ListPath to get all the available log paths of the website.
-* Fixed the issue of removing custom DNS names in Start/Stop/Restart-AzureWebsite.
-* Fixed several GB18030 encoding issues.
-* Renamed Start/Stop-CopyAzureStorageBlob to Start/Stop-AzureStorageBlobCopy. Kept old names as aliases for backward compatibility.
-
-## 2013.03.26 Version 0.6.12.1
- * Hotfix to fix issues with first website creation on a new account.
-
-## 2013.03.20 Version 0.6.12
- * Windows Azure Storage entity level cmdlets
-   * New-AzureStorageContext
-   * New-AzureStorageContainer
-   * Get-AzureStorageContainer
-   * Remove-AzureStorageContainer
-   * Get-AzureStorageContainerAcl
-   * Set-AzureStorageContainerAcl
-   * Get-AzureStorageBlob
-   * Get-AzureStorageBlobContent
-   * Set-AzureStorageBlobContent
-   * Remove-AzureStorageBlob
-   * Start-CopyAzureStorageBlob
-   * Stop-CopyAzureStorageBlob
-   * Get-AzureStorageBlobCopyState
- * Windows Azure Web Sites diagnostics log streaming cmdlet
-   * Get-AzureWebsitLog -Tail
-
-## 2013.03.06 Version 0.6.11
- * Windows Azure Store cmdlets
- * Upgraded to the latest service management library and update service management version header to 2012-12-01
- * Added Save-AzureVhd cmdlet
- * Updated Add-AzureVMImage, Get-AzureVMImage and Set-AzureVMImage cmdlets to support new attributes in service management version header 2012-12-01
-
-## 2013.02.11 Version 0.6.10
- * Upgrade to use PowerShell 3.0
- * Released source code for VM and Cloud Services cmdlets
- * Added a few new cmdlets for Cloud Services (Add-AzureWebRole, Add-AzureWorkerRole, NewAzureRoleTemplate, Save-AzureServiceProjectPackage, Set-AzureServiceProjectRole -VMSize), See Web Camps TV (http://channel9.msdn.com/Shows/Web+Camps+TV/Whats-Coming-in-the-Command-Line-Tools-for-Windows-Azure-with-Glenn-Block) for more on these new cmdlets.
- * Added Support for SAS in destination Uri for Add-AzureVhd
- * Added -Confirm and -WhatIf support for Remove-Azure* cmdlets
- * Added configurable startup task for Node.js and generic roles
- * Enabled emulator support when running roles with memcache
- * Role based cmdlets don't require role name if run in a role folder
- * Added scenario test framework and started adding automated scenario tests
- * Multiple bug fixes
-
-## 2012.12.12 Version 0.6.9
- * Added Service Bus namespace management cmdlets 'help azuresb'
- * Added -ServiceBusNamespace parameter to 'Test-AzureName' to verify namespace availability
- * Added VHD uploader cmdlet 'Add-AzureVHD' for uploading VM images to blob storage.
- * Improved message reporting and piping for couple scaffolding cmdlets
- * Fixed PHP customization functionality for modifying php.ini and installing custom extensions
- * Verbose option is enabled by default when using Windows Azure PowerShell shortcut
-
-## 2012.11.21 Version 0.6.8
- * Multiple bug fixes
- * Added dedicated cache role support
- * Added GitHub support
-
-## 2012.10.08 Version 0.6.5
- * Adding websites cmdlets
-
-## 2012.06.06 Version 0.6.0
- * Adding PowerShell management cmdlets
- * Adding PHP Cmdlets
- * Renaming existing cmdlets to remove duplication
- * Node.exe is no longer embedded
-
-## 2012.05.11 Version 0.5.4
- * node 0.6.17
- * iisnode 0.1.19
-
-## 2012.02.17 Version 0.5.3
- * Bug fixes
-
-## 2012.02.10 Version 0.5.2
- * Bug fixes
-
-## 2011.12.23 Version 0.5.1
- * Added Remote Desktop support
- * Added SSL support
- * node 0.6.6
- * iisnode 0.1.13
-
-2011.12.09 Version 0.5.0
- * Initial Release
->>>>>>> 44c5ff44
+* Initial Release