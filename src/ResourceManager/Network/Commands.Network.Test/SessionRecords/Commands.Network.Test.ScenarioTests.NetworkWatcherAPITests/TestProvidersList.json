--- conflicted
+++ resolved
@@ -1,13 +1,8 @@
 {
   "Entries": [
     {
-<<<<<<< HEAD
-      "RequestUri": "/subscriptions/6926fc75-ce7d-4c9e-a87f-c4e38c594eb5/resourcegroups/ps4040?api-version=2016-02-01",
-      "EncodedRequestUri": "L3N1YnNjcmlwdGlvbnMvNjkyNmZjNzUtY2U3ZC00YzllLWE4N2YtYzRlMzhjNTk0ZWI1L3Jlc291cmNlZ3JvdXBzL3BzNDA0MD9hcGktdmVyc2lvbj0yMDE2LTAyLTAx",
-=======
       "RequestUri": "/subscriptions/c9cbd920-c00c-427c-852b-8aaf38badaeb/resourcegroups/ps2384?api-version=2016-02-01",
       "EncodedRequestUri": "L3N1YnNjcmlwdGlvbnMvYzljYmQ5MjAtYzAwYy00MjdjLTg1MmItOGFhZjM4YmFkYWViL3Jlc291cmNlZ3JvdXBzL3BzMjM4ND9hcGktdmVyc2lvbj0yMDE2LTAyLTAx",
->>>>>>> d4ccc0ac
       "RequestMethod": "PUT",
       "RequestBody": "{\r\n  \"location\": \"West US\"\r\n}",
       "RequestHeaders": {
@@ -21,11 +16,7 @@
           "Microsoft.Azure.Management.Resources.ResourceManagementClient/2.0.0.0"
         ]
       },
-<<<<<<< HEAD
-      "ResponseBody": "{\r\n  \"id\": \"/subscriptions/6926fc75-ce7d-4c9e-a87f-c4e38c594eb5/resourceGroups/ps4040\",\r\n  \"name\": \"ps4040\",\r\n  \"location\": \"westus\",\r\n  \"properties\": {\r\n    \"provisioningState\": \"Succeeded\"\r\n  }\r\n}",
-=======
       "ResponseBody": "{\r\n  \"id\": \"/subscriptions/c9cbd920-c00c-427c-852b-8aaf38badaeb/resourceGroups/ps2384\",\r\n  \"name\": \"ps2384\",\r\n  \"location\": \"westus\",\r\n  \"properties\": {\r\n    \"provisioningState\": \"Succeeded\"\r\n  }\r\n}",
->>>>>>> d4ccc0ac
       "ResponseHeaders": {
         "Content-Length": [
           "165"
@@ -43,15 +34,6 @@
           "1195"
         ],
         "x-ms-request-id": [
-<<<<<<< HEAD
-          "be30d4cc-dea0-4bea-a687-b26c035689f2"
-        ],
-        "x-ms-correlation-request-id": [
-          "be30d4cc-dea0-4bea-a687-b26c035689f2"
-        ],
-        "x-ms-routing-request-id": [
-          "WESTUS2:20180503T211703Z:be30d4cc-dea0-4bea-a687-b26c035689f2"
-=======
           "bcc89222-6622-4046-b5d5-d96b0251dc8c"
         ],
         "x-ms-correlation-request-id": [
@@ -59,44 +41,30 @@
         ],
         "x-ms-routing-request-id": [
           "WESTUS2:20180504T120252Z:bcc89222-6622-4046-b5d5-d96b0251dc8c"
->>>>>>> d4ccc0ac
-        ],
-        "Strict-Transport-Security": [
-          "max-age=31536000; includeSubDomains"
-        ],
-        "X-Content-Type-Options": [
-          "nosniff"
-        ],
-        "Cache-Control": [
-          "no-cache"
-        ],
-        "Date": [
-<<<<<<< HEAD
-          "Thu, 03 May 2018 21:17:03 GMT"
-=======
+        ],
+        "Strict-Transport-Security": [
+          "max-age=31536000; includeSubDomains"
+        ],
+        "X-Content-Type-Options": [
+          "nosniff"
+        ],
+        "Cache-Control": [
+          "no-cache"
+        ],
+        "Date": [
           "Fri, 04 May 2018 12:02:52 GMT"
->>>>>>> d4ccc0ac
         ]
       },
       "StatusCode": 201
     },
     {
-<<<<<<< HEAD
-      "RequestUri": "/subscriptions/6926fc75-ce7d-4c9e-a87f-c4e38c594eb5/resourceGroups/ps4040/providers/Microsoft.Network/networkWatchers/ps7859?api-version=2018-04-01",
-      "EncodedRequestUri": "L3N1YnNjcmlwdGlvbnMvNjkyNmZjNzUtY2U3ZC00YzllLWE4N2YtYzRlMzhjNTk0ZWI1L3Jlc291cmNlR3JvdXBzL3BzNDA0MC9wcm92aWRlcnMvTWljcm9zb2Z0Lk5ldHdvcmsvbmV0d29ya1dhdGNoZXJzL3BzNzg1OT9hcGktdmVyc2lvbj0yMDE4LTA0LTAx",
-=======
       "RequestUri": "/subscriptions/c9cbd920-c00c-427c-852b-8aaf38badaeb/resourceGroups/ps2384/providers/Microsoft.Network/networkWatchers/ps7558?api-version=2018-04-01",
       "EncodedRequestUri": "L3N1YnNjcmlwdGlvbnMvYzljYmQ5MjAtYzAwYy00MjdjLTg1MmItOGFhZjM4YmFkYWViL3Jlc291cmNlR3JvdXBzL3BzMjM4NC9wcm92aWRlcnMvTWljcm9zb2Z0Lk5ldHdvcmsvbmV0d29ya1dhdGNoZXJzL3BzNzU1OD9hcGktdmVyc2lvbj0yMDE4LTA0LTAx",
->>>>>>> d4ccc0ac
       "RequestMethod": "GET",
       "RequestBody": "",
       "RequestHeaders": {
         "x-ms-client-request-id": [
-<<<<<<< HEAD
-          "e4331210-313b-4775-aecd-05b3aedd976c"
-=======
           "861f992f-4508-4f72-8368-434a06afcb34"
->>>>>>> d4ccc0ac
         ],
         "accept-language": [
           "en-US"
@@ -108,11 +76,7 @@
           "Microsoft.Azure.Management.Network.NetworkManagementClient/19.0.0.0"
         ]
       },
-<<<<<<< HEAD
-      "ResponseBody": "{\r\n  \"error\": {\r\n    \"code\": \"ResourceNotFound\",\r\n    \"message\": \"The Resource 'Microsoft.Network/networkWatchers/ps7859' under resource group 'ps4040' was not found.\"\r\n  }\r\n}",
-=======
       "ResponseBody": "{\r\n  \"error\": {\r\n    \"code\": \"ResourceNotFound\",\r\n    \"message\": \"The Resource 'Microsoft.Network/networkWatchers/ps7558' under resource group 'ps2384' was not found.\"\r\n  }\r\n}",
->>>>>>> d4ccc0ac
       "ResponseHeaders": {
         "Content-Length": [
           "150"
@@ -130,15 +94,6 @@
           "gateway"
         ],
         "x-ms-request-id": [
-<<<<<<< HEAD
-          "f60485e9-28a5-4cf1-953d-96b2986dabad"
-        ],
-        "x-ms-correlation-request-id": [
-          "f60485e9-28a5-4cf1-953d-96b2986dabad"
-        ],
-        "x-ms-routing-request-id": [
-          "WESTUS2:20180503T211704Z:f60485e9-28a5-4cf1-953d-96b2986dabad"
-=======
           "1871f504-4b7d-40e4-83bc-c52ae87e4c85"
         ],
         "x-ms-correlation-request-id": [
@@ -146,44 +101,30 @@
         ],
         "x-ms-routing-request-id": [
           "WESTUS2:20180504T120252Z:1871f504-4b7d-40e4-83bc-c52ae87e4c85"
->>>>>>> d4ccc0ac
-        ],
-        "Strict-Transport-Security": [
-          "max-age=31536000; includeSubDomains"
-        ],
-        "X-Content-Type-Options": [
-          "nosniff"
-        ],
-        "Cache-Control": [
-          "no-cache"
-        ],
-        "Date": [
-<<<<<<< HEAD
-          "Thu, 03 May 2018 21:17:03 GMT"
-=======
+        ],
+        "Strict-Transport-Security": [
+          "max-age=31536000; includeSubDomains"
+        ],
+        "X-Content-Type-Options": [
+          "nosniff"
+        ],
+        "Cache-Control": [
+          "no-cache"
+        ],
+        "Date": [
           "Fri, 04 May 2018 12:02:51 GMT"
->>>>>>> d4ccc0ac
         ]
       },
       "StatusCode": 404
     },
     {
-<<<<<<< HEAD
-      "RequestUri": "/subscriptions/6926fc75-ce7d-4c9e-a87f-c4e38c594eb5/resourceGroups/ps4040/providers/Microsoft.Network/networkWatchers/ps7859?api-version=2018-04-01",
-      "EncodedRequestUri": "L3N1YnNjcmlwdGlvbnMvNjkyNmZjNzUtY2U3ZC00YzllLWE4N2YtYzRlMzhjNTk0ZWI1L3Jlc291cmNlR3JvdXBzL3BzNDA0MC9wcm92aWRlcnMvTWljcm9zb2Z0Lk5ldHdvcmsvbmV0d29ya1dhdGNoZXJzL3BzNzg1OT9hcGktdmVyc2lvbj0yMDE4LTA0LTAx",
-=======
       "RequestUri": "/subscriptions/c9cbd920-c00c-427c-852b-8aaf38badaeb/resourceGroups/ps2384/providers/Microsoft.Network/networkWatchers/ps7558?api-version=2018-04-01",
       "EncodedRequestUri": "L3N1YnNjcmlwdGlvbnMvYzljYmQ5MjAtYzAwYy00MjdjLTg1MmItOGFhZjM4YmFkYWViL3Jlc291cmNlR3JvdXBzL3BzMjM4NC9wcm92aWRlcnMvTWljcm9zb2Z0Lk5ldHdvcmsvbmV0d29ya1dhdGNoZXJzL3BzNzU1OD9hcGktdmVyc2lvbj0yMDE4LTA0LTAx",
->>>>>>> d4ccc0ac
       "RequestMethod": "GET",
       "RequestBody": "",
       "RequestHeaders": {
         "x-ms-client-request-id": [
-<<<<<<< HEAD
-          "4023e8a6-66cb-4d94-b220-dbf47e061c2f"
-=======
           "07aec27b-43db-4c7a-b296-64fbe92ddb47"
->>>>>>> d4ccc0ac
         ],
         "accept-language": [
           "en-US"
@@ -195,30 +136,22 @@
           "Microsoft.Azure.Management.Network.NetworkManagementClient/19.0.0.0"
         ]
       },
-<<<<<<< HEAD
-      "ResponseBody": "{\r\n  \"name\": \"ps7859\",\r\n  \"id\": \"/subscriptions/6926fc75-ce7d-4c9e-a87f-c4e38c594eb5/resourceGroups/ps4040/providers/Microsoft.Network/networkWatchers/ps7859\",\r\n  \"etag\": \"W/\\\"aa2d47e0-b85f-4ce5-bd0c-c244235a5b24\\\"\",\r\n  \"type\": \"Microsoft.Network/networkWatchers\",\r\n  \"location\": \"canadaeast\",\r\n  \"tags\": {\r\n    \"key1\": \"value1\",\r\n    \"key2\": \"value2\"\r\n  },\r\n  \"properties\": {\r\n    \"provisioningState\": \"Succeeded\",\r\n    \"runningOperationIds\": []\r\n  }\r\n}",
-=======
       "ResponseBody": "{\r\n  \"name\": \"ps7558\",\r\n  \"id\": \"/subscriptions/c9cbd920-c00c-427c-852b-8aaf38badaeb/resourceGroups/ps2384/providers/Microsoft.Network/networkWatchers/ps7558\",\r\n  \"etag\": \"W/\\\"a8a2e0e0-c42b-49e8-a295-c65c8275428f\\\"\",\r\n  \"type\": \"Microsoft.Network/networkWatchers\",\r\n  \"location\": \"westcentralus\",\r\n  \"tags\": {\r\n    \"key1\": \"value1\",\r\n    \"key2\": \"value2\"\r\n  },\r\n  \"properties\": {\r\n    \"provisioningState\": \"Succeeded\",\r\n    \"runningOperationIds\": []\r\n  }\r\n}",
->>>>>>> d4ccc0ac
-      "ResponseHeaders": {
-        "Content-Length": [
-          "454"
-        ],
-        "Content-Type": [
-          "application/json; charset=utf-8"
-        ],
-        "Expires": [
-          "-1"
-        ],
-        "Pragma": [
-          "no-cache"
-        ],
-        "x-ms-request-id": [
-<<<<<<< HEAD
-          "43809764-ebc7-49bb-ae34-b9e2fc676cd3"
-=======
+      "ResponseHeaders": {
+        "Content-Length": [
+          "457"
+        ],
+        "Content-Type": [
+          "application/json; charset=utf-8"
+        ],
+        "Expires": [
+          "-1"
+        ],
+        "Pragma": [
+          "no-cache"
+        ],
+        "x-ms-request-id": [
           "22d22c37-f550-4079-91e9-0bf36a09fad5"
->>>>>>> d4ccc0ac
         ],
         "Strict-Transport-Security": [
           "max-age=31536000; includeSubDomains"
@@ -227,26 +160,13 @@
           "no-cache"
         ],
         "ETag": [
-<<<<<<< HEAD
-          "W/\"aa2d47e0-b85f-4ce5-bd0c-c244235a5b24\""
-=======
           "W/\"a8a2e0e0-c42b-49e8-a295-c65c8275428f\""
->>>>>>> d4ccc0ac
         ],
         "Server": [
           "Microsoft-HTTPAPI/2.0",
           "Microsoft-HTTPAPI/2.0"
         ],
         "x-ms-ratelimit-remaining-subscription-reads": [
-<<<<<<< HEAD
-          "14992"
-        ],
-        "x-ms-correlation-request-id": [
-          "c71a8e55-a8a4-4a6b-9ceb-a3481d394a32"
-        ],
-        "x-ms-routing-request-id": [
-          "WESTUS2:20180503T211706Z:c71a8e55-a8a4-4a6b-9ceb-a3481d394a32"
-=======
           "14961"
         ],
         "x-ms-correlation-request-id": [
@@ -254,44 +174,30 @@
         ],
         "x-ms-routing-request-id": [
           "WESTUS2:20180504T120253Z:717729e7-3087-4b6d-8109-f7b549104724"
->>>>>>> d4ccc0ac
-        ],
-        "X-Content-Type-Options": [
-          "nosniff"
-        ],
-        "Date": [
-<<<<<<< HEAD
-          "Thu, 03 May 2018 21:17:06 GMT"
-=======
+        ],
+        "X-Content-Type-Options": [
+          "nosniff"
+        ],
+        "Date": [
           "Fri, 04 May 2018 12:02:52 GMT"
->>>>>>> d4ccc0ac
         ]
       },
       "StatusCode": 200
     },
     {
-<<<<<<< HEAD
-      "RequestUri": "/subscriptions/6926fc75-ce7d-4c9e-a87f-c4e38c594eb5/resourceGroups/ps4040/providers/Microsoft.Network/networkWatchers/ps7859?api-version=2018-04-01",
-      "EncodedRequestUri": "L3N1YnNjcmlwdGlvbnMvNjkyNmZjNzUtY2U3ZC00YzllLWE4N2YtYzRlMzhjNTk0ZWI1L3Jlc291cmNlR3JvdXBzL3BzNDA0MC9wcm92aWRlcnMvTWljcm9zb2Z0Lk5ldHdvcmsvbmV0d29ya1dhdGNoZXJzL3BzNzg1OT9hcGktdmVyc2lvbj0yMDE4LTA0LTAx",
-=======
       "RequestUri": "/subscriptions/c9cbd920-c00c-427c-852b-8aaf38badaeb/resourceGroups/ps2384/providers/Microsoft.Network/networkWatchers/ps7558?api-version=2018-04-01",
       "EncodedRequestUri": "L3N1YnNjcmlwdGlvbnMvYzljYmQ5MjAtYzAwYy00MjdjLTg1MmItOGFhZjM4YmFkYWViL3Jlc291cmNlR3JvdXBzL3BzMjM4NC9wcm92aWRlcnMvTWljcm9zb2Z0Lk5ldHdvcmsvbmV0d29ya1dhdGNoZXJzL3BzNzU1OD9hcGktdmVyc2lvbj0yMDE4LTA0LTAx",
->>>>>>> d4ccc0ac
       "RequestMethod": "PUT",
-      "RequestBody": "{\r\n  \"location\": \"canadaeast\",\r\n  \"tags\": {\r\n    \"key1\": \"value1\",\r\n    \"key2\": \"value2\"\r\n  }\r\n}",
-      "RequestHeaders": {
-        "Content-Type": [
-          "application/json; charset=utf-8"
-        ],
-        "Content-Length": [
-          "96"
+      "RequestBody": "{\r\n  \"location\": \"westcentralus\",\r\n  \"tags\": {\r\n    \"key1\": \"value1\",\r\n    \"key2\": \"value2\"\r\n  }\r\n}",
+      "RequestHeaders": {
+        "Content-Type": [
+          "application/json; charset=utf-8"
+        ],
+        "Content-Length": [
+          "99"
         ],
         "x-ms-client-request-id": [
-<<<<<<< HEAD
-          "b274b4f5-96dc-4eae-9d09-2c3eab1ea659"
-=======
           "45ed21bf-9e4a-4809-a2d5-8e7a9a3b47df"
->>>>>>> d4ccc0ac
         ],
         "accept-language": [
           "en-US"
@@ -303,36 +209,25 @@
           "Microsoft.Azure.Management.Network.NetworkManagementClient/19.0.0.0"
         ]
       },
-<<<<<<< HEAD
-      "ResponseBody": "{\r\n  \"name\": \"ps7859\",\r\n  \"id\": \"/subscriptions/6926fc75-ce7d-4c9e-a87f-c4e38c594eb5/resourceGroups/ps4040/providers/Microsoft.Network/networkWatchers/ps7859\",\r\n  \"etag\": \"W/\\\"aa2d47e0-b85f-4ce5-bd0c-c244235a5b24\\\"\",\r\n  \"type\": \"Microsoft.Network/networkWatchers\",\r\n  \"location\": \"canadaeast\",\r\n  \"tags\": {\r\n    \"key1\": \"value1\",\r\n    \"key2\": \"value2\"\r\n  },\r\n  \"properties\": {\r\n    \"provisioningState\": \"Succeeded\",\r\n    \"runningOperationIds\": []\r\n  }\r\n}",
-=======
       "ResponseBody": "{\r\n  \"name\": \"ps7558\",\r\n  \"id\": \"/subscriptions/c9cbd920-c00c-427c-852b-8aaf38badaeb/resourceGroups/ps2384/providers/Microsoft.Network/networkWatchers/ps7558\",\r\n  \"etag\": \"W/\\\"a8a2e0e0-c42b-49e8-a295-c65c8275428f\\\"\",\r\n  \"type\": \"Microsoft.Network/networkWatchers\",\r\n  \"location\": \"westcentralus\",\r\n  \"tags\": {\r\n    \"key1\": \"value1\",\r\n    \"key2\": \"value2\"\r\n  },\r\n  \"properties\": {\r\n    \"provisioningState\": \"Succeeded\",\r\n    \"runningOperationIds\": []\r\n  }\r\n}",
->>>>>>> d4ccc0ac
-      "ResponseHeaders": {
-        "Content-Length": [
-          "454"
-        ],
-        "Content-Type": [
-          "application/json; charset=utf-8"
-        ],
-        "Expires": [
-          "-1"
-        ],
-        "Pragma": [
-          "no-cache"
-        ],
-        "x-ms-request-id": [
-<<<<<<< HEAD
-          "151a62f2-b59a-4852-b07d-90e8c1e87c96"
-        ],
-        "Azure-AsyncOperation": [
-          "https://management.azure.com/subscriptions/6926fc75-ce7d-4c9e-a87f-c4e38c594eb5/providers/Microsoft.Network/locations/canadaeast/operations/151a62f2-b59a-4852-b07d-90e8c1e87c96?api-version=2018-04-01"
-=======
+      "ResponseHeaders": {
+        "Content-Length": [
+          "457"
+        ],
+        "Content-Type": [
+          "application/json; charset=utf-8"
+        ],
+        "Expires": [
+          "-1"
+        ],
+        "Pragma": [
+          "no-cache"
+        ],
+        "x-ms-request-id": [
           "47d243b1-60af-4e95-a862-416fb5a90531"
         ],
         "Azure-AsyncOperation": [
           "https://management.azure.com/subscriptions/c9cbd920-c00c-427c-852b-8aaf38badaeb/providers/Microsoft.Network/locations/westcentralus/operations/47d243b1-60af-4e95-a862-416fb5a90531?api-version=2018-04-01"
->>>>>>> d4ccc0ac
         ],
         "Strict-Transport-Security": [
           "max-age=31536000; includeSubDomains"
@@ -348,39 +243,23 @@
           "1191"
         ],
         "x-ms-correlation-request-id": [
-<<<<<<< HEAD
-          "cd62aa6a-9d01-4689-958d-54664d32e769"
-        ],
-        "x-ms-routing-request-id": [
-          "WESTUS2:20180503T211706Z:cd62aa6a-9d01-4689-958d-54664d32e769"
-=======
           "f88e934c-24c9-4b14-8430-0f970ddb1241"
         ],
         "x-ms-routing-request-id": [
           "WESTUS2:20180504T120253Z:f88e934c-24c9-4b14-8430-0f970ddb1241"
->>>>>>> d4ccc0ac
-        ],
-        "X-Content-Type-Options": [
-          "nosniff"
-        ],
-        "Date": [
-<<<<<<< HEAD
-          "Thu, 03 May 2018 21:17:06 GMT"
-=======
+        ],
+        "X-Content-Type-Options": [
+          "nosniff"
+        ],
+        "Date": [
           "Fri, 04 May 2018 12:02:52 GMT"
->>>>>>> d4ccc0ac
         ]
       },
       "StatusCode": 201
     },
     {
-<<<<<<< HEAD
-      "RequestUri": "/subscriptions/6926fc75-ce7d-4c9e-a87f-c4e38c594eb5/resourceGroups/ps4040/providers/Microsoft.Network/networkWatchers/ps7859/availableProvidersList?api-version=2018-04-01",
-      "EncodedRequestUri": "L3N1YnNjcmlwdGlvbnMvNjkyNmZjNzUtY2U3ZC00YzllLWE4N2YtYzRlMzhjNTk0ZWI1L3Jlc291cmNlR3JvdXBzL3BzNDA0MC9wcm92aWRlcnMvTWljcm9zb2Z0Lk5ldHdvcmsvbmV0d29ya1dhdGNoZXJzL3BzNzg1OS9hdmFpbGFibGVQcm92aWRlcnNMaXN0P2FwaS12ZXJzaW9uPTIwMTgtMDQtMDE=",
-=======
       "RequestUri": "/subscriptions/c9cbd920-c00c-427c-852b-8aaf38badaeb/resourceGroups/ps2384/providers/Microsoft.Network/networkWatchers/ps7558/availableProvidersList?api-version=2018-04-01",
       "EncodedRequestUri": "L3N1YnNjcmlwdGlvbnMvYzljYmQ5MjAtYzAwYy00MjdjLTg1MmItOGFhZjM4YmFkYWViL3Jlc291cmNlR3JvdXBzL3BzMjM4NC9wcm92aWRlcnMvTWljcm9zb2Z0Lk5ldHdvcmsvbmV0d29ya1dhdGNoZXJzL3BzNzU1OC9hdmFpbGFibGVQcm92aWRlcnNMaXN0P2FwaS12ZXJzaW9uPTIwMTgtMDQtMDE=",
->>>>>>> d4ccc0ac
       "RequestMethod": "POST",
       "RequestBody": "{\r\n  \"azureLocations\": [\r\n    \"West US\"\r\n  ],\r\n  \"country\": \"United States\"\r\n}",
       "RequestHeaders": {
@@ -391,11 +270,7 @@
           "78"
         ],
         "x-ms-client-request-id": [
-<<<<<<< HEAD
-          "4aac0a4a-34f1-4e5c-a4ae-a287cffb566e"
-=======
           "936ed325-af1e-46e8-8353-0dd8c04ab7c3"
->>>>>>> d4ccc0ac
         ],
         "accept-language": [
           "en-US"
@@ -422,24 +297,16 @@
           "no-cache"
         ],
         "x-ms-request-id": [
-<<<<<<< HEAD
-          "ddc7e052-4060-4fc8-9bae-184ad1774bae"
-=======
           "636942b1-6fc7-49af-ad25-5d42b6dfdfbe"
->>>>>>> d4ccc0ac
-        ],
-        "Strict-Transport-Security": [
-          "max-age=31536000; includeSubDomains"
-        ],
-        "Cache-Control": [
-          "no-cache"
-        ],
-        "Location": [
-<<<<<<< HEAD
-          "https://management.azure.com/subscriptions/6926fc75-ce7d-4c9e-a87f-c4e38c594eb5/providers/Microsoft.Network/locations/canadaeast/operationResults/ddc7e052-4060-4fc8-9bae-184ad1774bae?api-version=2018-04-01"
-=======
+        ],
+        "Strict-Transport-Security": [
+          "max-age=31536000; includeSubDomains"
+        ],
+        "Cache-Control": [
+          "no-cache"
+        ],
+        "Location": [
           "https://management.azure.com/subscriptions/c9cbd920-c00c-427c-852b-8aaf38badaeb/providers/Microsoft.Network/locations/westcentralus/operationResults/636942b1-6fc7-49af-ad25-5d42b6dfdfbe?api-version=2018-04-01"
->>>>>>> d4ccc0ac
         ],
         "Server": [
           "Microsoft-HTTPAPI/2.0",
@@ -449,39 +316,23 @@
           "1190"
         ],
         "x-ms-correlation-request-id": [
-<<<<<<< HEAD
-          "9a03a30e-5fc3-4fd0-971b-c86993c9ad48"
-        ],
-        "x-ms-routing-request-id": [
-          "WESTUS2:20180503T211708Z:9a03a30e-5fc3-4fd0-971b-c86993c9ad48"
-=======
           "c948fb7f-05c8-4443-8918-500d2db7126b"
         ],
         "x-ms-routing-request-id": [
           "WESTUS2:20180504T120254Z:c948fb7f-05c8-4443-8918-500d2db7126b"
->>>>>>> d4ccc0ac
-        ],
-        "X-Content-Type-Options": [
-          "nosniff"
-        ],
-        "Date": [
-<<<<<<< HEAD
-          "Thu, 03 May 2018 21:17:08 GMT"
-=======
+        ],
+        "X-Content-Type-Options": [
+          "nosniff"
+        ],
+        "Date": [
           "Fri, 04 May 2018 12:02:53 GMT"
->>>>>>> d4ccc0ac
         ]
       },
       "StatusCode": 200
     },
     {
-<<<<<<< HEAD
-      "RequestUri": "/subscriptions/6926fc75-ce7d-4c9e-a87f-c4e38c594eb5/resourceGroups/ps4040/providers/Microsoft.Network/networkWatchers/ps7859/availableProvidersList?api-version=2018-04-01",
-      "EncodedRequestUri": "L3N1YnNjcmlwdGlvbnMvNjkyNmZjNzUtY2U3ZC00YzllLWE4N2YtYzRlMzhjNTk0ZWI1L3Jlc291cmNlR3JvdXBzL3BzNDA0MC9wcm92aWRlcnMvTWljcm9zb2Z0Lk5ldHdvcmsvbmV0d29ya1dhdGNoZXJzL3BzNzg1OS9hdmFpbGFibGVQcm92aWRlcnNMaXN0P2FwaS12ZXJzaW9uPTIwMTgtMDQtMDE=",
-=======
       "RequestUri": "/subscriptions/c9cbd920-c00c-427c-852b-8aaf38badaeb/resourceGroups/ps2384/providers/Microsoft.Network/networkWatchers/ps7558/availableProvidersList?api-version=2018-04-01",
       "EncodedRequestUri": "L3N1YnNjcmlwdGlvbnMvYzljYmQ5MjAtYzAwYy00MjdjLTg1MmItOGFhZjM4YmFkYWViL3Jlc291cmNlR3JvdXBzL3BzMjM4NC9wcm92aWRlcnMvTWljcm9zb2Z0Lk5ldHdvcmsvbmV0d29ya1dhdGNoZXJzL3BzNzU1OC9hdmFpbGFibGVQcm92aWRlcnNMaXN0P2FwaS12ZXJzaW9uPTIwMTgtMDQtMDE=",
->>>>>>> d4ccc0ac
       "RequestMethod": "POST",
       "RequestBody": "{\r\n  \"azureLocations\": [\r\n    \"West US\"\r\n  ],\r\n  \"country\": \"United States\",\r\n  \"state\": \"washington\"\r\n}",
       "RequestHeaders": {
@@ -492,11 +343,7 @@
           "104"
         ],
         "x-ms-client-request-id": [
-<<<<<<< HEAD
-          "a09c5488-06d9-4241-84db-8542abd72682"
-=======
           "46e83e51-3b77-435d-b76c-d3b1adb7e4fa"
->>>>>>> d4ccc0ac
         ],
         "accept-language": [
           "en-US"
@@ -523,24 +370,16 @@
           "no-cache"
         ],
         "x-ms-request-id": [
-<<<<<<< HEAD
-          "9656c0b0-3ee8-4902-9eea-563413327892"
-=======
           "1c9f479b-c8d1-4ee1-8c04-4919b06747d1"
->>>>>>> d4ccc0ac
-        ],
-        "Strict-Transport-Security": [
-          "max-age=31536000; includeSubDomains"
-        ],
-        "Cache-Control": [
-          "no-cache"
-        ],
-        "Location": [
-<<<<<<< HEAD
-          "https://management.azure.com/subscriptions/6926fc75-ce7d-4c9e-a87f-c4e38c594eb5/providers/Microsoft.Network/locations/canadaeast/operationResults/9656c0b0-3ee8-4902-9eea-563413327892?api-version=2018-04-01"
-=======
+        ],
+        "Strict-Transport-Security": [
+          "max-age=31536000; includeSubDomains"
+        ],
+        "Cache-Control": [
+          "no-cache"
+        ],
+        "Location": [
           "https://management.azure.com/subscriptions/c9cbd920-c00c-427c-852b-8aaf38badaeb/providers/Microsoft.Network/locations/westcentralus/operationResults/1c9f479b-c8d1-4ee1-8c04-4919b06747d1?api-version=2018-04-01"
->>>>>>> d4ccc0ac
         ],
         "Server": [
           "Microsoft-HTTPAPI/2.0",
@@ -550,39 +389,23 @@
           "1189"
         ],
         "x-ms-correlation-request-id": [
-<<<<<<< HEAD
-          "c4b57e07-4169-4ed8-9e7b-83ff80606b45"
-        ],
-        "x-ms-routing-request-id": [
-          "WESTUS2:20180503T211709Z:c4b57e07-4169-4ed8-9e7b-83ff80606b45"
-=======
           "87f7d778-5f77-4a82-a073-be74c2ae64a5"
         ],
         "x-ms-routing-request-id": [
           "WESTUS2:20180504T120254Z:87f7d778-5f77-4a82-a073-be74c2ae64a5"
->>>>>>> d4ccc0ac
-        ],
-        "X-Content-Type-Options": [
-          "nosniff"
-        ],
-        "Date": [
-<<<<<<< HEAD
-          "Thu, 03 May 2018 21:17:09 GMT"
-=======
+        ],
+        "X-Content-Type-Options": [
+          "nosniff"
+        ],
+        "Date": [
           "Fri, 04 May 2018 12:02:53 GMT"
->>>>>>> d4ccc0ac
         ]
       },
       "StatusCode": 200
     },
     {
-<<<<<<< HEAD
-      "RequestUri": "/subscriptions/6926fc75-ce7d-4c9e-a87f-c4e38c594eb5/resourceGroups/ps4040/providers/Microsoft.Network/networkWatchers/ps7859/availableProvidersList?api-version=2018-04-01",
-      "EncodedRequestUri": "L3N1YnNjcmlwdGlvbnMvNjkyNmZjNzUtY2U3ZC00YzllLWE4N2YtYzRlMzhjNTk0ZWI1L3Jlc291cmNlR3JvdXBzL3BzNDA0MC9wcm92aWRlcnMvTWljcm9zb2Z0Lk5ldHdvcmsvbmV0d29ya1dhdGNoZXJzL3BzNzg1OS9hdmFpbGFibGVQcm92aWRlcnNMaXN0P2FwaS12ZXJzaW9uPTIwMTgtMDQtMDE=",
-=======
       "RequestUri": "/subscriptions/c9cbd920-c00c-427c-852b-8aaf38badaeb/resourceGroups/ps2384/providers/Microsoft.Network/networkWatchers/ps7558/availableProvidersList?api-version=2018-04-01",
       "EncodedRequestUri": "L3N1YnNjcmlwdGlvbnMvYzljYmQ5MjAtYzAwYy00MjdjLTg1MmItOGFhZjM4YmFkYWViL3Jlc291cmNlR3JvdXBzL3BzMjM4NC9wcm92aWRlcnMvTWljcm9zb2Z0Lk5ldHdvcmsvbmV0d29ya1dhdGNoZXJzL3BzNzU1OC9hdmFpbGFibGVQcm92aWRlcnNMaXN0P2FwaS12ZXJzaW9uPTIwMTgtMDQtMDE=",
->>>>>>> d4ccc0ac
       "RequestMethod": "POST",
       "RequestBody": "{\r\n  \"azureLocations\": [\r\n    \"West US\"\r\n  ],\r\n  \"country\": \"United States\",\r\n  \"state\": \"washington\",\r\n  \"city\": \"seattle\"\r\n}",
       "RequestHeaders": {
@@ -593,11 +416,7 @@
           "126"
         ],
         "x-ms-client-request-id": [
-<<<<<<< HEAD
-          "6a02e702-094d-4882-9267-17a17c81091f"
-=======
           "7aaa39a9-9d82-4b0b-8932-a717e37e3695"
->>>>>>> d4ccc0ac
         ],
         "accept-language": [
           "en-US"
@@ -624,24 +443,16 @@
           "no-cache"
         ],
         "x-ms-request-id": [
-<<<<<<< HEAD
-          "81f88578-0623-4e47-af65-168695de7071"
-=======
           "622913bd-53dc-41b2-b74d-890307217a44"
->>>>>>> d4ccc0ac
-        ],
-        "Strict-Transport-Security": [
-          "max-age=31536000; includeSubDomains"
-        ],
-        "Cache-Control": [
-          "no-cache"
-        ],
-        "Location": [
-<<<<<<< HEAD
-          "https://management.azure.com/subscriptions/6926fc75-ce7d-4c9e-a87f-c4e38c594eb5/providers/Microsoft.Network/locations/canadaeast/operationResults/81f88578-0623-4e47-af65-168695de7071?api-version=2018-04-01"
-=======
+        ],
+        "Strict-Transport-Security": [
+          "max-age=31536000; includeSubDomains"
+        ],
+        "Cache-Control": [
+          "no-cache"
+        ],
+        "Location": [
           "https://management.azure.com/subscriptions/c9cbd920-c00c-427c-852b-8aaf38badaeb/providers/Microsoft.Network/locations/westcentralus/operationResults/622913bd-53dc-41b2-b74d-890307217a44?api-version=2018-04-01"
->>>>>>> d4ccc0ac
         ],
         "Server": [
           "Microsoft-HTTPAPI/2.0",
@@ -651,39 +462,23 @@
           "1188"
         ],
         "x-ms-correlation-request-id": [
-<<<<<<< HEAD
-          "b8b5c951-bcdc-4bbc-aa92-1fe8364695ab"
-        ],
-        "x-ms-routing-request-id": [
-          "WESTUS2:20180503T211710Z:b8b5c951-bcdc-4bbc-aa92-1fe8364695ab"
-=======
           "e5d95858-50aa-4283-b589-a65e04d0de04"
         ],
         "x-ms-routing-request-id": [
           "WESTUS2:20180504T120255Z:e5d95858-50aa-4283-b589-a65e04d0de04"
->>>>>>> d4ccc0ac
-        ],
-        "X-Content-Type-Options": [
-          "nosniff"
-        ],
-        "Date": [
-<<<<<<< HEAD
-          "Thu, 03 May 2018 21:17:09 GMT"
-=======
+        ],
+        "X-Content-Type-Options": [
+          "nosniff"
+        ],
+        "Date": [
           "Fri, 04 May 2018 12:02:55 GMT"
->>>>>>> d4ccc0ac
         ]
       },
       "StatusCode": 200
     },
     {
-<<<<<<< HEAD
-      "RequestUri": "/subscriptions/6926fc75-ce7d-4c9e-a87f-c4e38c594eb5/resourcegroups/ps4040?api-version=2016-02-01",
-      "EncodedRequestUri": "L3N1YnNjcmlwdGlvbnMvNjkyNmZjNzUtY2U3ZC00YzllLWE4N2YtYzRlMzhjNTk0ZWI1L3Jlc291cmNlZ3JvdXBzL3BzNDA0MD9hcGktdmVyc2lvbj0yMDE2LTAyLTAx",
-=======
       "RequestUri": "/subscriptions/c9cbd920-c00c-427c-852b-8aaf38badaeb/resourcegroups/ps2384?api-version=2016-02-01",
       "EncodedRequestUri": "L3N1YnNjcmlwdGlvbnMvYzljYmQ5MjAtYzAwYy00MjdjLTg1MmItOGFhZjM4YmFkYWViL3Jlc291cmNlZ3JvdXBzL3BzMjM4ND9hcGktdmVyc2lvbj0yMDE2LTAyLTAx",
->>>>>>> d4ccc0ac
       "RequestMethod": "DELETE",
       "RequestBody": "",
       "RequestHeaders": {
@@ -709,15 +504,6 @@
           "1194"
         ],
         "x-ms-request-id": [
-<<<<<<< HEAD
-          "887c829d-cd01-44eb-8bce-e1f6e2b40a57"
-        ],
-        "x-ms-correlation-request-id": [
-          "887c829d-cd01-44eb-8bce-e1f6e2b40a57"
-        ],
-        "x-ms-routing-request-id": [
-          "WESTUS2:20180503T211710Z:887c829d-cd01-44eb-8bce-e1f6e2b40a57"
-=======
           "8e7e162b-4b03-4ff6-89bc-e5683b9e4649"
         ],
         "x-ms-correlation-request-id": [
@@ -725,41 +511,28 @@
         ],
         "x-ms-routing-request-id": [
           "WESTUS2:20180504T120255Z:8e7e162b-4b03-4ff6-89bc-e5683b9e4649"
->>>>>>> d4ccc0ac
-        ],
-        "Strict-Transport-Security": [
-          "max-age=31536000; includeSubDomains"
-        ],
-        "X-Content-Type-Options": [
-          "nosniff"
-        ],
-        "Cache-Control": [
-          "no-cache"
-        ],
-        "Date": [
-<<<<<<< HEAD
-          "Thu, 03 May 2018 21:17:09 GMT"
-        ],
-        "Location": [
-          "https://management.azure.com/subscriptions/6926fc75-ce7d-4c9e-a87f-c4e38c594eb5/operationresults/eyJqb2JJZCI6IlJFU09VUkNFR1JPVVBERUxFVElPTkpPQi1QUzQwNDAtV0VTVFVTIiwiam9iTG9jYXRpb24iOiJ3ZXN0dXMifQ?api-version=2016-02-01"
-=======
+        ],
+        "Strict-Transport-Security": [
+          "max-age=31536000; includeSubDomains"
+        ],
+        "X-Content-Type-Options": [
+          "nosniff"
+        ],
+        "Cache-Control": [
+          "no-cache"
+        ],
+        "Date": [
           "Fri, 04 May 2018 12:02:55 GMT"
         ],
         "Location": [
           "https://management.azure.com/subscriptions/c9cbd920-c00c-427c-852b-8aaf38badaeb/operationresults/eyJqb2JJZCI6IlJFU09VUkNFR1JPVVBERUxFVElPTkpPQi1QUzIzODQtV0VTVFVTIiwiam9iTG9jYXRpb24iOiJ3ZXN0dXMifQ?api-version=2016-02-01"
->>>>>>> d4ccc0ac
         ]
       },
       "StatusCode": 202
     },
     {
-<<<<<<< HEAD
-      "RequestUri": "/subscriptions/6926fc75-ce7d-4c9e-a87f-c4e38c594eb5/operationresults/eyJqb2JJZCI6IlJFU09VUkNFR1JPVVBERUxFVElPTkpPQi1QUzQwNDAtV0VTVFVTIiwiam9iTG9jYXRpb24iOiJ3ZXN0dXMifQ?api-version=2016-02-01",
-      "EncodedRequestUri": "L3N1YnNjcmlwdGlvbnMvNjkyNmZjNzUtY2U3ZC00YzllLWE4N2YtYzRlMzhjNTk0ZWI1L29wZXJhdGlvbnJlc3VsdHMvZXlKcWIySkpaQ0k2SWxKRlUwOVZVa05GUjFKUFZWQkVSVXhGVkVsUFRrcFBRaTFRVXpRd05EQXRWMFZUVkZWVElpd2lhbTlpVEc5allYUnBiMjRpT2lKM1pYTjBkWE1pZlE/YXBpLXZlcnNpb249MjAxNi0wMi0wMQ==",
-=======
       "RequestUri": "/subscriptions/c9cbd920-c00c-427c-852b-8aaf38badaeb/operationresults/eyJqb2JJZCI6IlJFU09VUkNFR1JPVVBERUxFVElPTkpPQi1QUzIzODQtV0VTVFVTIiwiam9iTG9jYXRpb24iOiJ3ZXN0dXMifQ?api-version=2016-02-01",
       "EncodedRequestUri": "L3N1YnNjcmlwdGlvbnMvYzljYmQ5MjAtYzAwYy00MjdjLTg1MmItOGFhZjM4YmFkYWViL29wZXJhdGlvbnJlc3VsdHMvZXlKcWIySkpaQ0k2SWxKRlUwOVZVa05GUjFKUFZWQkVSVXhGVkVsUFRrcFBRaTFRVXpJek9EUXRWMFZUVkZWVElpd2lhbTlpVEc5allYUnBiMjRpT2lKM1pYTjBkWE1pZlE/YXBpLXZlcnNpb249MjAxNi0wMi0wMQ==",
->>>>>>> d4ccc0ac
       "RequestMethod": "GET",
       "RequestBody": "",
       "RequestHeaders": {
@@ -785,18 +558,6 @@
           "15"
         ],
         "x-ms-ratelimit-remaining-subscription-reads": [
-<<<<<<< HEAD
-          "14992"
-        ],
-        "x-ms-request-id": [
-          "b93b9158-539b-4d20-a252-144cff1374f0"
-        ],
-        "x-ms-correlation-request-id": [
-          "b93b9158-539b-4d20-a252-144cff1374f0"
-        ],
-        "x-ms-routing-request-id": [
-          "WESTUS2:20180503T211710Z:b93b9158-539b-4d20-a252-144cff1374f0"
-=======
           "14986"
         ],
         "x-ms-request-id": [
@@ -807,41 +568,28 @@
         ],
         "x-ms-routing-request-id": [
           "WESTUS2:20180504T120255Z:7ba31809-9538-4a53-b73f-83d46b387b5e"
->>>>>>> d4ccc0ac
-        ],
-        "Strict-Transport-Security": [
-          "max-age=31536000; includeSubDomains"
-        ],
-        "X-Content-Type-Options": [
-          "nosniff"
-        ],
-        "Cache-Control": [
-          "no-cache"
-        ],
-        "Date": [
-<<<<<<< HEAD
-          "Thu, 03 May 2018 21:17:09 GMT"
-        ],
-        "Location": [
-          "https://management.azure.com/subscriptions/6926fc75-ce7d-4c9e-a87f-c4e38c594eb5/operationresults/eyJqb2JJZCI6IlJFU09VUkNFR1JPVVBERUxFVElPTkpPQi1QUzQwNDAtV0VTVFVTIiwiam9iTG9jYXRpb24iOiJ3ZXN0dXMifQ?api-version=2016-02-01"
-=======
+        ],
+        "Strict-Transport-Security": [
+          "max-age=31536000; includeSubDomains"
+        ],
+        "X-Content-Type-Options": [
+          "nosniff"
+        ],
+        "Cache-Control": [
+          "no-cache"
+        ],
+        "Date": [
           "Fri, 04 May 2018 12:02:55 GMT"
         ],
         "Location": [
           "https://management.azure.com/subscriptions/c9cbd920-c00c-427c-852b-8aaf38badaeb/operationresults/eyJqb2JJZCI6IlJFU09VUkNFR1JPVVBERUxFVElPTkpPQi1QUzIzODQtV0VTVFVTIiwiam9iTG9jYXRpb24iOiJ3ZXN0dXMifQ?api-version=2016-02-01"
->>>>>>> d4ccc0ac
         ]
       },
       "StatusCode": 202
     },
     {
-<<<<<<< HEAD
-      "RequestUri": "/subscriptions/6926fc75-ce7d-4c9e-a87f-c4e38c594eb5/operationresults/eyJqb2JJZCI6IlJFU09VUkNFR1JPVVBERUxFVElPTkpPQi1QUzQwNDAtV0VTVFVTIiwiam9iTG9jYXRpb24iOiJ3ZXN0dXMifQ?api-version=2016-02-01",
-      "EncodedRequestUri": "L3N1YnNjcmlwdGlvbnMvNjkyNmZjNzUtY2U3ZC00YzllLWE4N2YtYzRlMzhjNTk0ZWI1L29wZXJhdGlvbnJlc3VsdHMvZXlKcWIySkpaQ0k2SWxKRlUwOVZVa05GUjFKUFZWQkVSVXhGVkVsUFRrcFBRaTFRVXpRd05EQXRWMFZUVkZWVElpd2lhbTlpVEc5allYUnBiMjRpT2lKM1pYTjBkWE1pZlE/YXBpLXZlcnNpb249MjAxNi0wMi0wMQ==",
-=======
       "RequestUri": "/subscriptions/c9cbd920-c00c-427c-852b-8aaf38badaeb/operationresults/eyJqb2JJZCI6IlJFU09VUkNFR1JPVVBERUxFVElPTkpPQi1QUzIzODQtV0VTVFVTIiwiam9iTG9jYXRpb24iOiJ3ZXN0dXMifQ?api-version=2016-02-01",
       "EncodedRequestUri": "L3N1YnNjcmlwdGlvbnMvYzljYmQ5MjAtYzAwYy00MjdjLTg1MmItOGFhZjM4YmFkYWViL29wZXJhdGlvbnJlc3VsdHMvZXlKcWIySkpaQ0k2SWxKRlUwOVZVa05GUjFKUFZWQkVSVXhGVkVsUFRrcFBRaTFRVXpJek9EUXRWMFZUVkZWVElpd2lhbTlpVEc5allYUnBiMjRpT2lKM1pYTjBkWE1pZlE/YXBpLXZlcnNpb249MjAxNi0wMi0wMQ==",
->>>>>>> d4ccc0ac
       "RequestMethod": "GET",
       "RequestBody": "",
       "RequestHeaders": {
@@ -867,18 +615,6 @@
           "15"
         ],
         "x-ms-ratelimit-remaining-subscription-reads": [
-<<<<<<< HEAD
-          "14991"
-        ],
-        "x-ms-request-id": [
-          "d9da2d2c-7e53-4ba2-988c-eda0f0e67b6f"
-        ],
-        "x-ms-correlation-request-id": [
-          "d9da2d2c-7e53-4ba2-988c-eda0f0e67b6f"
-        ],
-        "x-ms-routing-request-id": [
-          "WESTUS2:20180503T211725Z:d9da2d2c-7e53-4ba2-988c-eda0f0e67b6f"
-=======
           "14985"
         ],
         "x-ms-request-id": [
@@ -889,41 +625,28 @@
         ],
         "x-ms-routing-request-id": [
           "WESTUS2:20180504T120310Z:5298af2e-26d1-4267-ba0b-476908b62dd2"
->>>>>>> d4ccc0ac
-        ],
-        "Strict-Transport-Security": [
-          "max-age=31536000; includeSubDomains"
-        ],
-        "X-Content-Type-Options": [
-          "nosniff"
-        ],
-        "Cache-Control": [
-          "no-cache"
-        ],
-        "Date": [
-<<<<<<< HEAD
-          "Thu, 03 May 2018 21:17:25 GMT"
-        ],
-        "Location": [
-          "https://management.azure.com/subscriptions/6926fc75-ce7d-4c9e-a87f-c4e38c594eb5/operationresults/eyJqb2JJZCI6IlJFU09VUkNFR1JPVVBERUxFVElPTkpPQi1QUzQwNDAtV0VTVFVTIiwiam9iTG9jYXRpb24iOiJ3ZXN0dXMifQ?api-version=2016-02-01"
-=======
+        ],
+        "Strict-Transport-Security": [
+          "max-age=31536000; includeSubDomains"
+        ],
+        "X-Content-Type-Options": [
+          "nosniff"
+        ],
+        "Cache-Control": [
+          "no-cache"
+        ],
+        "Date": [
           "Fri, 04 May 2018 12:03:10 GMT"
         ],
         "Location": [
           "https://management.azure.com/subscriptions/c9cbd920-c00c-427c-852b-8aaf38badaeb/operationresults/eyJqb2JJZCI6IlJFU09VUkNFR1JPVVBERUxFVElPTkpPQi1QUzIzODQtV0VTVFVTIiwiam9iTG9jYXRpb24iOiJ3ZXN0dXMifQ?api-version=2016-02-01"
->>>>>>> d4ccc0ac
         ]
       },
       "StatusCode": 202
     },
     {
-<<<<<<< HEAD
-      "RequestUri": "/subscriptions/6926fc75-ce7d-4c9e-a87f-c4e38c594eb5/operationresults/eyJqb2JJZCI6IlJFU09VUkNFR1JPVVBERUxFVElPTkpPQi1QUzQwNDAtV0VTVFVTIiwiam9iTG9jYXRpb24iOiJ3ZXN0dXMifQ?api-version=2016-02-01",
-      "EncodedRequestUri": "L3N1YnNjcmlwdGlvbnMvNjkyNmZjNzUtY2U3ZC00YzllLWE4N2YtYzRlMzhjNTk0ZWI1L29wZXJhdGlvbnJlc3VsdHMvZXlKcWIySkpaQ0k2SWxKRlUwOVZVa05GUjFKUFZWQkVSVXhGVkVsUFRrcFBRaTFRVXpRd05EQXRWMFZUVkZWVElpd2lhbTlpVEc5allYUnBiMjRpT2lKM1pYTjBkWE1pZlE/YXBpLXZlcnNpb249MjAxNi0wMi0wMQ==",
-=======
       "RequestUri": "/subscriptions/c9cbd920-c00c-427c-852b-8aaf38badaeb/operationresults/eyJqb2JJZCI6IlJFU09VUkNFR1JPVVBERUxFVElPTkpPQi1QUzIzODQtV0VTVFVTIiwiam9iTG9jYXRpb24iOiJ3ZXN0dXMifQ?api-version=2016-02-01",
       "EncodedRequestUri": "L3N1YnNjcmlwdGlvbnMvYzljYmQ5MjAtYzAwYy00MjdjLTg1MmItOGFhZjM4YmFkYWViL29wZXJhdGlvbnJlc3VsdHMvZXlKcWIySkpaQ0k2SWxKRlUwOVZVa05GUjFKUFZWQkVSVXhGVkVsUFRrcFBRaTFRVXpJek9EUXRWMFZUVkZWVElpd2lhbTlpVEc5allYUnBiMjRpT2lKM1pYTjBkWE1pZlE/YXBpLXZlcnNpb249MjAxNi0wMi0wMQ==",
->>>>>>> d4ccc0ac
       "RequestMethod": "GET",
       "RequestBody": "",
       "RequestHeaders": {
@@ -949,18 +672,6 @@
           "15"
         ],
         "x-ms-ratelimit-remaining-subscription-reads": [
-<<<<<<< HEAD
-          "14990"
-        ],
-        "x-ms-request-id": [
-          "39767e3e-5c6e-4724-b834-15aa4b7dbd1e"
-        ],
-        "x-ms-correlation-request-id": [
-          "39767e3e-5c6e-4724-b834-15aa4b7dbd1e"
-        ],
-        "x-ms-routing-request-id": [
-          "WESTUS2:20180503T211740Z:39767e3e-5c6e-4724-b834-15aa4b7dbd1e"
-=======
           "14984"
         ],
         "x-ms-request-id": [
@@ -971,41 +682,28 @@
         ],
         "x-ms-routing-request-id": [
           "WESTUS2:20180504T120325Z:d1dcf8e4-4f98-42df-a914-9a90591732d4"
->>>>>>> d4ccc0ac
-        ],
-        "Strict-Transport-Security": [
-          "max-age=31536000; includeSubDomains"
-        ],
-        "X-Content-Type-Options": [
-          "nosniff"
-        ],
-        "Cache-Control": [
-          "no-cache"
-        ],
-        "Date": [
-<<<<<<< HEAD
-          "Thu, 03 May 2018 21:17:40 GMT"
-        ],
-        "Location": [
-          "https://management.azure.com/subscriptions/6926fc75-ce7d-4c9e-a87f-c4e38c594eb5/operationresults/eyJqb2JJZCI6IlJFU09VUkNFR1JPVVBERUxFVElPTkpPQi1QUzQwNDAtV0VTVFVTIiwiam9iTG9jYXRpb24iOiJ3ZXN0dXMifQ?api-version=2016-02-01"
-=======
+        ],
+        "Strict-Transport-Security": [
+          "max-age=31536000; includeSubDomains"
+        ],
+        "X-Content-Type-Options": [
+          "nosniff"
+        ],
+        "Cache-Control": [
+          "no-cache"
+        ],
+        "Date": [
           "Fri, 04 May 2018 12:03:25 GMT"
         ],
         "Location": [
           "https://management.azure.com/subscriptions/c9cbd920-c00c-427c-852b-8aaf38badaeb/operationresults/eyJqb2JJZCI6IlJFU09VUkNFR1JPVVBERUxFVElPTkpPQi1QUzIzODQtV0VTVFVTIiwiam9iTG9jYXRpb24iOiJ3ZXN0dXMifQ?api-version=2016-02-01"
->>>>>>> d4ccc0ac
         ]
       },
       "StatusCode": 202
     },
     {
-<<<<<<< HEAD
-      "RequestUri": "/subscriptions/6926fc75-ce7d-4c9e-a87f-c4e38c594eb5/operationresults/eyJqb2JJZCI6IlJFU09VUkNFR1JPVVBERUxFVElPTkpPQi1QUzQwNDAtV0VTVFVTIiwiam9iTG9jYXRpb24iOiJ3ZXN0dXMifQ?api-version=2016-02-01",
-      "EncodedRequestUri": "L3N1YnNjcmlwdGlvbnMvNjkyNmZjNzUtY2U3ZC00YzllLWE4N2YtYzRlMzhjNTk0ZWI1L29wZXJhdGlvbnJlc3VsdHMvZXlKcWIySkpaQ0k2SWxKRlUwOVZVa05GUjFKUFZWQkVSVXhGVkVsUFRrcFBRaTFRVXpRd05EQXRWMFZUVkZWVElpd2lhbTlpVEc5allYUnBiMjRpT2lKM1pYTjBkWE1pZlE/YXBpLXZlcnNpb249MjAxNi0wMi0wMQ==",
-=======
       "RequestUri": "/subscriptions/c9cbd920-c00c-427c-852b-8aaf38badaeb/operationresults/eyJqb2JJZCI6IlJFU09VUkNFR1JPVVBERUxFVElPTkpPQi1QUzIzODQtV0VTVFVTIiwiam9iTG9jYXRpb24iOiJ3ZXN0dXMifQ?api-version=2016-02-01",
       "EncodedRequestUri": "L3N1YnNjcmlwdGlvbnMvYzljYmQ5MjAtYzAwYy00MjdjLTg1MmItOGFhZjM4YmFkYWViL29wZXJhdGlvbnJlc3VsdHMvZXlKcWIySkpaQ0k2SWxKRlUwOVZVa05GUjFKUFZWQkVSVXhGVkVsUFRrcFBRaTFRVXpJek9EUXRWMFZUVkZWVElpd2lhbTlpVEc5allYUnBiMjRpT2lKM1pYTjBkWE1pZlE/YXBpLXZlcnNpb249MjAxNi0wMi0wMQ==",
->>>>>>> d4ccc0ac
       "RequestMethod": "GET",
       "RequestBody": "",
       "RequestHeaders": {
@@ -1031,18 +729,6 @@
           "15"
         ],
         "x-ms-ratelimit-remaining-subscription-reads": [
-<<<<<<< HEAD
-          "14989"
-        ],
-        "x-ms-request-id": [
-          "7bd6f1e5-cd44-4258-aeac-3ef6dd080e10"
-        ],
-        "x-ms-correlation-request-id": [
-          "7bd6f1e5-cd44-4258-aeac-3ef6dd080e10"
-        ],
-        "x-ms-routing-request-id": [
-          "WESTUS2:20180503T211755Z:7bd6f1e5-cd44-4258-aeac-3ef6dd080e10"
-=======
           "14983"
         ],
         "x-ms-request-id": [
@@ -1053,41 +739,28 @@
         ],
         "x-ms-routing-request-id": [
           "WESTUS2:20180504T120341Z:fc867e6b-49b1-4c95-a469-861be5891f59"
->>>>>>> d4ccc0ac
-        ],
-        "Strict-Transport-Security": [
-          "max-age=31536000; includeSubDomains"
-        ],
-        "X-Content-Type-Options": [
-          "nosniff"
-        ],
-        "Cache-Control": [
-          "no-cache"
-        ],
-        "Date": [
-<<<<<<< HEAD
-          "Thu, 03 May 2018 21:17:55 GMT"
-        ],
-        "Location": [
-          "https://management.azure.com/subscriptions/6926fc75-ce7d-4c9e-a87f-c4e38c594eb5/operationresults/eyJqb2JJZCI6IlJFU09VUkNFR1JPVVBERUxFVElPTkpPQi1QUzQwNDAtV0VTVFVTIiwiam9iTG9jYXRpb24iOiJ3ZXN0dXMifQ?api-version=2016-02-01"
-=======
+        ],
+        "Strict-Transport-Security": [
+          "max-age=31536000; includeSubDomains"
+        ],
+        "X-Content-Type-Options": [
+          "nosniff"
+        ],
+        "Cache-Control": [
+          "no-cache"
+        ],
+        "Date": [
           "Fri, 04 May 2018 12:03:40 GMT"
         ],
         "Location": [
           "https://management.azure.com/subscriptions/c9cbd920-c00c-427c-852b-8aaf38badaeb/operationresults/eyJqb2JJZCI6IlJFU09VUkNFR1JPVVBERUxFVElPTkpPQi1QUzIzODQtV0VTVFVTIiwiam9iTG9jYXRpb24iOiJ3ZXN0dXMifQ?api-version=2016-02-01"
->>>>>>> d4ccc0ac
         ]
       },
       "StatusCode": 202
     },
     {
-<<<<<<< HEAD
-      "RequestUri": "/subscriptions/6926fc75-ce7d-4c9e-a87f-c4e38c594eb5/operationresults/eyJqb2JJZCI6IlJFU09VUkNFR1JPVVBERUxFVElPTkpPQi1QUzQwNDAtV0VTVFVTIiwiam9iTG9jYXRpb24iOiJ3ZXN0dXMifQ?api-version=2016-02-01",
-      "EncodedRequestUri": "L3N1YnNjcmlwdGlvbnMvNjkyNmZjNzUtY2U3ZC00YzllLWE4N2YtYzRlMzhjNTk0ZWI1L29wZXJhdGlvbnJlc3VsdHMvZXlKcWIySkpaQ0k2SWxKRlUwOVZVa05GUjFKUFZWQkVSVXhGVkVsUFRrcFBRaTFRVXpRd05EQXRWMFZUVkZWVElpd2lhbTlpVEc5allYUnBiMjRpT2lKM1pYTjBkWE1pZlE/YXBpLXZlcnNpb249MjAxNi0wMi0wMQ==",
-=======
       "RequestUri": "/subscriptions/c9cbd920-c00c-427c-852b-8aaf38badaeb/operationresults/eyJqb2JJZCI6IlJFU09VUkNFR1JPVVBERUxFVElPTkpPQi1QUzIzODQtV0VTVFVTIiwiam9iTG9jYXRpb24iOiJ3ZXN0dXMifQ?api-version=2016-02-01",
       "EncodedRequestUri": "L3N1YnNjcmlwdGlvbnMvYzljYmQ5MjAtYzAwYy00MjdjLTg1MmItOGFhZjM4YmFkYWViL29wZXJhdGlvbnJlc3VsdHMvZXlKcWIySkpaQ0k2SWxKRlUwOVZVa05GUjFKUFZWQkVSVXhGVkVsUFRrcFBRaTFRVXpJek9EUXRWMFZUVkZWVElpd2lhbTlpVEc5allYUnBiMjRpT2lKM1pYTjBkWE1pZlE/YXBpLXZlcnNpb249MjAxNi0wMi0wMQ==",
->>>>>>> d4ccc0ac
       "RequestMethod": "GET",
       "RequestBody": "",
       "RequestHeaders": {
@@ -1113,18 +786,6 @@
           "15"
         ],
         "x-ms-ratelimit-remaining-subscription-reads": [
-<<<<<<< HEAD
-          "14988"
-        ],
-        "x-ms-request-id": [
-          "d0c36911-a231-4e6b-98a4-802271f850e6"
-        ],
-        "x-ms-correlation-request-id": [
-          "d0c36911-a231-4e6b-98a4-802271f850e6"
-        ],
-        "x-ms-routing-request-id": [
-          "WESTUS2:20180503T211811Z:d0c36911-a231-4e6b-98a4-802271f850e6"
-=======
           "14982"
         ],
         "x-ms-request-id": [
@@ -1135,41 +796,28 @@
         ],
         "x-ms-routing-request-id": [
           "WESTUS2:20180504T120356Z:83637e2c-9ba3-498c-b5cb-2c79eaba547c"
->>>>>>> d4ccc0ac
-        ],
-        "Strict-Transport-Security": [
-          "max-age=31536000; includeSubDomains"
-        ],
-        "X-Content-Type-Options": [
-          "nosniff"
-        ],
-        "Cache-Control": [
-          "no-cache"
-        ],
-        "Date": [
-<<<<<<< HEAD
-          "Thu, 03 May 2018 21:18:10 GMT"
-        ],
-        "Location": [
-          "https://management.azure.com/subscriptions/6926fc75-ce7d-4c9e-a87f-c4e38c594eb5/operationresults/eyJqb2JJZCI6IlJFU09VUkNFR1JPVVBERUxFVElPTkpPQi1QUzQwNDAtV0VTVFVTIiwiam9iTG9jYXRpb24iOiJ3ZXN0dXMifQ?api-version=2016-02-01"
-=======
+        ],
+        "Strict-Transport-Security": [
+          "max-age=31536000; includeSubDomains"
+        ],
+        "X-Content-Type-Options": [
+          "nosniff"
+        ],
+        "Cache-Control": [
+          "no-cache"
+        ],
+        "Date": [
           "Fri, 04 May 2018 12:03:55 GMT"
         ],
         "Location": [
           "https://management.azure.com/subscriptions/c9cbd920-c00c-427c-852b-8aaf38badaeb/operationresults/eyJqb2JJZCI6IlJFU09VUkNFR1JPVVBERUxFVElPTkpPQi1QUzIzODQtV0VTVFVTIiwiam9iTG9jYXRpb24iOiJ3ZXN0dXMifQ?api-version=2016-02-01"
->>>>>>> d4ccc0ac
         ]
       },
       "StatusCode": 202
     },
     {
-<<<<<<< HEAD
-      "RequestUri": "/subscriptions/6926fc75-ce7d-4c9e-a87f-c4e38c594eb5/operationresults/eyJqb2JJZCI6IlJFU09VUkNFR1JPVVBERUxFVElPTkpPQi1QUzQwNDAtV0VTVFVTIiwiam9iTG9jYXRpb24iOiJ3ZXN0dXMifQ?api-version=2016-02-01",
-      "EncodedRequestUri": "L3N1YnNjcmlwdGlvbnMvNjkyNmZjNzUtY2U3ZC00YzllLWE4N2YtYzRlMzhjNTk0ZWI1L29wZXJhdGlvbnJlc3VsdHMvZXlKcWIySkpaQ0k2SWxKRlUwOVZVa05GUjFKUFZWQkVSVXhGVkVsUFRrcFBRaTFRVXpRd05EQXRWMFZUVkZWVElpd2lhbTlpVEc5allYUnBiMjRpT2lKM1pYTjBkWE1pZlE/YXBpLXZlcnNpb249MjAxNi0wMi0wMQ==",
-=======
       "RequestUri": "/subscriptions/c9cbd920-c00c-427c-852b-8aaf38badaeb/operationresults/eyJqb2JJZCI6IlJFU09VUkNFR1JPVVBERUxFVElPTkpPQi1QUzIzODQtV0VTVFVTIiwiam9iTG9jYXRpb24iOiJ3ZXN0dXMifQ?api-version=2016-02-01",
       "EncodedRequestUri": "L3N1YnNjcmlwdGlvbnMvYzljYmQ5MjAtYzAwYy00MjdjLTg1MmItOGFhZjM4YmFkYWViL29wZXJhdGlvbnJlc3VsdHMvZXlKcWIySkpaQ0k2SWxKRlUwOVZVa05GUjFKUFZWQkVSVXhGVkVsUFRrcFBRaTFRVXpJek9EUXRWMFZUVkZWVElpd2lhbTlpVEc5allYUnBiMjRpT2lKM1pYTjBkWE1pZlE/YXBpLXZlcnNpb249MjAxNi0wMi0wMQ==",
->>>>>>> d4ccc0ac
       "RequestMethod": "GET",
       "RequestBody": "",
       "RequestHeaders": {
@@ -1195,18 +843,6 @@
           "15"
         ],
         "x-ms-ratelimit-remaining-subscription-reads": [
-<<<<<<< HEAD
-          "14987"
-        ],
-        "x-ms-request-id": [
-          "bb775ebf-53eb-470d-86c3-3f0ebc041cdc"
-        ],
-        "x-ms-correlation-request-id": [
-          "bb775ebf-53eb-470d-86c3-3f0ebc041cdc"
-        ],
-        "x-ms-routing-request-id": [
-          "WESTUS2:20180503T211826Z:bb775ebf-53eb-470d-86c3-3f0ebc041cdc"
-=======
           "14981"
         ],
         "x-ms-request-id": [
@@ -1217,41 +853,28 @@
         ],
         "x-ms-routing-request-id": [
           "WESTUS2:20180504T120411Z:15564050-ac54-4aca-b2e9-bac190ef9b37"
->>>>>>> d4ccc0ac
-        ],
-        "Strict-Transport-Security": [
-          "max-age=31536000; includeSubDomains"
-        ],
-        "X-Content-Type-Options": [
-          "nosniff"
-        ],
-        "Cache-Control": [
-          "no-cache"
-        ],
-        "Date": [
-<<<<<<< HEAD
-          "Thu, 03 May 2018 21:18:25 GMT"
-        ],
-        "Location": [
-          "https://management.azure.com/subscriptions/6926fc75-ce7d-4c9e-a87f-c4e38c594eb5/operationresults/eyJqb2JJZCI6IlJFU09VUkNFR1JPVVBERUxFVElPTkpPQi1QUzQwNDAtV0VTVFVTIiwiam9iTG9jYXRpb24iOiJ3ZXN0dXMifQ?api-version=2016-02-01"
-=======
+        ],
+        "Strict-Transport-Security": [
+          "max-age=31536000; includeSubDomains"
+        ],
+        "X-Content-Type-Options": [
+          "nosniff"
+        ],
+        "Cache-Control": [
+          "no-cache"
+        ],
+        "Date": [
           "Fri, 04 May 2018 12:04:10 GMT"
         ],
         "Location": [
           "https://management.azure.com/subscriptions/c9cbd920-c00c-427c-852b-8aaf38badaeb/operationresults/eyJqb2JJZCI6IlJFU09VUkNFR1JPVVBERUxFVElPTkpPQi1QUzIzODQtV0VTVFVTIiwiam9iTG9jYXRpb24iOiJ3ZXN0dXMifQ?api-version=2016-02-01"
->>>>>>> d4ccc0ac
         ]
       },
       "StatusCode": 202
     },
     {
-<<<<<<< HEAD
-      "RequestUri": "/subscriptions/6926fc75-ce7d-4c9e-a87f-c4e38c594eb5/operationresults/eyJqb2JJZCI6IlJFU09VUkNFR1JPVVBERUxFVElPTkpPQi1QUzQwNDAtV0VTVFVTIiwiam9iTG9jYXRpb24iOiJ3ZXN0dXMifQ?api-version=2016-02-01",
-      "EncodedRequestUri": "L3N1YnNjcmlwdGlvbnMvNjkyNmZjNzUtY2U3ZC00YzllLWE4N2YtYzRlMzhjNTk0ZWI1L29wZXJhdGlvbnJlc3VsdHMvZXlKcWIySkpaQ0k2SWxKRlUwOVZVa05GUjFKUFZWQkVSVXhGVkVsUFRrcFBRaTFRVXpRd05EQXRWMFZUVkZWVElpd2lhbTlpVEc5allYUnBiMjRpT2lKM1pYTjBkWE1pZlE/YXBpLXZlcnNpb249MjAxNi0wMi0wMQ==",
-=======
       "RequestUri": "/subscriptions/c9cbd920-c00c-427c-852b-8aaf38badaeb/operationresults/eyJqb2JJZCI6IlJFU09VUkNFR1JPVVBERUxFVElPTkpPQi1QUzIzODQtV0VTVFVTIiwiam9iTG9jYXRpb24iOiJ3ZXN0dXMifQ?api-version=2016-02-01",
       "EncodedRequestUri": "L3N1YnNjcmlwdGlvbnMvYzljYmQ5MjAtYzAwYy00MjdjLTg1MmItOGFhZjM4YmFkYWViL29wZXJhdGlvbnJlc3VsdHMvZXlKcWIySkpaQ0k2SWxKRlUwOVZVa05GUjFKUFZWQkVSVXhGVkVsUFRrcFBRaTFRVXpJek9EUXRWMFZUVkZWVElpd2lhbTlpVEc5allYUnBiMjRpT2lKM1pYTjBkWE1pZlE/YXBpLXZlcnNpb249MjAxNi0wMi0wMQ==",
->>>>>>> d4ccc0ac
       "RequestMethod": "GET",
       "RequestBody": "",
       "RequestHeaders": {
@@ -1277,18 +900,6 @@
           "15"
         ],
         "x-ms-ratelimit-remaining-subscription-reads": [
-<<<<<<< HEAD
-          "14986"
-        ],
-        "x-ms-request-id": [
-          "cbdfb42d-af2b-4d30-a2b3-1b8b438a652c"
-        ],
-        "x-ms-correlation-request-id": [
-          "cbdfb42d-af2b-4d30-a2b3-1b8b438a652c"
-        ],
-        "x-ms-routing-request-id": [
-          "WESTUS2:20180503T211841Z:cbdfb42d-af2b-4d30-a2b3-1b8b438a652c"
-=======
           "14980"
         ],
         "x-ms-request-id": [
@@ -1299,41 +910,28 @@
         ],
         "x-ms-routing-request-id": [
           "WESTUS2:20180504T120426Z:b4d1c3fd-fac3-40cc-bc77-8da1da481cdf"
->>>>>>> d4ccc0ac
-        ],
-        "Strict-Transport-Security": [
-          "max-age=31536000; includeSubDomains"
-        ],
-        "X-Content-Type-Options": [
-          "nosniff"
-        ],
-        "Cache-Control": [
-          "no-cache"
-        ],
-        "Date": [
-<<<<<<< HEAD
-          "Thu, 03 May 2018 21:18:41 GMT"
-        ],
-        "Location": [
-          "https://management.azure.com/subscriptions/6926fc75-ce7d-4c9e-a87f-c4e38c594eb5/operationresults/eyJqb2JJZCI6IlJFU09VUkNFR1JPVVBERUxFVElPTkpPQi1QUzQwNDAtV0VTVFVTIiwiam9iTG9jYXRpb24iOiJ3ZXN0dXMifQ?api-version=2016-02-01"
-=======
+        ],
+        "Strict-Transport-Security": [
+          "max-age=31536000; includeSubDomains"
+        ],
+        "X-Content-Type-Options": [
+          "nosniff"
+        ],
+        "Cache-Control": [
+          "no-cache"
+        ],
+        "Date": [
           "Fri, 04 May 2018 12:04:26 GMT"
         ],
         "Location": [
           "https://management.azure.com/subscriptions/c9cbd920-c00c-427c-852b-8aaf38badaeb/operationresults/eyJqb2JJZCI6IlJFU09VUkNFR1JPVVBERUxFVElPTkpPQi1QUzIzODQtV0VTVFVTIiwiam9iTG9jYXRpb24iOiJ3ZXN0dXMifQ?api-version=2016-02-01"
->>>>>>> d4ccc0ac
         ]
       },
       "StatusCode": 202
     },
     {
-<<<<<<< HEAD
-      "RequestUri": "/subscriptions/6926fc75-ce7d-4c9e-a87f-c4e38c594eb5/operationresults/eyJqb2JJZCI6IlJFU09VUkNFR1JPVVBERUxFVElPTkpPQi1QUzQwNDAtV0VTVFVTIiwiam9iTG9jYXRpb24iOiJ3ZXN0dXMifQ?api-version=2016-02-01",
-      "EncodedRequestUri": "L3N1YnNjcmlwdGlvbnMvNjkyNmZjNzUtY2U3ZC00YzllLWE4N2YtYzRlMzhjNTk0ZWI1L29wZXJhdGlvbnJlc3VsdHMvZXlKcWIySkpaQ0k2SWxKRlUwOVZVa05GUjFKUFZWQkVSVXhGVkVsUFRrcFBRaTFRVXpRd05EQXRWMFZUVkZWVElpd2lhbTlpVEc5allYUnBiMjRpT2lKM1pYTjBkWE1pZlE/YXBpLXZlcnNpb249MjAxNi0wMi0wMQ==",
-=======
       "RequestUri": "/subscriptions/c9cbd920-c00c-427c-852b-8aaf38badaeb/operationresults/eyJqb2JJZCI6IlJFU09VUkNFR1JPVVBERUxFVElPTkpPQi1QUzIzODQtV0VTVFVTIiwiam9iTG9jYXRpb24iOiJ3ZXN0dXMifQ?api-version=2016-02-01",
       "EncodedRequestUri": "L3N1YnNjcmlwdGlvbnMvYzljYmQ5MjAtYzAwYy00MjdjLTg1MmItOGFhZjM4YmFkYWViL29wZXJhdGlvbnJlc3VsdHMvZXlKcWIySkpaQ0k2SWxKRlUwOVZVa05GUjFKUFZWQkVSVXhGVkVsUFRrcFBRaTFRVXpJek9EUXRWMFZUVkZWVElpd2lhbTlpVEc5allYUnBiMjRpT2lKM1pYTjBkWE1pZlE/YXBpLXZlcnNpb249MjAxNi0wMi0wMQ==",
->>>>>>> d4ccc0ac
       "RequestMethod": "GET",
       "RequestBody": "",
       "RequestHeaders": {
@@ -1356,18 +954,6 @@
           "no-cache"
         ],
         "x-ms-ratelimit-remaining-subscription-reads": [
-<<<<<<< HEAD
-          "14984"
-        ],
-        "x-ms-request-id": [
-          "2e1160ba-d5f3-467e-a812-ca1095ab82ce"
-        ],
-        "x-ms-correlation-request-id": [
-          "2e1160ba-d5f3-467e-a812-ca1095ab82ce"
-        ],
-        "x-ms-routing-request-id": [
-          "WESTUS2:20180503T211856Z:2e1160ba-d5f3-467e-a812-ca1095ab82ce"
-=======
           "14979"
         ],
         "x-ms-request-id": [
@@ -1378,23 +964,18 @@
         ],
         "x-ms-routing-request-id": [
           "WESTUS2:20180504T120441Z:2f5e2729-6da1-456b-925a-ed3bd447e75b"
->>>>>>> d4ccc0ac
-        ],
-        "Strict-Transport-Security": [
-          "max-age=31536000; includeSubDomains"
-        ],
-        "X-Content-Type-Options": [
-          "nosniff"
-        ],
-        "Cache-Control": [
-          "no-cache"
-        ],
-        "Date": [
-<<<<<<< HEAD
-          "Thu, 03 May 2018 21:18:56 GMT"
-=======
+        ],
+        "Strict-Transport-Security": [
+          "max-age=31536000; includeSubDomains"
+        ],
+        "X-Content-Type-Options": [
+          "nosniff"
+        ],
+        "Cache-Control": [
+          "no-cache"
+        ],
+        "Date": [
           "Fri, 04 May 2018 12:04:41 GMT"
->>>>>>> d4ccc0ac
         ]
       },
       "StatusCode": 200
@@ -1402,13 +983,8 @@
   ],
   "Names": {
     "Test-ProvidersList": [
-<<<<<<< HEAD
-      "ps4040",
-      "ps7859"
-=======
       "ps2384",
       "ps7558"
->>>>>>> d4ccc0ac
     ]
   },
   "Variables": {
