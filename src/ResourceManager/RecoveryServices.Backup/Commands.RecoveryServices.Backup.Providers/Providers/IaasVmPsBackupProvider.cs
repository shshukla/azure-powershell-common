﻿// ----------------------------------------------------------------------------------
//
// Copyright Microsoft Corporation
// Licensed under the Apache License, Version 2.0 (the "License");
// you may not use this file except in compliance with the License.
// You may obtain a copy of the License at
// http://www.apache.org/licenses/LICENSE-2.0
// Unless required by applicable law or agreed to in writing, software
// distributed under the License is distributed on an "AS IS" BASIS,
// WITHOUT WARRANTIES OR CONDITIONS OF ANY KIND, either express or implied.
// See the License for the specific language governing permissions and
// limitations under the License.
// ----------------------------------------------------------------------------------

using System;
using System.Collections.Generic;
using System.Linq;
using System.Net;
using System.Text;
using System.Threading;
using System.Threading.Tasks;
using Microsoft.Azure.Management.RecoveryServices.Backup.Models;
using Microsoft.Azure.Commands.RecoveryServices.Backup.Helpers;
using Microsoft.Azure.Commands.RecoveryServices.Backup.Cmdlets.Models;
<<<<<<< HEAD
using Microsoft.Azure.Commands.RecoveryServices.Backup.Cmdlets.HydraAdapter;
=======
using Microsoft.Azure.Commands.RecoveryServices.Backup.Properties;
>>>>>>> d0c1f971

namespace Microsoft.Azure.Commands.RecoveryServices.Backup.Cmdlets.ProviderModel
{
    public class IaasVmPsBackupProvider : IPsBackupProvider
    {
        private const int defaultOperationStatusRetryTimeInMilliSec = 5 * 1000; // 10 sec
        private const string separator = ";";

        ProviderData ProviderData { get; set; }
        HydraAdapter.HydraAdapter HydraAdapter { get; set; }

        public void Initialize(ProviderData providerData, HydraAdapter.HydraAdapter hydraAdapter)
        {
            this.ProviderData = providerData;
            this.HydraAdapter = hydraAdapter;
        }

        public BaseRecoveryServicesJobResponse EnableProtection()
        {
            string azureVMName = (string)ProviderData.ProviderParameters[ItemParams.AzureVMName];
            string azureVMCloudServiceName = (string)ProviderData.ProviderParameters[ItemParams.AzureVMCloudServiceName];
            string azureVMResourceGroupName = (string)ProviderData.ProviderParameters[ItemParams.AzureVMResourceGroupName];
            string parameterSetName = (string)ProviderData.ProviderParameters[ItemParams.ParameterSetName];

            Microsoft.Azure.Commands.RecoveryServices.Backup.Cmdlets.Models.WorkloadType workloadType =
                (Microsoft.Azure.Commands.RecoveryServices.Backup.Cmdlets.Models.WorkloadType)ProviderData.ProviderParameters[ItemParams.WorkloadType];

            AzureRmRecoveryServicesPolicyBase policy = (AzureRmRecoveryServicesPolicyBase)
                                                 ProviderData.ProviderParameters[ItemParams.Policy];
            if (policy == null)
            {
                // throw error -- TBD
            }

            AzureRmRecoveryServicesIaasVmItem item = (AzureRmRecoveryServicesIaasVmItem)
                                                 ProviderData.ProviderParameters[ItemParams.Item];
            // do validations
            //ValidateAzureVMWorkloadType(workloadType, policy); -- TBD

            string containerUri = "";
            string protectedItemUri = "";
            bool isComputeAzureVM = false;

            if (item == null)
            {
                isComputeAzureVM = string.IsNullOrEmpty(azureVMCloudServiceName) ? true : false;
                string azureVMRGName = (isComputeAzureVM) ? azureVMResourceGroupName : azureVMCloudServiceName;

                //ValidateEnableProtectionRequest(azureVMName, azureVMCloudServiceName, azureVMResourceGroupName); -- TBD

                AzureIaaSVMProtectableItem protectableObject = GetAzureVMProtectableObject(azureVMName, azureVMRGName, isComputeAzureVM);

                containerUri = protectableObject.ContainerUri;
                protectedItemUri = protectableObject.ProtectableObjectUri;
            }
            else
            {
                //ValidateMofifyProtectionRequest(item) -- TBD
                // isComputeAzureVM =  IsComputeAzureVM(item.item.VirtualMachineId); -- TBD
                string containerType = HydraHelpers.GetHydraContainerType(item.ContainerType);
                string vmType = HydraHelpers.GetHydraWorkloadType(item.WorkloadType);
                containerUri = string.Join(separator, new string[] { containerType, item.ContainerName });
                protectedItemUri = string.Join(separator, new string[] { vmType, item.Name });
            }

            // construct Hydra protectedItem request

            AzureIaaSVMProtectedItem properties;
            if (isComputeAzureVM == false)
            {
                properties = new AzureIaaSClassicComputeVMProtectedItem();
            }
            else
            {
                properties = new AzureIaaSComputeVMProtectedItem();
            }

            properties.PolicyName = policy.Name;

            ProtectedItemCreateOrUpdateRequest hydraRequest = new ProtectedItemCreateOrUpdateRequest()
            {
                Item = new ProtectedItemResource()
                {
                    Properties = properties,
                }
            };

            return HydraAdapter.CreateOrUpdateProtectedItem(
                                containerUri,
                                protectedItemUri,
                                hydraRequest);
        }

        public BaseRecoveryServicesJobResponse DisableProtection()
        {
            throw new NotImplementedException();
        }

        public BaseRecoveryServicesJobResponse TriggerBackup()
        {
            throw new NotImplementedException();
        }

        public BaseRecoveryServicesJobResponse TriggerRestore()
        {
            throw new NotImplementedException();
        }

        public ProtectedItemResponse GetProtectedItem()
        {
            throw new NotImplementedException();
        }

        public AzureRmRecoveryServicesRecoveryPointBase GetRecoveryPointDetails()
        {
            RecoveryPointResponse response = null;
            AzureRmRecoveryServicesItemBase item = ProviderData.ProviderParameters[GetRecoveryPointParams.Item]
                as AzureRmRecoveryServicesItemBase;

            string recoveryPointId = ProviderData.ProviderParameters[GetRecoveryPointParams.RecoveryPointId].ToString();

            if (item == null)
            {
                throw new InvalidCastException("Cant convert input to AzureRmRecoveryServicesItemBase");
            }

            string containerName = item.ContainerName;
            string protectedItemName = item.Name;

            var rpResponse = HydraAdapter.GetRecoveryPointDetails(containerName, protectedItemName, recoveryPointId);
            return RecoveryPointConversions.GetPSAzureRecoveryPoints(rpResponse, item);
        }

        public List<AzureRmRecoveryServicesRecoveryPointBase> ListRecoveryPoints()
        {
            RecoveryPointResponse response = null;
            DateTime startDate = (DateTime)(ProviderData.ProviderParameters[GetRecoveryPointParams.StartDate]);
            DateTime endDate = (DateTime)(ProviderData.ProviderParameters[GetRecoveryPointParams.EndDate]);
            AzureRmRecoveryServicesItemBase item = ProviderData.ProviderParameters[GetRecoveryPointParams.Item]
                as AzureRmRecoveryServicesItemBase;

            if (item == null)
            {
                throw new InvalidCastException("Cant convert input to AzureRmRecoveryServicesItemBase");
            }

            string containerName = item.ContainerName;
            string protectedItemName = item.Name;

            TimeSpan duration = endDate - startDate;

            if (duration.TotalDays > 30)
            {
                throw new Exception("Time difference should not be more than 30 days"); //tbd: Correct nsg and exception type
            }

            //we need to fetch the list of RPs
            RecoveryPointQueryParameters queryFilter = new RecoveryPointQueryParameters();
            queryFilter.StartDate = CommonHelpers.GetDateTimeStringForService(startDate);
            queryFilter.EndDate = CommonHelpers.GetDateTimeStringForService(endDate);
            RecoveryPointListResponse rpListResponse = null;
            rpListResponse = HydraAdapter.GetRecoveryPoints(containerName, protectedItemName, queryFilter);
            return RecoveryPointConversions.GetPSAzureRecoveryPoints(rpListResponse, item);
        }

        public ProtectionPolicyResponse CreatePolicy()
        {
            string policyName = (string)ProviderData.ProviderParameters[PolicyParams.PolicyName];
            Microsoft.Azure.Commands.RecoveryServices.Backup.Cmdlets.Models.WorkloadType workloadType = 
                (Microsoft.Azure.Commands.RecoveryServices.Backup.Cmdlets.Models.WorkloadType)ProviderData.ProviderParameters[PolicyParams.WorkloadType];
            BackupManagementType backupManagementType = (BackupManagementType)ProviderData.ProviderParameters[
                                                                              PolicyParams.BackupManagementType];
            AzureRmRecoveryServicesRetentionPolicyBase retentionPolicy = (AzureRmRecoveryServicesRetentionPolicyBase)
                                                 ProviderData.ProviderParameters[PolicyParams.RetentionPolicy];
            AzureRmRecoveryServicesSchedulePolicyBase schedulePolicy = (AzureRmRecoveryServicesSchedulePolicyBase)
                                                 ProviderData.ProviderParameters[PolicyParams.SchedulePolicy];           

            // do validations
            ValidateAzureVMWorkloadType(workloadType);

            // validate both RetentionPolicy and SchedulePolicy
            ValidateAzureVMRetentionPolicy(retentionPolicy);
            ValidateAzureVMSchedulePolicy(schedulePolicy);
<<<<<<< HEAD
           
=======

            // Now validate both RetentionPolicy and SchedulePolicy matches or not
            PolicyHelpers.ValidateLongTermRetentionPolicyWithSimpleRetentionPolicy(
                                (AzureRmRecoveryServicesLongTermRetentionPolicy)retentionPolicy,
                                (AzureRmRecoveryServicesSimpleSchedulePolicy)schedulePolicy);

>>>>>>> d0c1f971
            // construct Hydra policy request            
            ProtectionPolicyRequest hydraRequest = new ProtectionPolicyRequest()
            {
                Item = new ProtectionPolicyResource()
                {
                    Properties = new AzureIaaSVMProtectionPolicy()
                    {
                        RetentionPolicy = PolicyHelpers.GetHydraLongTermRetentionPolicy(
                                                (AzureRmRecoveryServicesLongTermRetentionPolicy)retentionPolicy),
                        SchedulePolicy = PolicyHelpers.GetHydraSimpleSchedulePolicy(
                                                (AzureRmRecoveryServicesSimpleSchedulePolicy)schedulePolicy)
                    }
                }
            };

            return HydraAdapter.CreateOrUpdateProtectionPolicy(
                                 policyName,
                                 hydraRequest);
        }

        public List<AzureRmRecoveryServicesJobBase> ModifyPolicy()
        {            
            AzureRmRecoveryServicesRetentionPolicyBase retentionPolicy = (AzureRmRecoveryServicesRetentionPolicyBase)
                                                 ProviderData.ProviderParameters[PolicyParams.RetentionPolicy];
            AzureRmRecoveryServicesSchedulePolicyBase schedulePolicy = (AzureRmRecoveryServicesSchedulePolicyBase)
                                                 ProviderData.ProviderParameters[PolicyParams.SchedulePolicy];
            AzureRmRecoveryServicesPolicyBase policy = (AzureRmRecoveryServicesPolicyBase)
                                                 ProviderData.ProviderParameters[PolicyParams.ProtectionPolicy];
<<<<<<< HEAD
            string resourceName = (string)ProviderData.ProviderParameters[PolicyParams.ResourceName];
            string resourceGroupName = (string)ProviderData.ProviderParameters[PolicyParams.ResourceGroupName];
          
=======
           
>>>>>>> d0c1f971
            // do validations
            ValidateAzureVMProtectionPolicy(policy);
            
            // RetentionPolicy and SchedulePolicy both should not be empty
            if (retentionPolicy == null && schedulePolicy == null)
            {
                throw new ArgumentException(Resources.BothRetentionAndSchedulePoliciesEmpty);
            }

            // validate RetentionPolicy and SchedulePolicy
            if (schedulePolicy != null)
            {
                ValidateAzureVMSchedulePolicy(schedulePolicy);
                ((AzureRmRecoveryServicesIaasVmPolicy)policy).SchedulePolicy = schedulePolicy;
            }            
            if (retentionPolicy != null)
            {
                ValidateAzureVMRetentionPolicy(retentionPolicy);
                ((AzureRmRecoveryServicesIaasVmPolicy)policy).RetentionPolicy = retentionPolicy; 
            }            

            // Now validate both RetentionPolicy and SchedulePolicy matches or not
            PolicyHelpers.ValidateLongTermRetentionPolicyWithSimpleRetentionPolicy(
                (AzureRmRecoveryServicesLongTermRetentionPolicy)((AzureRmRecoveryServicesIaasVmPolicy)policy).RetentionPolicy,
                (AzureRmRecoveryServicesSimpleSchedulePolicy)((AzureRmRecoveryServicesIaasVmPolicy)policy).SchedulePolicy);

            // construct Hydra policy request            
            ProtectionPolicyRequest hydraRequest = new ProtectionPolicyRequest()
            {
                Item = new ProtectionPolicyResource()
                {
                    Properties = new AzureIaaSVMProtectionPolicy()
                    {
                        RetentionPolicy = PolicyHelpers.GetHydraLongTermRetentionPolicy(                                 
                                  (AzureRmRecoveryServicesLongTermRetentionPolicy)((AzureRmRecoveryServicesIaasVmPolicy)policy).RetentionPolicy),
                        SchedulePolicy = PolicyHelpers.GetHydraSimpleSchedulePolicy(                                 
                                  (AzureRmRecoveryServicesSimpleSchedulePolicy)((AzureRmRecoveryServicesIaasVmPolicy)policy).SchedulePolicy)
                    }                    
                }
            };
                        
            ProtectionPolicyResponse response = HydraAdapter.CreateOrUpdateProtectionPolicy(
                                                               policy.Name,
                                                               hydraRequest);

            List<AzureRmRecoveryServicesJobBase> jobsList = new List<AzureRmRecoveryServicesJobBase>();

            if (/*response.StatusCode == System.Net.HttpStatusCode.Accepted*/ true)
            {
                // poll for AsyncHeader and get the jobsList
                // TBD
        }
            else
            {
                // no datasources attached to policy
                // hence no jobs and no action.
            }

            return jobsList;
        }

        public List<AzureRmRecoveryServicesContainerBase> ListProtectionContainers()
        {
            string name = (string)this.ProviderData.ProviderParameters[ContainerParams.Name];
            ContainerRegistrationStatus status = (ContainerRegistrationStatus)this.ProviderData.ProviderParameters[ContainerParams.Status];
            ARSVault vault = (ARSVault)this.ProviderData.ProviderParameters[ContainerParams.Vault];
            string resourceGroupName = (string)this.ProviderData.ProviderParameters[ContainerParams.ResourceGroupName];

            ProtectionContainerListQueryParams queryParams = new ProtectionContainerListQueryParams();

            // 1. Filter by Name
            queryParams.FriendlyName = name;

            // 2. Filter by ContainerType
            queryParams.ProviderType = ProviderType.AzureIaasVM.ToString();

            // 3. Filter by Status
            queryParams.RegistrationStatus = status.ToString();

            var listResponse = HydraAdapter.ListContainers(vault.ResouceGroupName, vault.Name, queryParams);

            List<AzureRmRecoveryServicesContainerBase> containerModels = ConversionHelpers.GetContainerModelList(listResponse);

            // 4. Filter by RG Name
            if (!string.IsNullOrEmpty(resourceGroupName))
            {
                containerModels = containerModels.Where(containerModel =>
                    (containerModel as AzureRmRecoveryServicesIaasVmContainer).ResourceGroupName == resourceGroupName).ToList();
            }

            return containerModels;
        }

        public ProtectionPolicyResponse GetPolicy()
        {
            throw new NotImplementedException();
        }

        public void DeletePolicy()
        {
            throw new NotImplementedException();
        }


        public AzureRmRecoveryServicesSchedulePolicyBase GetDefaultSchedulePolicyObject()
        {
            AzureRmRecoveryServicesSimpleSchedulePolicy defaultSchedule = new AzureRmRecoveryServicesSimpleSchedulePolicy();
            //Default is daily scedule at 10:30 AM local time
            defaultSchedule.ScheduleRunFrequency = ScheduleRunType.Daily;

            DateTime scheduleTime = GenerateRandomTime();
            defaultSchedule.ScheduleRunTimes = new List<DateTime>();
            defaultSchedule.ScheduleRunTimes.Add(scheduleTime);

            defaultSchedule.ScheduleRunDays = new List<DayOfWeek>();
            defaultSchedule.ScheduleRunDays.Add(DayOfWeek.Sunday);

            return defaultSchedule;
        }

        public AzureRmRecoveryServicesRetentionPolicyBase GetDefaultRetentionPolicyObject()
        {
            AzureRmRecoveryServicesLongTermRetentionPolicy defaultRetention = new AzureRmRecoveryServicesLongTermRetentionPolicy();
            
            //Default time is 10:30 local time
            DateTime retentionTime = GenerateRandomTime(); 

            //Daily Retention policy
            defaultRetention.IsDailyScheduleEnabled = true;
            defaultRetention.DailySchedule = new Models.DailyRetentionSchedule();
            defaultRetention.DailySchedule.RetentionTimes = new List<DateTime>();
            defaultRetention.DailySchedule.RetentionTimes.Add(retentionTime);
            defaultRetention.DailySchedule.DurationCountInDays = 180; //TBD make it const

            //Weekly Retention policy
            defaultRetention.IsWeeklyScheduleEnabled = true;
            defaultRetention.WeeklySchedule = new Models.WeeklyRetentionSchedule();
            defaultRetention.WeeklySchedule.DaysOfTheWeek = new List<DayOfWeek>();
            defaultRetention.WeeklySchedule.DaysOfTheWeek.Add(DayOfWeek.Sunday);
            defaultRetention.WeeklySchedule.DurationCountInWeeks = 104; //TBD make it const
            defaultRetention.WeeklySchedule.RetentionTimes = new List<DateTime>();
            defaultRetention.WeeklySchedule.RetentionTimes.Add(retentionTime);

            //Monthly retention policy
            defaultRetention.IsMonthlyScheduleEnabled = true;
            defaultRetention.MonthlySchedule = new Models.MonthlyRetentionSchedule();
            defaultRetention.MonthlySchedule.DurationCountInMonths = 60; //tbd: make it const
            defaultRetention.MonthlySchedule.RetentionScheduleFormatType = Models.RetentionScheduleFormat.Weekly;

            //Initialize day based schedule
            defaultRetention.MonthlySchedule.RetentionScheduleDaily = GetDailyRetentionFormat();  

            //Initialize Week based schedule
            defaultRetention.MonthlySchedule.RetentionScheduleWeekly = GetWeeklyRetentionFormat();

            //Yearly retention policy
            defaultRetention.IsYearlyScheduleEnabled = true;
            defaultRetention.YearlySchedule = new Models.YearlyRetentionSchedule();
            defaultRetention.YearlySchedule.DurationCountInYears = 10;
            defaultRetention.YearlySchedule.RetentionScheduleFormatType = Models.RetentionScheduleFormat.Weekly;
            defaultRetention.YearlySchedule.MonthsOfYear = new List<Models.Month>();
            defaultRetention.YearlySchedule.MonthsOfYear.Add(Models.Month.January);
            defaultRetention.YearlySchedule.RetentionScheduleDaily = GetDailyRetentionFormat();
            defaultRetention.YearlySchedule.RetentionScheduleWeekly = GetWeeklyRetentionFormat();
            return defaultRetention;

        }

        private static Models.DailyRetentionFormat GetDailyRetentionFormat()
        {
            Models.DailyRetentionFormat dailyRetention = new Models.DailyRetentionFormat();
            dailyRetention.DaysOfTheMonth = new List<Models.Day>();
            Models.Day dayBasedRetention = new Models.Day();
            dayBasedRetention.IsLast = false;
            dayBasedRetention.Date = 1;
            dailyRetention.DaysOfTheMonth.Add(dayBasedRetention);
            return dailyRetention;
        }

        private static Models.WeeklyRetentionFormat GetWeeklyRetentionFormat()
        {
            Models.WeeklyRetentionFormat weeklyRetention = new Models.WeeklyRetentionFormat();
            weeklyRetention.DaysOfTheWeek = new List<DayOfWeek>();
            weeklyRetention.DaysOfTheWeek.Add(DayOfWeek.Sunday);

            weeklyRetention.WeeksOfTheMonth = new List<WeekOfMonth>();
            weeklyRetention.WeeksOfTheMonth.Add(WeekOfMonth.First);
            return weeklyRetention;
        }

        private static DateTime GenerateRandomTime()
        {
            //Schedule time will be random to avoid the load in service (same is in portal as well)
            Random rand = new Random();
            int hour = rand.Next(0, 24);
            int minute = (rand.Next(0, 2) == 0) ? 0 : 30;
            return new DateTime(DateTime.Now.Year, DateTime.Now.Month, DateTime.Now.Day, hour, minute, 00);
        }


        #region private
        private void ValidateAzureVMWorkloadType(Microsoft.Azure.Commands.RecoveryServices.Backup.Cmdlets.Models.WorkloadType type)
        {
            if (type != Microsoft.Azure.Commands.RecoveryServices.Backup.Cmdlets.Models.WorkloadType.AzureVM)
            {
                throw new ArgumentException(string.Format(Resources.UnExpectedWorkLoadTypeException,
                                            Microsoft.Azure.Commands.RecoveryServices.Backup.Cmdlets.Models.WorkloadType.AzureVM.ToString(),
                                            type.ToString()));
            }
        }

        private void ValidateAzureVMProtectionPolicy(AzureRmRecoveryServicesPolicyBase policy)
        {
            if (policy == null || policy.GetType() != typeof(AzureRmRecoveryServicesIaasVmPolicy))
            {
                throw new ArgumentException(string.Format(Resources.InvalidProtectionPolicyException,
                                            typeof(AzureRmRecoveryServicesIaasVmPolicy).ToString()));                
            }

            ValidateAzureVMWorkloadType(policy.WorkloadType);

            // call validation
            policy.Validate();
        }

        private void ValidateAzureVMSchedulePolicy(AzureRmRecoveryServicesSchedulePolicyBase policy)
        {
            if (policy == null || policy.GetType() != typeof(AzureRmRecoveryServicesSimpleSchedulePolicy))
            {
                throw new ArgumentException(string.Format(Resources.InvalidSchedulePolicyException,
                                            typeof(AzureRmRecoveryServicesSimpleSchedulePolicy).ToString()));                
            }

            // call validation
            policy.Validate();
        }

        private void ValidateAzureVMRetentionPolicy(AzureRmRecoveryServicesRetentionPolicyBase policy)
        {
            if (policy == null || policy.GetType() != typeof(AzureRmRecoveryServicesLongTermRetentionPolicy))
            {
                throw new ArgumentException(string.Format(Resources.InvalidRetentionPolicyException,
                                            typeof(AzureRmRecoveryServicesLongTermRetentionPolicy).ToString())); 
            }
            
            // call validation
            policy.Validate();
        }

        private AzureIaaSVMProtectableItem GetAzureVMProtectableObject( string azureVMName, string azureVMRGName, bool isComputeAzureVM)
        {
            //TriggerDiscovery if needed

            bool isDiscoveryNeed = false;

            AzureIaaSVMProtectableItem protectableObject = null;
            isDiscoveryNeed = IsDiscoveryNeeded(azureVMName, azureVMRGName, isComputeAzureVM, out protectableObject);
            if (isDiscoveryNeed)
            {
                // WriteDebug(String.Format(Resources.VMNotDiscovered, vmName));
                RefreshContainer();
                isDiscoveryNeed = IsDiscoveryNeeded(azureVMName, azureVMRGName, isComputeAzureVM, out protectableObject);
                if (isDiscoveryNeed == true)
                {
                    // TBD Container is not discovered. Throw exception
                    //string errMsg = String.Format(Resources.DiscoveryFailure, vmName, ServiceOrRG, rgName);
                    //WriteDebug(errMsg);
                    //ThrowTerminatingError(new ErrorRecord(new Exception(Resources.AzureVMNotFound), string.Empty, ErrorCategory.InvalidArgument, null));
                }
            }
            if(protectableObject == null)
            {
                // TBD throw exception.
            }

            return protectableObject;

        }
        private bool IsDiscoveryNeeded(string vmName, string rgName, bool isComputeAzureVM,
            out AzureIaaSVMProtectableItem protectableObject)
        {
            bool isDiscoveryNeed = true;
            protectableObject = null;
            string vmVersion = string.Empty;
            vmVersion = (isComputeAzureVM) == true ? "Compute" : "ClassicCompute"; // -- TBD Move hard coded values to a constant.

            ProtectableObjectListQueryParameters queryParam = new ProtectableObjectListQueryParameters();
            queryParam.ProviderType = ProviderType.AzureIaasVM.ToString();
            // Add FriendlyName query param here -- TBD
            // No need to use skip or top token here as no pagination support of IaaSVM PO.

            //First check if container is discovered or not            
            var protectableItemList = HydraAdapter.ListProtectableItem(queryParam).ItemList;

            //WriteDebug(String.Format(Resources.ContainerCountFromService, containers.Count())); -- TBD
            if (protectableItemList.ProtectableObjects.Count() == 0)
            {
                //Container is not discovered
                //WriteDebug(Resources.ContainerNotDiscovered); -- TBD
                isDiscoveryNeed = true;
            }
            else
            {
                foreach (var protectableItem in protectableItemList.ProtectableObjects)
                {
                    AzureIaaSVMProtectableItem iaaSVMProtectableItem = (AzureIaaSVMProtectableItem)protectableItem.Properties;
                    if (iaaSVMProtectableItem != null &&
                        iaaSVMProtectableItem.FriendlyName == vmName && iaaSVMProtectableItem.ResourceGroup == rgName
                        && iaaSVMProtectableItem.VirtualMachineVersion == vmVersion)
                    {
                        protectableObject = iaaSVMProtectableItem;
                        isDiscoveryNeed = false;
                        break;
                    }
                }
            }

            return isDiscoveryNeed;
        }

        private void RefreshContainer()
        {
            bool isRetryNeeded = true;
            int retryCount = 1;
            bool isDiscoverySuccessful = false;
            string errorMessage = string.Empty;
            while (isRetryNeeded && retryCount <= 3)
            {
                var refreshContainerJobResponse = HydraAdapter.RefreshContainers();

                //Now wait for the operation to Complete               
                isRetryNeeded = WaitForDiscoveryToComplete(refreshContainerJobResponse.Location, out isDiscoverySuccessful, out errorMessage);
                retryCount++;
            }

            if (!isDiscoverySuccessful)
            {
                // TBD ThrowTerminatingError(new ErrorRecord(new Exception(errorMessage), string.Empty, ErrorCategory.InvalidArgument, null));
            }
        }

        private bool WaitForDiscoveryToComplete(string locationUri, out bool isDiscoverySuccessful, out string errorMessage)
        {
            bool isRetryNeeded = false;
            var status = TrackRefreshContainerOperation(locationUri);
            errorMessage = String.Empty;

            isDiscoverySuccessful = true;
            //If operation fails check if retry is needed or not
            if (status != HttpStatusCode.OK)
            {
                isDiscoverySuccessful = false;
                errorMessage = "";
                // TBDs
                //Check if retry needed.
                //WriteDebug(String.Format(Resources.DiscoveryFailureErrorCode, status.Error.Code));
                //if ((status.Error.Code == AzureBackupOperationErrorCode.DiscoveryInProgress.ToString() ||
                //    (status.Error.Code == AzureBackupOperationErrorCode.BMSUserErrorObjectLocked.ToString())))
                //{
                //    //Need to retry for this errors
                //    isRetryNeeded = true;
                //    WriteDebug(String.Format(Resources.RertyDiscovery));
                //}
            }
            return isRetryNeeded;
        }

        private HttpStatusCode TrackRefreshContainerOperation(string operationResultLink, int checkFrequency = defaultOperationStatusRetryTimeInMilliSec)
        {
            HttpStatusCode status = HttpStatusCode.Accepted;
            while (status == HttpStatusCode.Accepted)
            {
                try
                {
                    var response = HydraAdapter.GetRefreshContainerOperationResultByURL(operationResultLink);
                    status = response.StatusCode;

                    Thread.Sleep(checkFrequency);
                }
                catch (Exception ex)
                {
                     // TBD throw exception
                    throw ex;
                }                
            }

            if (status == HttpStatusCode.NoContent)
            {
                // TBD WriteDebug("Refresh Container Job completed with success");
            }
            else
            {
                string msg = String.Format("Unexpected http status in response header{ {0}", status);
                // -- TBD WriteDebug(msg);
                throw new Exception(msg);
            }

            return status;
        }

        #endregion
    }
}<|MERGE_RESOLUTION|>--- conflicted
+++ resolved
@@ -22,11 +22,8 @@
 using Microsoft.Azure.Management.RecoveryServices.Backup.Models;
 using Microsoft.Azure.Commands.RecoveryServices.Backup.Helpers;
 using Microsoft.Azure.Commands.RecoveryServices.Backup.Cmdlets.Models;
-<<<<<<< HEAD
+using Microsoft.Azure.Commands.RecoveryServices.Backup.Properties;
 using Microsoft.Azure.Commands.RecoveryServices.Backup.Cmdlets.HydraAdapter;
-=======
-using Microsoft.Azure.Commands.RecoveryServices.Backup.Properties;
->>>>>>> d0c1f971
 
 namespace Microsoft.Azure.Commands.RecoveryServices.Backup.Cmdlets.ProviderModel
 {
@@ -59,7 +56,7 @@
             if (policy == null)
             {
                 // throw error -- TBD
-            }
+        }
 
             AzureRmRecoveryServicesIaasVmItem item = (AzureRmRecoveryServicesIaasVmItem)
                                                  ProviderData.ProviderParameters[ItemParams.Item];
@@ -179,7 +176,7 @@
             TimeSpan duration = endDate - startDate;
 
             if (duration.TotalDays > 30)
-            {
+        {
                 throw new Exception("Time difference should not be more than 30 days"); //tbd: Correct nsg and exception type
             }
 
@@ -202,7 +199,7 @@
             AzureRmRecoveryServicesRetentionPolicyBase retentionPolicy = (AzureRmRecoveryServicesRetentionPolicyBase)
                                                  ProviderData.ProviderParameters[PolicyParams.RetentionPolicy];
             AzureRmRecoveryServicesSchedulePolicyBase schedulePolicy = (AzureRmRecoveryServicesSchedulePolicyBase)
-                                                 ProviderData.ProviderParameters[PolicyParams.SchedulePolicy];           
+                                                 ProviderData.ProviderParameters[PolicyParams.SchedulePolicy];
 
             // do validations
             ValidateAzureVMWorkloadType(workloadType);
@@ -210,16 +207,12 @@
             // validate both RetentionPolicy and SchedulePolicy
             ValidateAzureVMRetentionPolicy(retentionPolicy);
             ValidateAzureVMSchedulePolicy(schedulePolicy);
-<<<<<<< HEAD
-           
-=======
 
             // Now validate both RetentionPolicy and SchedulePolicy matches or not
             PolicyHelpers.ValidateLongTermRetentionPolicyWithSimpleRetentionPolicy(
                                 (AzureRmRecoveryServicesLongTermRetentionPolicy)retentionPolicy,
                                 (AzureRmRecoveryServicesSimpleSchedulePolicy)schedulePolicy);
 
->>>>>>> d0c1f971
             // construct Hydra policy request            
             ProtectionPolicyRequest hydraRequest = new ProtectionPolicyRequest()
             {
@@ -241,23 +234,17 @@
         }
 
         public List<AzureRmRecoveryServicesJobBase> ModifyPolicy()
-        {            
+        {
             AzureRmRecoveryServicesRetentionPolicyBase retentionPolicy = (AzureRmRecoveryServicesRetentionPolicyBase)
                                                  ProviderData.ProviderParameters[PolicyParams.RetentionPolicy];
             AzureRmRecoveryServicesSchedulePolicyBase schedulePolicy = (AzureRmRecoveryServicesSchedulePolicyBase)
                                                  ProviderData.ProviderParameters[PolicyParams.SchedulePolicy];
             AzureRmRecoveryServicesPolicyBase policy = (AzureRmRecoveryServicesPolicyBase)
                                                  ProviderData.ProviderParameters[PolicyParams.ProtectionPolicy];
-<<<<<<< HEAD
-            string resourceName = (string)ProviderData.ProviderParameters[PolicyParams.ResourceName];
-            string resourceGroupName = (string)ProviderData.ProviderParameters[PolicyParams.ResourceGroupName];
-          
-=======
-           
->>>>>>> d0c1f971
+
             // do validations
             ValidateAzureVMProtectionPolicy(policy);
-            
+
             // RetentionPolicy and SchedulePolicy both should not be empty
             if (retentionPolicy == null && schedulePolicy == null)
             {
@@ -269,12 +256,12 @@
             {
                 ValidateAzureVMSchedulePolicy(schedulePolicy);
                 ((AzureRmRecoveryServicesIaasVmPolicy)policy).SchedulePolicy = schedulePolicy;
-            }            
+            }
             if (retentionPolicy != null)
             {
                 ValidateAzureVMRetentionPolicy(retentionPolicy);
-                ((AzureRmRecoveryServicesIaasVmPolicy)policy).RetentionPolicy = retentionPolicy; 
-            }            
+                ((AzureRmRecoveryServicesIaasVmPolicy)policy).RetentionPolicy = retentionPolicy;
+            }
 
             // Now validate both RetentionPolicy and SchedulePolicy matches or not
             PolicyHelpers.ValidateLongTermRetentionPolicyWithSimpleRetentionPolicy(
@@ -288,14 +275,14 @@
                 {
                     Properties = new AzureIaaSVMProtectionPolicy()
                     {
-                        RetentionPolicy = PolicyHelpers.GetHydraLongTermRetentionPolicy(                                 
+                        RetentionPolicy = PolicyHelpers.GetHydraLongTermRetentionPolicy(
                                   (AzureRmRecoveryServicesLongTermRetentionPolicy)((AzureRmRecoveryServicesIaasVmPolicy)policy).RetentionPolicy),
-                        SchedulePolicy = PolicyHelpers.GetHydraSimpleSchedulePolicy(                                 
+                        SchedulePolicy = PolicyHelpers.GetHydraSimpleSchedulePolicy(
                                   (AzureRmRecoveryServicesSimpleSchedulePolicy)((AzureRmRecoveryServicesIaasVmPolicy)policy).SchedulePolicy)
-                    }                    
+                    }
                 }
             };
-                        
+
             ProtectionPolicyResponse response = HydraAdapter.CreateOrUpdateProtectionPolicy(
                                                                policy.Name,
                                                                hydraRequest);
@@ -306,7 +293,7 @@
             {
                 // poll for AsyncHeader and get the jobsList
                 // TBD
-        }
+            }
             else
             {
                 // no datasources attached to policy
@@ -499,7 +486,7 @@
                 throw new ArgumentException(string.Format(Resources.InvalidRetentionPolicyException,
                                             typeof(AzureRmRecoveryServicesLongTermRetentionPolicy).ToString())); 
             }
-            
+
             // call validation
             policy.Validate();
         }
