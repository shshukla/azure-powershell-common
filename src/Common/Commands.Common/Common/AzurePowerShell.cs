--- conflicted
+++ resolved
@@ -26,15 +26,9 @@
 
         public const string AssemblyCopyright = "Copyright © Microsoft";
 
-<<<<<<< HEAD
-        public const string AssemblyVersion = "0.8.10.1";
-
-        public const string AssemblyFileVersion = "0.8.10.1";
-=======
         public const string AssemblyVersion = "0.8.11";
 
         public const string AssemblyFileVersion = "0.8.11";
->>>>>>> db292ec7
 
         public const string ProfileFile = "AzureProfile.json";
 
