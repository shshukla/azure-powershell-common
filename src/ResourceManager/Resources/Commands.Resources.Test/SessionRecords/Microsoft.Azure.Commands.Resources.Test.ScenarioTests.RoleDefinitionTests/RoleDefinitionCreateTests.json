--- conflicted
+++ resolved
@@ -25,11 +25,7 @@
           "Microsoft.Azure.Management.Authorization.Version2015_07_01.AuthorizationManagementClient/1.0.0.0"
         ]
       },
-<<<<<<< HEAD
-      "ResponseBody": "{\r\n  \"properties\": {\r\n    \"roleName\": \"CustomRole Tests Role\",\r\n    \"type\": \"CustomRole\",\r\n    \"description\": \"Test role\",\r\n    \"assignableScopes\": [\r\n      \"/subscriptions/4004a9fd-d58e-48dc-aeb2-4a4aec58606f\"\r\n    ],\r\n    \"permissions\": [\r\n      {\r\n        \"actions\": [\r\n          \"Microsoft.Authorization/*/read\",\r\n          \"Microsoft.Support/*\"\r\n        ],\r\n        \"notActions\": []\r\n      }\r\n    ],\r\n    \"createdOn\": \"2017-07-26T00:06:40.3688527Z\",\r\n    \"updatedOn\": \"2017-07-26T00:06:40.3688527Z\",\r\n    \"createdBy\": \"f8d526a0-54eb-4941-ae69-ebf4a334d0f0\",\r\n    \"updatedBy\": \"f8d526a0-54eb-4941-ae69-ebf4a334d0f0\"\r\n  },\r\n  \"id\": \"/subscriptions/4004a9fd-d58e-48dc-aeb2-4a4aec58606f/providers/Microsoft.Authorization/roleDefinitions/8d7dd69e-9ae2-44a1-94d8-f7bc8e12645e\",\r\n  \"type\": \"Microsoft.Authorization/roleDefinitions\",\r\n  \"name\": \"8d7dd69e-9ae2-44a1-94d8-f7bc8e12645e\"\r\n}",
-=======
       "ResponseBody": "{\r\n  \"properties\": {\r\n    \"roleName\": \"CustomRole Tests Role\",\r\n    \"type\": \"CustomRole\",\r\n    \"description\": \"Test role\",\r\n    \"assignableScopes\": [\r\n      \"/subscriptions/4004a9fd-d58e-48dc-aeb2-4a4aec58606f\"\r\n    ],\r\n    \"permissions\": [\r\n      {\r\n        \"actions\": [\r\n          \"Microsoft.Authorization/*/read\",\r\n          \"Microsoft.Support/*\"\r\n        ],\r\n        \"notActions\": []\r\n      }\r\n    ],\r\n    \"createdOn\": \"2017-08-04T06:52:17.6907826Z\",\r\n    \"updatedOn\": \"2017-08-04T06:52:17.6907826Z\",\r\n    \"createdBy\": \"f8d526a0-54eb-4941-ae69-ebf4a334d0f0\",\r\n    \"updatedBy\": \"f8d526a0-54eb-4941-ae69-ebf4a334d0f0\"\r\n  },\r\n  \"id\": \"/subscriptions/4004a9fd-d58e-48dc-aeb2-4a4aec58606f/providers/Microsoft.Authorization/roleDefinitions/8d7dd69e-9ae2-44a1-94d8-f7bc8e12645e\",\r\n  \"type\": \"Microsoft.Authorization/roleDefinitions\",\r\n  \"name\": \"8d7dd69e-9ae2-44a1-94d8-f7bc8e12645e\"\r\n}",
->>>>>>> 1c74a021
       "ResponseHeaders": {
         "Content-Length": [
           "702"
@@ -44,11 +40,7 @@
           "no-cache"
         ],
         "x-ms-request-id": [
-<<<<<<< HEAD
-          "ca602a17-da31-4678-88c1-0f2e8a017658"
-=======
           "bbe290b3-042d-4e30-8857-f091154c9eb6"
->>>>>>> 1c74a021
         ],
         "X-Content-Type-Options": [
           "nosniff"
@@ -57,15 +49,6 @@
           "max-age=31536000; includeSubDomains"
         ],
         "x-ms-ratelimit-remaining-subscription-writes": [
-<<<<<<< HEAD
-          "1199"
-        ],
-        "x-ms-correlation-request-id": [
-          "c0dc5a0f-c548-4ea1-8b4d-87f32aa83e34"
-        ],
-        "x-ms-routing-request-id": [
-          "WESTUS:20170726T000641Z:c0dc5a0f-c548-4ea1-8b4d-87f32aa83e34"
-=======
           "1196"
         ],
         "x-ms-correlation-request-id": [
@@ -73,17 +56,12 @@
         ],
         "x-ms-routing-request-id": [
           "SOUTHEASTASIA:20170804T065223Z:54f48bc4-a750-4520-99e1-147eb689096d"
->>>>>>> 1c74a021
-        ],
-        "Cache-Control": [
-          "no-cache"
-        ],
-        "Date": [
-<<<<<<< HEAD
-          "Wed, 26 Jul 2017 00:06:41 GMT"
-=======
+        ],
+        "Cache-Control": [
+          "no-cache"
+        ],
+        "Date": [
           "Fri, 04 Aug 2017 06:52:22 GMT"
->>>>>>> 1c74a021
         ],
         "Set-Cookie": [
           "x-ms-gateway-slice=productionb; path=/; secure; HttpOnly"
@@ -116,11 +94,7 @@
           "Microsoft.Azure.Management.Authorization.Version2015_07_01.AuthorizationManagementClient/1.0.0.0"
         ]
       },
-<<<<<<< HEAD
-      "ResponseBody": "{\r\n  \"value\": [\r\n    {\r\n      \"properties\": {\r\n        \"roleName\": \"CustomRole Tests Role\",\r\n        \"type\": \"CustomRole\",\r\n        \"description\": \"Test role\",\r\n        \"assignableScopes\": [\r\n          \"/subscriptions/4004a9fd-d58e-48dc-aeb2-4a4aec58606f\"\r\n        ],\r\n        \"permissions\": [\r\n          {\r\n            \"actions\": [\r\n              \"Microsoft.Authorization/*/read\",\r\n              \"Microsoft.Support/*\"\r\n            ],\r\n            \"notActions\": []\r\n          }\r\n        ],\r\n        \"createdOn\": \"2017-07-26T00:06:40.3688527Z\",\r\n        \"updatedOn\": \"2017-07-26T00:06:40.3688527Z\",\r\n        \"createdBy\": \"f8d526a0-54eb-4941-ae69-ebf4a334d0f0\",\r\n        \"updatedBy\": \"f8d526a0-54eb-4941-ae69-ebf4a334d0f0\"\r\n      },\r\n      \"id\": \"/subscriptions/4004a9fd-d58e-48dc-aeb2-4a4aec58606f/providers/Microsoft.Authorization/roleDefinitions/8d7dd69e-9ae2-44a1-94d8-f7bc8e12645e\",\r\n      \"type\": \"Microsoft.Authorization/roleDefinitions\",\r\n      \"name\": \"8d7dd69e-9ae2-44a1-94d8-f7bc8e12645e\"\r\n    }\r\n  ]\r\n}",
-=======
       "ResponseBody": "{\r\n  \"value\": [\r\n    {\r\n      \"properties\": {\r\n        \"roleName\": \"CustomRole Tests Role\",\r\n        \"type\": \"CustomRole\",\r\n        \"description\": \"Test role\",\r\n        \"assignableScopes\": [\r\n          \"/subscriptions/4004a9fd-d58e-48dc-aeb2-4a4aec58606f\"\r\n        ],\r\n        \"permissions\": [\r\n          {\r\n            \"actions\": [\r\n              \"Microsoft.Authorization/*/read\",\r\n              \"Microsoft.Support/*\"\r\n            ],\r\n            \"notActions\": []\r\n          }\r\n        ],\r\n        \"createdOn\": \"2017-08-04T06:52:17.6907826Z\",\r\n        \"updatedOn\": \"2017-08-04T06:52:17.6907826Z\",\r\n        \"createdBy\": \"f8d526a0-54eb-4941-ae69-ebf4a334d0f0\",\r\n        \"updatedBy\": \"f8d526a0-54eb-4941-ae69-ebf4a334d0f0\"\r\n      },\r\n      \"id\": \"/subscriptions/4004a9fd-d58e-48dc-aeb2-4a4aec58606f/providers/Microsoft.Authorization/roleDefinitions/8d7dd69e-9ae2-44a1-94d8-f7bc8e12645e\",\r\n      \"type\": \"Microsoft.Authorization/roleDefinitions\",\r\n      \"name\": \"8d7dd69e-9ae2-44a1-94d8-f7bc8e12645e\"\r\n    }\r\n  ]\r\n}",
->>>>>>> 1c74a021
       "ResponseHeaders": {
         "Content-Length": [
           "714"
@@ -135,11 +109,7 @@
           "no-cache"
         ],
         "x-ms-request-id": [
-<<<<<<< HEAD
-          "25831f96-4310-4334-a1b5-835fdab76859"
-=======
           "51f858a5-a2a9-46f5-a5d4-08677f0a4eda"
->>>>>>> 1c74a021
         ],
         "X-Content-Type-Options": [
           "nosniff"
@@ -148,15 +118,6 @@
           "max-age=31536000; includeSubDomains"
         ],
         "x-ms-ratelimit-remaining-subscription-reads": [
-<<<<<<< HEAD
-          "14999"
-        ],
-        "x-ms-correlation-request-id": [
-          "85c17fa8-9b55-43bb-a375-c0313f80b335"
-        ],
-        "x-ms-routing-request-id": [
-          "WESTUS:20170726T000641Z:85c17fa8-9b55-43bb-a375-c0313f80b335"
-=======
           "14994"
         ],
         "x-ms-correlation-request-id": [
@@ -164,17 +125,12 @@
         ],
         "x-ms-routing-request-id": [
           "SOUTHEASTASIA:20170804T065223Z:cf497bfa-bad2-464c-bcf7-45ba5ed33e56"
->>>>>>> 1c74a021
-        ],
-        "Cache-Control": [
-          "no-cache"
-        ],
-        "Date": [
-<<<<<<< HEAD
-          "Wed, 26 Jul 2017 00:06:41 GMT"
-=======
+        ],
+        "Cache-Control": [
+          "no-cache"
+        ],
+        "Date": [
           "Fri, 04 Aug 2017 06:52:22 GMT"
->>>>>>> 1c74a021
         ],
         "Set-Cookie": [
           "x-ms-gateway-slice=productionb; path=/; secure; HttpOnly"
@@ -222,11 +178,7 @@
           "no-cache"
         ],
         "x-ms-request-id": [
-<<<<<<< HEAD
-          "57f06825-8147-403b-bc42-6a07d61798d5"
-=======
           "8ef24ee5-24f4-4ec1-b604-06a7111ed7f6"
->>>>>>> 1c74a021
         ],
         "X-Content-Type-Options": [
           "nosniff"
@@ -235,15 +187,6 @@
           "max-age=31536000; includeSubDomains"
         ],
         "x-ms-ratelimit-remaining-subscription-reads": [
-<<<<<<< HEAD
-          "14998"
-        ],
-        "x-ms-correlation-request-id": [
-          "ad0d838c-3333-4b21-9833-17bfd5291023"
-        ],
-        "x-ms-routing-request-id": [
-          "WESTUS:20170726T000641Z:ad0d838c-3333-4b21-9833-17bfd5291023"
-=======
           "14993"
         ],
         "x-ms-correlation-request-id": [
@@ -251,17 +194,12 @@
         ],
         "x-ms-routing-request-id": [
           "SOUTHEASTASIA:20170804T065223Z:5e3c8068-4f03-46c2-b5ec-d124173a5e3f"
->>>>>>> 1c74a021
-        ],
-        "Cache-Control": [
-          "no-cache"
-        ],
-        "Date": [
-<<<<<<< HEAD
-          "Wed, 26 Jul 2017 00:06:41 GMT"
-=======
+        ],
+        "Cache-Control": [
+          "no-cache"
+        ],
+        "Date": [
           "Fri, 04 Aug 2017 06:52:22 GMT"
->>>>>>> 1c74a021
         ],
         "Set-Cookie": [
           "x-ms-gateway-slice=productionb; path=/; secure; HttpOnly"
@@ -300,11 +238,7 @@
           "Microsoft.Azure.Management.Authorization.Version2015_07_01.AuthorizationManagementClient/1.0.0.0"
         ]
       },
-<<<<<<< HEAD
-      "ResponseBody": "{\r\n  \"properties\": {\r\n    \"roleName\": \"Custom Reader\",\r\n    \"type\": \"CustomRole\",\r\n    \"description\": \"Read, monitor and restart virtual machines\",\r\n    \"assignableScopes\": [\r\n      \"/subscriptions/4004a9fd-d58e-48dc-aeb2-4a4aec58606f\"\r\n    ],\r\n    \"permissions\": [\r\n      {\r\n        \"actions\": [\r\n          \"*/read\",\r\n          \"Microsoft.ClassicCompute/virtualMachines/restart/action\"\r\n        ],\r\n        \"notActions\": []\r\n      }\r\n    ],\r\n    \"createdOn\": \"2017-07-26T00:06:41.7763159Z\",\r\n    \"updatedOn\": \"2017-07-26T00:06:41.7763159Z\",\r\n    \"createdBy\": \"f8d526a0-54eb-4941-ae69-ebf4a334d0f0\",\r\n    \"updatedBy\": \"f8d526a0-54eb-4941-ae69-ebf4a334d0f0\"\r\n  },\r\n  \"id\": \"/subscriptions/4004a9fd-d58e-48dc-aeb2-4a4aec58606f/providers/Microsoft.Authorization/roleDefinitions/032f61d2-ed09-40c9-8657-26a273da7bae\",\r\n  \"type\": \"Microsoft.Authorization/roleDefinitions\",\r\n  \"name\": \"032f61d2-ed09-40c9-8657-26a273da7bae\"\r\n}",
-=======
       "ResponseBody": "{\r\n  \"properties\": {\r\n    \"roleName\": \"Custom Reader\",\r\n    \"type\": \"CustomRole\",\r\n    \"description\": \"Read, monitor and restart virtual machines\",\r\n    \"assignableScopes\": [\r\n      \"/subscriptions/4004a9fd-d58e-48dc-aeb2-4a4aec58606f\"\r\n    ],\r\n    \"permissions\": [\r\n      {\r\n        \"actions\": [\r\n          \"*/read\",\r\n          \"Microsoft.ClassicCompute/virtualMachines/restart/action\"\r\n        ],\r\n        \"notActions\": []\r\n      }\r\n    ],\r\n    \"createdOn\": \"2017-08-04T06:52:23.8182126Z\",\r\n    \"updatedOn\": \"2017-08-04T06:52:23.8182126Z\",\r\n    \"createdBy\": \"f8d526a0-54eb-4941-ae69-ebf4a334d0f0\",\r\n    \"updatedBy\": \"f8d526a0-54eb-4941-ae69-ebf4a334d0f0\"\r\n  },\r\n  \"id\": \"/subscriptions/4004a9fd-d58e-48dc-aeb2-4a4aec58606f/providers/Microsoft.Authorization/roleDefinitions/032f61d2-ed09-40c9-8657-26a273da7bae\",\r\n  \"type\": \"Microsoft.Authorization/roleDefinitions\",\r\n  \"name\": \"032f61d2-ed09-40c9-8657-26a273da7bae\"\r\n}",
->>>>>>> 1c74a021
       "ResponseHeaders": {
         "Content-Length": [
           "739"
@@ -319,11 +253,7 @@
           "no-cache"
         ],
         "x-ms-request-id": [
-<<<<<<< HEAD
-          "46a83d0b-f11a-45fc-948c-cdac4f97dd4c"
-=======
           "5849c503-4c19-41b3-b74a-7a46d44ac687"
->>>>>>> 1c74a021
         ],
         "X-Content-Type-Options": [
           "nosniff"
@@ -332,15 +262,6 @@
           "max-age=31536000; includeSubDomains"
         ],
         "x-ms-ratelimit-remaining-subscription-writes": [
-<<<<<<< HEAD
-          "1198"
-        ],
-        "x-ms-correlation-request-id": [
-          "c6594769-2c91-4aa8-9c43-ae53cf4761ad"
-        ],
-        "x-ms-routing-request-id": [
-          "WESTUS:20170726T000643Z:c6594769-2c91-4aa8-9c43-ae53cf4761ad"
-=======
           "1195"
         ],
         "x-ms-correlation-request-id": [
@@ -348,17 +269,12 @@
         ],
         "x-ms-routing-request-id": [
           "SOUTHEASTASIA:20170804T065226Z:a3c3f164-6957-4154-b7ea-5ea986c994b3"
->>>>>>> 1c74a021
-        ],
-        "Cache-Control": [
-          "no-cache"
-        ],
-        "Date": [
-<<<<<<< HEAD
-          "Wed, 26 Jul 2017 00:06:43 GMT"
-=======
+        ],
+        "Cache-Control": [
+          "no-cache"
+        ],
+        "Date": [
           "Fri, 04 Aug 2017 06:52:25 GMT"
->>>>>>> 1c74a021
         ],
         "Set-Cookie": [
           "x-ms-gateway-slice=productionb; path=/; secure; HttpOnly"
@@ -391,11 +307,7 @@
           "Microsoft.Azure.Management.Authorization.Version2015_07_01.AuthorizationManagementClient/1.0.0.0"
         ]
       },
-<<<<<<< HEAD
-      "ResponseBody": "{\r\n  \"value\": [\r\n    {\r\n      \"properties\": {\r\n        \"roleName\": \"Custom Reader\",\r\n        \"type\": \"CustomRole\",\r\n        \"description\": \"Read, monitor and restart virtual machines\",\r\n        \"assignableScopes\": [\r\n          \"/subscriptions/4004a9fd-d58e-48dc-aeb2-4a4aec58606f\"\r\n        ],\r\n        \"permissions\": [\r\n          {\r\n            \"actions\": [\r\n              \"*/read\",\r\n              \"Microsoft.ClassicCompute/virtualMachines/restart/action\"\r\n            ],\r\n            \"notActions\": []\r\n          }\r\n        ],\r\n        \"createdOn\": \"2017-07-26T00:06:41.7763159Z\",\r\n        \"updatedOn\": \"2017-07-26T00:06:41.7763159Z\",\r\n        \"createdBy\": \"f8d526a0-54eb-4941-ae69-ebf4a334d0f0\",\r\n        \"updatedBy\": \"f8d526a0-54eb-4941-ae69-ebf4a334d0f0\"\r\n      },\r\n      \"id\": \"/subscriptions/4004a9fd-d58e-48dc-aeb2-4a4aec58606f/providers/Microsoft.Authorization/roleDefinitions/032f61d2-ed09-40c9-8657-26a273da7bae\",\r\n      \"type\": \"Microsoft.Authorization/roleDefinitions\",\r\n      \"name\": \"032f61d2-ed09-40c9-8657-26a273da7bae\"\r\n    }\r\n  ]\r\n}",
-=======
       "ResponseBody": "{\r\n  \"value\": [\r\n    {\r\n      \"properties\": {\r\n        \"roleName\": \"Custom Reader\",\r\n        \"type\": \"CustomRole\",\r\n        \"description\": \"Read, monitor and restart virtual machines\",\r\n        \"assignableScopes\": [\r\n          \"/subscriptions/4004a9fd-d58e-48dc-aeb2-4a4aec58606f\"\r\n        ],\r\n        \"permissions\": [\r\n          {\r\n            \"actions\": [\r\n              \"*/read\",\r\n              \"Microsoft.ClassicCompute/virtualMachines/restart/action\"\r\n            ],\r\n            \"notActions\": []\r\n          }\r\n        ],\r\n        \"createdOn\": \"2017-08-04T06:52:23.8182126Z\",\r\n        \"updatedOn\": \"2017-08-04T06:52:23.8182126Z\",\r\n        \"createdBy\": \"f8d526a0-54eb-4941-ae69-ebf4a334d0f0\",\r\n        \"updatedBy\": \"f8d526a0-54eb-4941-ae69-ebf4a334d0f0\"\r\n      },\r\n      \"id\": \"/subscriptions/4004a9fd-d58e-48dc-aeb2-4a4aec58606f/providers/Microsoft.Authorization/roleDefinitions/032f61d2-ed09-40c9-8657-26a273da7bae\",\r\n      \"type\": \"Microsoft.Authorization/roleDefinitions\",\r\n      \"name\": \"032f61d2-ed09-40c9-8657-26a273da7bae\"\r\n    }\r\n  ]\r\n}",
->>>>>>> 1c74a021
       "ResponseHeaders": {
         "Content-Length": [
           "751"
@@ -410,11 +322,7 @@
           "no-cache"
         ],
         "x-ms-request-id": [
-<<<<<<< HEAD
-          "55e45c59-809f-4624-ad5c-1b583b22bcd3"
-=======
           "ff547265-ad02-49c3-a5ab-143585315386"
->>>>>>> 1c74a021
         ],
         "X-Content-Type-Options": [
           "nosniff"
@@ -423,15 +331,6 @@
           "max-age=31536000; includeSubDomains"
         ],
         "x-ms-ratelimit-remaining-subscription-reads": [
-<<<<<<< HEAD
-          "14997"
-        ],
-        "x-ms-correlation-request-id": [
-          "36045957-f486-493c-a507-50a454bd8843"
-        ],
-        "x-ms-routing-request-id": [
-          "WESTUS:20170726T000643Z:36045957-f486-493c-a507-50a454bd8843"
-=======
           "14992"
         ],
         "x-ms-correlation-request-id": [
@@ -439,17 +338,12 @@
         ],
         "x-ms-routing-request-id": [
           "SOUTHEASTASIA:20170804T065226Z:63714e62-6af2-467f-b384-d7bfd137e7ba"
->>>>>>> 1c74a021
-        ],
-        "Cache-Control": [
-          "no-cache"
-        ],
-        "Date": [
-<<<<<<< HEAD
-          "Wed, 26 Jul 2017 00:06:43 GMT"
-=======
+        ],
+        "Cache-Control": [
+          "no-cache"
+        ],
+        "Date": [
           "Fri, 04 Aug 2017 06:52:26 GMT"
->>>>>>> 1c74a021
         ],
         "Set-Cookie": [
           "x-ms-gateway-slice=productionb; path=/; secure; HttpOnly"
@@ -482,11 +376,7 @@
           "Microsoft.Azure.Management.Authorization.Version2015_07_01.AuthorizationManagementClient/1.0.0.0"
         ]
       },
-<<<<<<< HEAD
-      "ResponseBody": "{\r\n  \"properties\": {\r\n    \"roleName\": \"Custom Reader\",\r\n    \"type\": \"CustomRole\",\r\n    \"description\": \"Read, monitor and restart virtual machines\",\r\n    \"assignableScopes\": [\r\n      \"/subscriptions/4004a9fd-d58e-48dc-aeb2-4a4aec58606f\"\r\n    ],\r\n    \"permissions\": [\r\n      {\r\n        \"actions\": [\r\n          \"*/read\",\r\n          \"Microsoft.ClassicCompute/virtualMachines/restart/action\"\r\n        ],\r\n        \"notActions\": []\r\n      }\r\n    ],\r\n    \"createdOn\": \"2017-07-26T00:06:41.7763159Z\",\r\n    \"updatedOn\": \"2017-07-26T00:06:41.7763159Z\",\r\n    \"createdBy\": \"f8d526a0-54eb-4941-ae69-ebf4a334d0f0\",\r\n    \"updatedBy\": \"f8d526a0-54eb-4941-ae69-ebf4a334d0f0\"\r\n  },\r\n  \"id\": \"/subscriptions/4004a9fd-d58e-48dc-aeb2-4a4aec58606f/providers/Microsoft.Authorization/roleDefinitions/032f61d2-ed09-40c9-8657-26a273da7bae\",\r\n  \"type\": \"Microsoft.Authorization/roleDefinitions\",\r\n  \"name\": \"032f61d2-ed09-40c9-8657-26a273da7bae\"\r\n}",
-=======
       "ResponseBody": "{\r\n  \"properties\": {\r\n    \"roleName\": \"Custom Reader\",\r\n    \"type\": \"CustomRole\",\r\n    \"description\": \"Read, monitor and restart virtual machines\",\r\n    \"assignableScopes\": [\r\n      \"/subscriptions/4004a9fd-d58e-48dc-aeb2-4a4aec58606f\"\r\n    ],\r\n    \"permissions\": [\r\n      {\r\n        \"actions\": [\r\n          \"*/read\",\r\n          \"Microsoft.ClassicCompute/virtualMachines/restart/action\"\r\n        ],\r\n        \"notActions\": []\r\n      }\r\n    ],\r\n    \"createdOn\": \"2017-08-04T06:52:23.8182126Z\",\r\n    \"updatedOn\": \"2017-08-04T06:52:23.8182126Z\",\r\n    \"createdBy\": \"f8d526a0-54eb-4941-ae69-ebf4a334d0f0\",\r\n    \"updatedBy\": \"f8d526a0-54eb-4941-ae69-ebf4a334d0f0\"\r\n  },\r\n  \"id\": \"/subscriptions/4004a9fd-d58e-48dc-aeb2-4a4aec58606f/providers/Microsoft.Authorization/roleDefinitions/032f61d2-ed09-40c9-8657-26a273da7bae\",\r\n  \"type\": \"Microsoft.Authorization/roleDefinitions\",\r\n  \"name\": \"032f61d2-ed09-40c9-8657-26a273da7bae\"\r\n}",
->>>>>>> 1c74a021
       "ResponseHeaders": {
         "Content-Length": [
           "739"
@@ -501,11 +391,7 @@
           "no-cache"
         ],
         "x-ms-request-id": [
-<<<<<<< HEAD
-          "3bf1fc60-65d6-49e6-b76b-1d56a2e1c55f"
-=======
           "d8c38fba-c2eb-4c67-92e6-dd406521cd0b"
->>>>>>> 1c74a021
         ],
         "X-Content-Type-Options": [
           "nosniff"
@@ -514,15 +400,6 @@
           "max-age=31536000; includeSubDomains"
         ],
         "x-ms-ratelimit-remaining-subscription-reads": [
-<<<<<<< HEAD
-          "14996"
-        ],
-        "x-ms-correlation-request-id": [
-          "81e1f5f5-2159-4747-ae37-97a5a6b1dbdc"
-        ],
-        "x-ms-routing-request-id": [
-          "WESTUS:20170726T000643Z:81e1f5f5-2159-4747-ae37-97a5a6b1dbdc"
-=======
           "14991"
         ],
         "x-ms-correlation-request-id": [
@@ -530,17 +407,12 @@
         ],
         "x-ms-routing-request-id": [
           "SOUTHEASTASIA:20170804T065227Z:6ccc937e-82fb-4d71-91db-891c6133e5f2"
->>>>>>> 1c74a021
-        ],
-        "Cache-Control": [
-          "no-cache"
-        ],
-        "Date": [
-<<<<<<< HEAD
-          "Wed, 26 Jul 2017 00:06:43 GMT"
-=======
+        ],
+        "Cache-Control": [
+          "no-cache"
+        ],
+        "Date": [
           "Fri, 04 Aug 2017 06:52:26 GMT"
->>>>>>> 1c74a021
         ],
         "Set-Cookie": [
           "x-ms-gateway-slice=productionb; path=/; secure; HttpOnly"
@@ -573,11 +445,7 @@
           "Microsoft.Azure.Management.Authorization.Version2015_07_01.AuthorizationManagementClient/1.0.0.0"
         ]
       },
-<<<<<<< HEAD
-      "ResponseBody": "{\r\n  \"properties\": {\r\n    \"roleName\": \"Custom Reader\",\r\n    \"type\": \"CustomRole\",\r\n    \"description\": \"Read, monitor and restart virtual machines\",\r\n    \"assignableScopes\": [\r\n      \"/subscriptions/4004a9fd-d58e-48dc-aeb2-4a4aec58606f\"\r\n    ],\r\n    \"permissions\": [\r\n      {\r\n        \"actions\": [\r\n          \"*/read\",\r\n          \"Microsoft.ClassicCompute/virtualMachines/restart/action\"\r\n        ],\r\n        \"notActions\": []\r\n      }\r\n    ],\r\n    \"createdOn\": \"2017-07-26T00:06:41.7763159Z\",\r\n    \"updatedOn\": \"2017-07-26T00:06:41.7763159Z\",\r\n    \"createdBy\": \"f8d526a0-54eb-4941-ae69-ebf4a334d0f0\",\r\n    \"updatedBy\": \"f8d526a0-54eb-4941-ae69-ebf4a334d0f0\"\r\n  },\r\n  \"id\": \"/subscriptions/4004a9fd-d58e-48dc-aeb2-4a4aec58606f/providers/Microsoft.Authorization/roleDefinitions/032f61d2-ed09-40c9-8657-26a273da7bae\",\r\n  \"type\": \"Microsoft.Authorization/roleDefinitions\",\r\n  \"name\": \"032f61d2-ed09-40c9-8657-26a273da7bae\"\r\n}",
-=======
       "ResponseBody": "{\r\n  \"properties\": {\r\n    \"roleName\": \"Custom Reader\",\r\n    \"type\": \"CustomRole\",\r\n    \"description\": \"Read, monitor and restart virtual machines\",\r\n    \"assignableScopes\": [\r\n      \"/subscriptions/4004a9fd-d58e-48dc-aeb2-4a4aec58606f\"\r\n    ],\r\n    \"permissions\": [\r\n      {\r\n        \"actions\": [\r\n          \"*/read\",\r\n          \"Microsoft.ClassicCompute/virtualMachines/restart/action\"\r\n        ],\r\n        \"notActions\": []\r\n      }\r\n    ],\r\n    \"createdOn\": \"2017-08-04T06:52:23.8182126Z\",\r\n    \"updatedOn\": \"2017-08-04T06:52:23.8182126Z\",\r\n    \"createdBy\": \"f8d526a0-54eb-4941-ae69-ebf4a334d0f0\",\r\n    \"updatedBy\": \"f8d526a0-54eb-4941-ae69-ebf4a334d0f0\"\r\n  },\r\n  \"id\": \"/subscriptions/4004a9fd-d58e-48dc-aeb2-4a4aec58606f/providers/Microsoft.Authorization/roleDefinitions/032f61d2-ed09-40c9-8657-26a273da7bae\",\r\n  \"type\": \"Microsoft.Authorization/roleDefinitions\",\r\n  \"name\": \"032f61d2-ed09-40c9-8657-26a273da7bae\"\r\n}",
->>>>>>> 1c74a021
       "ResponseHeaders": {
         "Content-Length": [
           "739"
@@ -592,11 +460,7 @@
           "no-cache"
         ],
         "x-ms-request-id": [
-<<<<<<< HEAD
-          "2fea68f4-cba4-456f-bdac-3e846d080b34"
-=======
           "c913a954-95fe-49e6-869f-7554d047ac1b"
->>>>>>> 1c74a021
         ],
         "X-Content-Type-Options": [
           "nosniff"
@@ -605,15 +469,6 @@
           "max-age=31536000; includeSubDomains"
         ],
         "x-ms-ratelimit-remaining-subscription-writes": [
-<<<<<<< HEAD
-          "1197"
-        ],
-        "x-ms-correlation-request-id": [
-          "db9bb403-10db-4957-a908-8abc34e02d01"
-        ],
-        "x-ms-routing-request-id": [
-          "WESTUS:20170726T000644Z:db9bb403-10db-4957-a908-8abc34e02d01"
-=======
           "1194"
         ],
         "x-ms-correlation-request-id": [
@@ -621,17 +476,12 @@
         ],
         "x-ms-routing-request-id": [
           "SOUTHEASTASIA:20170804T065229Z:b92a1d98-14fe-4d3c-a1f3-1fa6d4985d59"
->>>>>>> 1c74a021
-        ],
-        "Cache-Control": [
-          "no-cache"
-        ],
-        "Date": [
-<<<<<<< HEAD
-          "Wed, 26 Jul 2017 00:06:44 GMT"
-=======
+        ],
+        "Cache-Control": [
+          "no-cache"
+        ],
+        "Date": [
           "Fri, 04 Aug 2017 06:52:28 GMT"
->>>>>>> 1c74a021
         ],
         "Set-Cookie": [
           "x-ms-gateway-slice=productionb; path=/; secure; HttpOnly"
@@ -664,11 +514,7 @@
           "Microsoft.Azure.Management.Authorization.Version2015_07_01.AuthorizationManagementClient/1.0.0.0"
         ]
       },
-<<<<<<< HEAD
-      "ResponseBody": "{\r\n  \"properties\": {\r\n    \"roleName\": \"CustomRole Tests Role\",\r\n    \"type\": \"CustomRole\",\r\n    \"description\": \"Test role\",\r\n    \"assignableScopes\": [\r\n      \"/subscriptions/4004a9fd-d58e-48dc-aeb2-4a4aec58606f\"\r\n    ],\r\n    \"permissions\": [\r\n      {\r\n        \"actions\": [\r\n          \"Microsoft.Authorization/*/read\",\r\n          \"Microsoft.Support/*\"\r\n        ],\r\n        \"notActions\": []\r\n      }\r\n    ],\r\n    \"createdOn\": \"2017-07-26T00:06:40.3688527Z\",\r\n    \"updatedOn\": \"2017-07-26T00:06:40.3688527Z\",\r\n    \"createdBy\": \"f8d526a0-54eb-4941-ae69-ebf4a334d0f0\",\r\n    \"updatedBy\": \"f8d526a0-54eb-4941-ae69-ebf4a334d0f0\"\r\n  },\r\n  \"id\": \"/subscriptions/4004a9fd-d58e-48dc-aeb2-4a4aec58606f/providers/Microsoft.Authorization/roleDefinitions/8d7dd69e-9ae2-44a1-94d8-f7bc8e12645e\",\r\n  \"type\": \"Microsoft.Authorization/roleDefinitions\",\r\n  \"name\": \"8d7dd69e-9ae2-44a1-94d8-f7bc8e12645e\"\r\n}",
-=======
       "ResponseBody": "{\r\n  \"properties\": {\r\n    \"roleName\": \"CustomRole Tests Role\",\r\n    \"type\": \"CustomRole\",\r\n    \"description\": \"Test role\",\r\n    \"assignableScopes\": [\r\n      \"/subscriptions/4004a9fd-d58e-48dc-aeb2-4a4aec58606f\"\r\n    ],\r\n    \"permissions\": [\r\n      {\r\n        \"actions\": [\r\n          \"Microsoft.Authorization/*/read\",\r\n          \"Microsoft.Support/*\"\r\n        ],\r\n        \"notActions\": []\r\n      }\r\n    ],\r\n    \"createdOn\": \"2017-08-04T06:52:17.6907826Z\",\r\n    \"updatedOn\": \"2017-08-04T06:52:17.6907826Z\",\r\n    \"createdBy\": \"f8d526a0-54eb-4941-ae69-ebf4a334d0f0\",\r\n    \"updatedBy\": \"f8d526a0-54eb-4941-ae69-ebf4a334d0f0\"\r\n  },\r\n  \"id\": \"/subscriptions/4004a9fd-d58e-48dc-aeb2-4a4aec58606f/providers/Microsoft.Authorization/roleDefinitions/8d7dd69e-9ae2-44a1-94d8-f7bc8e12645e\",\r\n  \"type\": \"Microsoft.Authorization/roleDefinitions\",\r\n  \"name\": \"8d7dd69e-9ae2-44a1-94d8-f7bc8e12645e\"\r\n}",
->>>>>>> 1c74a021
       "ResponseHeaders": {
         "Content-Length": [
           "702"
@@ -683,11 +529,7 @@
           "no-cache"
         ],
         "x-ms-request-id": [
-<<<<<<< HEAD
-          "340ac489-6b9e-4ee1-9dde-27e217fd1223"
-=======
           "ffa99172-3a87-4968-b369-42aa8ea9330c"
->>>>>>> 1c74a021
         ],
         "X-Content-Type-Options": [
           "nosniff"
@@ -696,15 +538,6 @@
           "max-age=31536000; includeSubDomains"
         ],
         "x-ms-ratelimit-remaining-subscription-reads": [
-<<<<<<< HEAD
-          "14995"
-        ],
-        "x-ms-correlation-request-id": [
-          "1343e38d-7f31-4616-a63f-263d945a0e72"
-        ],
-        "x-ms-routing-request-id": [
-          "WESTUS:20170726T000644Z:1343e38d-7f31-4616-a63f-263d945a0e72"
-=======
           "14990"
         ],
         "x-ms-correlation-request-id": [
@@ -712,17 +545,12 @@
         ],
         "x-ms-routing-request-id": [
           "SOUTHEASTASIA:20170804T065229Z:84b2395e-42af-4342-ac06-916e163fed5e"
->>>>>>> 1c74a021
-        ],
-        "Cache-Control": [
-          "no-cache"
-        ],
-        "Date": [
-<<<<<<< HEAD
-          "Wed, 26 Jul 2017 00:06:44 GMT"
-=======
+        ],
+        "Cache-Control": [
+          "no-cache"
+        ],
+        "Date": [
           "Fri, 04 Aug 2017 06:52:28 GMT"
->>>>>>> 1c74a021
         ],
         "Set-Cookie": [
           "x-ms-gateway-slice=productionb; path=/; secure; HttpOnly"
@@ -755,11 +583,7 @@
           "Microsoft.Azure.Management.Authorization.Version2015_07_01.AuthorizationManagementClient/1.0.0.0"
         ]
       },
-<<<<<<< HEAD
-      "ResponseBody": "{\r\n  \"properties\": {\r\n    \"roleName\": \"CustomRole Tests Role\",\r\n    \"type\": \"CustomRole\",\r\n    \"description\": \"Test role\",\r\n    \"assignableScopes\": [\r\n      \"/subscriptions/4004a9fd-d58e-48dc-aeb2-4a4aec58606f\"\r\n    ],\r\n    \"permissions\": [\r\n      {\r\n        \"actions\": [\r\n          \"Microsoft.Authorization/*/read\",\r\n          \"Microsoft.Support/*\"\r\n        ],\r\n        \"notActions\": []\r\n      }\r\n    ],\r\n    \"createdOn\": \"2017-07-26T00:06:40.3688527Z\",\r\n    \"updatedOn\": \"2017-07-26T00:06:40.3688527Z\",\r\n    \"createdBy\": \"f8d526a0-54eb-4941-ae69-ebf4a334d0f0\",\r\n    \"updatedBy\": \"f8d526a0-54eb-4941-ae69-ebf4a334d0f0\"\r\n  },\r\n  \"id\": \"/subscriptions/4004a9fd-d58e-48dc-aeb2-4a4aec58606f/providers/Microsoft.Authorization/roleDefinitions/8d7dd69e-9ae2-44a1-94d8-f7bc8e12645e\",\r\n  \"type\": \"Microsoft.Authorization/roleDefinitions\",\r\n  \"name\": \"8d7dd69e-9ae2-44a1-94d8-f7bc8e12645e\"\r\n}",
-=======
       "ResponseBody": "{\r\n  \"properties\": {\r\n    \"roleName\": \"CustomRole Tests Role\",\r\n    \"type\": \"CustomRole\",\r\n    \"description\": \"Test role\",\r\n    \"assignableScopes\": [\r\n      \"/subscriptions/4004a9fd-d58e-48dc-aeb2-4a4aec58606f\"\r\n    ],\r\n    \"permissions\": [\r\n      {\r\n        \"actions\": [\r\n          \"Microsoft.Authorization/*/read\",\r\n          \"Microsoft.Support/*\"\r\n        ],\r\n        \"notActions\": []\r\n      }\r\n    ],\r\n    \"createdOn\": \"2017-08-04T06:52:17.6907826Z\",\r\n    \"updatedOn\": \"2017-08-04T06:52:17.6907826Z\",\r\n    \"createdBy\": \"f8d526a0-54eb-4941-ae69-ebf4a334d0f0\",\r\n    \"updatedBy\": \"f8d526a0-54eb-4941-ae69-ebf4a334d0f0\"\r\n  },\r\n  \"id\": \"/subscriptions/4004a9fd-d58e-48dc-aeb2-4a4aec58606f/providers/Microsoft.Authorization/roleDefinitions/8d7dd69e-9ae2-44a1-94d8-f7bc8e12645e\",\r\n  \"type\": \"Microsoft.Authorization/roleDefinitions\",\r\n  \"name\": \"8d7dd69e-9ae2-44a1-94d8-f7bc8e12645e\"\r\n}",
->>>>>>> 1c74a021
       "ResponseHeaders": {
         "Content-Length": [
           "702"
@@ -774,11 +598,7 @@
           "no-cache"
         ],
         "x-ms-request-id": [
-<<<<<<< HEAD
-          "24d42312-6698-4697-9df3-a297691b2e42"
-=======
           "03b9fb27-0f8d-41c7-9e1d-6f0da5bffb2b"
->>>>>>> 1c74a021
         ],
         "X-Content-Type-Options": [
           "nosniff"
@@ -787,15 +607,6 @@
           "max-age=31536000; includeSubDomains"
         ],
         "x-ms-ratelimit-remaining-subscription-writes": [
-<<<<<<< HEAD
-          "1196"
-        ],
-        "x-ms-correlation-request-id": [
-          "43c666fa-13d6-4530-8f75-52927e236e1a"
-        ],
-        "x-ms-routing-request-id": [
-          "WESTUS:20170726T000645Z:43c666fa-13d6-4530-8f75-52927e236e1a"
-=======
           "1193"
         ],
         "x-ms-correlation-request-id": [
@@ -803,17 +614,12 @@
         ],
         "x-ms-routing-request-id": [
           "SOUTHEASTASIA:20170804T065232Z:f7484548-e2af-467e-b018-4ff195ab79b4"
->>>>>>> 1c74a021
-        ],
-        "Cache-Control": [
-          "no-cache"
-        ],
-        "Date": [
-<<<<<<< HEAD
-          "Wed, 26 Jul 2017 00:06:45 GMT"
-=======
+        ],
+        "Cache-Control": [
+          "no-cache"
+        ],
+        "Date": [
           "Fri, 04 Aug 2017 06:52:31 GMT"
->>>>>>> 1c74a021
         ],
         "Set-Cookie": [
           "x-ms-gateway-slice=productionb; path=/; secure; HttpOnly"
