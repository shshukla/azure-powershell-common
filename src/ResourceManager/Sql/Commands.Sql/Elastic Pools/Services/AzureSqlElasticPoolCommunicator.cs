// ----------------------------------------------------------------------------------
//
// Copyright Microsoft Corporation
// Licensed under the Apache License, Version 2.0 (the "License");
// you may not use this file except in compliance with the License.
// You may obtain a copy of the License at
// http://www.apache.org/licenses/LICENSE-2.0
// Unless required by applicable law or agreed to in writing, software
// distributed under the License is distributed on an "AS IS" BASIS,
// WITHOUT WARRANTIES OR CONDITIONS OF ANY KIND, either express or implied.
// See the License for the specific language governing permissions and
// limitations under the License.
// ----------------------------------------------------------------------------------

using Microsoft.Azure.Commands.Common.Authentication;
using Microsoft.Azure.Commands.Common.Authentication.Abstractions;
using Microsoft.Azure.Commands.Common.Authentication.Models;
using Microsoft.Azure.Commands.Sql.Common;
using Microsoft.Azure.Management.Resources;
using Microsoft.Azure.Management.Sql;
using Microsoft.Azure.Management.Sql.Models;
using Microsoft.Azure.Management.Sql.LegacySdk;
using Microsoft.WindowsAzure.Management.Storage;
using System;
using System.Collections.Generic;
using System.Linq;
using Microsoft.Azure.Management.Sql.LegacySdk.Models;

namespace Microsoft.Azure.Commands.Sql.ElasticPool.Services
{
    /// <summary>
    /// This class is responsible for all the REST communication with the audit REST endpoints
    /// </summary>
    public class AzureSqlElasticPoolCommunicator
    {
        /// <summary>
        /// The Sql client to be used by this end points communicator
        /// </summary>
        private static Management.Sql.SqlManagementClient SqlClient { get; set; }

        /// <summary>
        /// The old version of Sql client to be used by this end points communicator
        /// </summary>
        public Management.Sql.LegacySdk.SqlManagementClient LegacySqlClient { get; set; }

        /// <summary>
        /// Gets or set the Azure subscription
        /// </summary>
        private static IAzureSubscription Subscription { get; set; }

        /// <summary>
        /// Gets or sets the Azure profile
        /// </summary>
        public IAzureContext Context { get; set; }

        /// <summary>
        /// Creates a communicator for Azure Sql Elastic Pool
        /// </summary>
        /// <param name="profile"></param>
        /// <param name="subscription"></param>
        public AzureSqlElasticPoolCommunicator(IAzureContext context)
        {
            Context = context;
            if (context.Subscription != Subscription)
            {
                Subscription = context.Subscription;
                SqlClient = null;
            }
        }

        /// <summary>
        /// Gets the Azure Sql Database Elastic Pool
        /// </summary>
        public Management.Sql.Models.ElasticPool Get(string resourceGroupName, string serverName, string elasticPoolName, string clientRequestId)
        {
            return GetCurrentSqlClient(clientRequestId).ElasticPools.Get(resourceGroupName, serverName, elasticPoolName);
        }

        /// <summary>
        /// Gets the Azure Sql Database in the Elastic Pool
        /// </summary>
        public Management.Sql.LegacySdk.Models.Database GetDatabase(string resourceGroupName, string serverName, string elasticPoolName, string databaseName, string clientRequestId)
        {
            return GetLegacySqlClient(clientRequestId).ElasticPools.GetDatabases(resourceGroupName, serverName, elasticPoolName, databaseName).Database;
        }

        /// <summary>
        /// Lists the Azure Sql Database in the Elastic Pool
        /// </summary>
        public IList<Management.Sql.LegacySdk.Models.Database> ListDatabases(string resourceGroupName, string serverName, string elasticPoolName, string clientRequestId)
        {
            return GetLegacySqlClient(clientRequestId).ElasticPools.ListDatabases(resourceGroupName, serverName, elasticPoolName).Databases;
        }

        /// <summary>
        /// Lists Azure Sql Databases Elastic Pool
        /// </summary>
        public IList<Management.Sql.Models.ElasticPool> List(string resourceGroupName, string serverName, string clientRequestId)
        {
            return GetCurrentSqlClient(clientRequestId).ElasticPools.ListByServer(resourceGroupName, serverName).ToList();
        }

        /// <summary>
        /// Creates or updates an Elastic Pool
        /// </summary>
        public Management.Sql.Models.ElasticPool CreateOrUpdate(string resourceGroupName, string serverName, string elasticPoolName, string clientRequestId, Management.Sql.Models.ElasticPool parameters)
        {
            return GetCurrentSqlClient(clientRequestId).ElasticPools.CreateOrUpdate(resourceGroupName, serverName, elasticPoolName, parameters);
        }

        /// <summary>
        /// Deletes an Elastic Pool
        /// </summary>
        public void Remove(string resourceGroupName, string serverName, string elasticPoolName, string clientRequestId)
        {
            GetCurrentSqlClient(clientRequestId).ElasticPools.Delete(resourceGroupName, serverName, elasticPoolName);
        }

        /// <summary>
        /// Gets Elastic Pool Activity
        /// </summary>
        public IList<Management.Sql.Models.ElasticPoolActivity> ListActivity(string resourceGroupName, string serverName, string elasticPoolName, string clientRequestId)
        {
            return GetCurrentSqlClient(clientRequestId).ElasticPools.ListActivity(resourceGroupName, serverName, elasticPoolName).ToList();
        }

        /// <summary>
        /// Gets Elastic Pool Database Activity
        /// </summary>
        internal IList<Management.Sql.Models.ElasticPoolDatabaseActivity> ListDatabaseActivity(string resourceGroupName, string serverName, string poolName, string clientRequestId)
        {
            return GetCurrentSqlClient(clientRequestId).ElasticPools.ListDatabaseActivity(resourceGroupName, serverName, poolName).ToList();
        }

        /// <summary>
        /// Retrieve the SQL Management client for the currently selected subscription, adding the session and request
        /// id tracing headers for the current cmdlet invocation.
        /// </summary>
        /// <returns>The SQL Management client for the currently selected subscription.</returns>
        private Management.Sql.LegacySdk.SqlManagementClient GetLegacySqlClient(String clientRequestId)
        {
            // Get the SQL management client for the current subscription
            if (LegacySqlClient == null)
            {
                LegacySqlClient = AzureSession.ClientFactory.CreateClient<Management.Sql.LegacySdk.SqlManagementClient>(Context, AzureEnvironment.Endpoint.ResourceManager);
            }
            SqlClient.HttpClient.DefaultRequestHeaders.Remove(Constants.ClientRequestIdHeaderName);
            SqlClient.HttpClient.DefaultRequestHeaders.Add(Constants.ClientRequestIdHeaderName, clientRequestId);
            return LegacySqlClient;
        }

        /// <summary>
        /// Retrieve the SQL Management client for the currently selected subscription, adding the session and request
        /// id tracing headers for the current cmdlet invocation.
        /// </summary>
        /// <returns>The SQL Management client for the currently selected subscription.</returns>
        private Management.Sql.SqlManagementClient GetCurrentSqlClient(String clientRequestId)
        {
            // Get the SQL management client for the current subscription
            if (SqlClient == null)
            {
<<<<<<< HEAD
                SqlClient = AzureSession.Instance.ClientFactory.CreateClient<SqlManagementClient>(Context, AzureEnvironment.Endpoint.ResourceManager);
=======
                SqlClient = AzureSession.ClientFactory.CreateArmClient<Management.Sql.SqlManagementClient>(Context, AzureEnvironment.Endpoint.ResourceManager);
>>>>>>> 83e3c8c0
            }
            SqlClient.HttpClient.DefaultRequestHeaders.Remove(Constants.ClientRequestIdHeaderName);
            SqlClient.HttpClient.DefaultRequestHeaders.Add(Constants.ClientRequestIdHeaderName, clientRequestId);
            return SqlClient;
        }
    }
}<|MERGE_RESOLUTION|>--- conflicted
+++ resolved
@@ -142,7 +142,7 @@
             // Get the SQL management client for the current subscription
             if (LegacySqlClient == null)
             {
-                LegacySqlClient = AzureSession.ClientFactory.CreateClient<Management.Sql.LegacySdk.SqlManagementClient>(Context, AzureEnvironment.Endpoint.ResourceManager);
+                LegacySqlClient = AzureSession.Instance.ClientFactory.CreateClient<Management.Sql.LegacySdk.SqlManagementClient>(Context, AzureEnvironment.Endpoint.ResourceManager);
             }
             SqlClient.HttpClient.DefaultRequestHeaders.Remove(Constants.ClientRequestIdHeaderName);
             SqlClient.HttpClient.DefaultRequestHeaders.Add(Constants.ClientRequestIdHeaderName, clientRequestId);
@@ -159,12 +159,7 @@
             // Get the SQL management client for the current subscription
             if (SqlClient == null)
             {
-<<<<<<< HEAD
-                SqlClient = AzureSession.Instance.ClientFactory.CreateClient<SqlManagementClient>(Context, AzureEnvironment.Endpoint.ResourceManager);
-=======
-                SqlClient = AzureSession.ClientFactory.CreateArmClient<Management.Sql.SqlManagementClient>(Context, AzureEnvironment.Endpoint.ResourceManager);
->>>>>>> 83e3c8c0
-            }
+                SqlClient = AzureSession.Instance.ClientFactory.CreateArmClient<Management.Sql.SqlManagementClient>(Context, AzureEnvironment.Endpoint.ResourceManager);            }
             SqlClient.HttpClient.DefaultRequestHeaders.Remove(Constants.ClientRequestIdHeaderName);
             SqlClient.HttpClient.DefaultRequestHeaders.Add(Constants.ClientRequestIdHeaderName, clientRequestId);
             return SqlClient;
