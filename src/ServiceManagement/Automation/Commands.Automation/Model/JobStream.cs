--- conflicted
+++ resolved
@@ -36,11 +36,7 @@
         {
             Requires.Argument("jobStream", jobStream).NotNull();
 
-<<<<<<< HEAD
-            this.StreamId = jobStream.Properties.JobStreamId;
-=======
             this.JobStreamId = jobStream.Properties.JobStreamId;
->>>>>>> 051136fd
             this.Type = jobStream.Properties.StreamType;
             this.Text = jobStream.Properties.Summary;
             this.Time = jobStream.Properties.Time;
