<!--
    Please leave this section at the top of the change log.

    Changes for the current release should go under the section titled "Current Release", and should adhere to the following format:

    ## Current Release
    * Overview of change #1
        - Additional information about change #1
    * Overview of change #2
        - Additional information about change #2
        - Additional information about change #2
    * Overview of change #3
    * Overview of change #4
        - Additional information about change #4

    ## YYYY.MM.DD - Version X.Y.Z (Previous Release)
    * Overview of change #1
        - Additional information about change #1
-->
## Current Release
<<<<<<< HEAD
* Update SimpleParameterSet of `New-AzureRmVm` to enable Accelerated Network on qualifying vms.
=======
* Update New-AzureRmVmss simple parameter set to fail creating the vmss when a user specified LB already exists.
* Update example for New-AzureRmDisk
>>>>>>> 115e26c8
* Add example for `New-AzureRmVM`
* Updated help files to include full parameter types.

## Version 5.3.0
* Add -Tag parameter to Update/New-AzureRmAvailabilitySet
* Add example for `Add-AzureRmVmssExtension`
* Add examples for `Remove-AzureRmVmssExtension`
* Update help for `Set-AzureRmVMAccessExtension`
* Update SimpleParameterSet for New-AzureRmVmss to set SinglePlacementGroup to false by default and add switch parameter `SinglePlacementGroup` that enables the user to create the VMSS in a single placement group.
* Fixed Disable-AzureRmVmDiskEncryption to work for VMs encrypted without AAD parameters

## Version 5.2.0
* IP Tag feature for VMSS
    - `New-AzureRmVmssIpTagConfig` cmdlet is added
    - IpTag parameter is added to New-AzureRmVmssIpConfig
* Auto OS Rollback feature for VMSS
    - DisableAutoRollback parameters are added to New-AzureRmVmssConfig and Update-AzureRmVmss
* OS Upgrade History feature for Vmss
    - OSUpgradeHistory switch parameter is added to Get-AzureRmVmss
* Fixed formatting of OutputType in help files

## Version 5.1.1
* ResourceId tab completer applied to the cmdelts top level resource id parameters if any.
* `Get-AzureRmVmDiskEncryptionStatus` fixes an issue observed for VMs with no data disks
* Update Compute client library version to fix following cmdlets
    - Grant-AzureRmDiskAccess
    - Grant-AzureRmSnapshotAccess
    - Save-AzureRmVMImage
* Fixed following cmdlets to show `operation ID` and `operation status` correctly:
    - Start-AzureRmVM
    - Stop-AzureRmVM
    - Restart-AzureRmVM
    - Set-AzureRmVM
    - Remove-AzuerRmVM
    - Set-AzureRmVmss
    - Start-AzureRmVmssRollingOSUpgrade
    - Stop-AzureRmVmssRollingUpgrade
    - Start-AzureRmVmss
    - Restart-AzureRmVmss
    - Stop-AzureRmVmss
    - Remove-AzureRmVmss
    - ConvertTo-AzureRmVMManagedDisk
    - Revoke-AzureRmSnapshotAccess
    - Remove-AzureRmSnapshot
    - Revoke-AzureRmDiskAccess
    - Remove-AzureRmDisk
    - Remove-AzureRmContainerService
    - Remove-AzureRmAvailabilitySet


## Version 5.1.0
* VMSS VM Update feature
    - Added `Update-AzureRmVmssVM` and `New-AzureRmVMDataDisk` cmdlets
    - Add VirtualMachineScaleSetVM parameter to `Add-AzureRmVMDataDisk` cmdlet to support adding a data disk to Vmss VM.

## Version 5.0.0
* `New-AzureRmVm` and `New-AzureRmVmss` support verbose output of parameters
* `New-AzureRmVm` and `New-AzureRmVmss` (simple parameter set) support assigning user defined and(or) system defined identities to the VM(s).
* VMSS Redeploy and PerformMaintenance feature
    -  Add new switch parameter -Redeploy and -PerformMaintenance to `Set-AzureRmVmss` and `Set-AzureRmVmssVM`
* Add DisableVMAgent switch parameter to `Set-AzureRmVMOperatingSystem` cmdlet
* `New-AzureRmVm` and `New-AzureRmVmss` (simple parameter set) support a `Win10` image.
* `Repair-AzureRmVmssServiceFabricUpdateDomain` cmdlet is added.
* Set minimum dependency of module to PowerShell 5.0
* Introduce multiple breaking changes
    - Please refer to the migration guide for more details
* `Set-AzureRmVmDiskEncryptionExtension` makes AAD parameters optional

## Version 4.6.0
* `Get-AzureRmVmssDiskEncryptionStatus` supports encryption status at data disk level
* `Get-AzureRmVmssVmDiskEncryptionStatus` supports encryption status at data disk level
* Update for Zone Resilient
* `New-AzureRmVm` and `New-AzureRmVmss` (simple parameter set) support availability zones.
* Updated to the latest version of the Azure ClientRuntime

## Version 4.5.0
* `New-AzureRmVM` and `New-AzureRmVMSS` support data disks.
* `New-AzureRmVM` and `New-AzureRmVMSS` support custom image by name or by id.
* Log analytic feature
    - Added `Export-AzureRmLogAnalyticRequestRateByInterval` cmdlet
    - Added `Export-AzureRmLogAnalyticThrottledRequests` cmdlet
* Fix issue with Default Resource Group in CloudShell

## Version 4.4.0
* `New-AzureRmVMSS` prints connection strings in verbose mode.
* `New-AzureRmVmss` supports public IP address, load balancing rules, inbound NAT rules.
* WriteAccelerator feature
    - Added WriteAccelerator switch parameter to the following cmdlets:
          Set-AzureRmVMOSDisk
          Set-AzureRmVMDataDisk
          Add-AzureRmVMDataDisk
          Add-AzureRmVmssDataDisk
    - Added OsDiskWriteAccelerator switch parameter to the following cmdlet:
          Set-AzureRmVmssStorageProfile.
    - Added OsDiskWriteAccelerator Boolean parameter to the following cmdlets:
          Update-AzureRmVM
          Update-AzureRmVmss

## Version 4.3.2
* Fix ErrorAction issue for some of Get cmdlets.

## Version 4.3.1
* `New-AzureRmVm` and `New-AzureRmVmss` get information about an image from Azure.

## Version 4.3.0
* Added `FullyQualifiedDomainName` to `PSVirtualMachinScaleSet`.
* Added `AvailabilitySetName` parameter to the simplified parameterset of `New-AzureRmVm`.
* Corrected usage of `Login-AzureRmAccount` to use `Connect-AzureRmAccount`
* User assigned identity support for VM and VM scale set
- IdentityType and IdentityId parameters are added to New-AzureRmVMConfig, New-AzureRmVmssConfig, Update-AzureRmVM and Update-AzureRmVmss
* Added EnableIPForwarding parameter to Add-AzureRmVmssNetworkInterfaceConfig
* Added Priority parameter to New-AzureRmVmssConfig

## Version 4.2.0
* Added simplified parameter set to New-AzureRmVmss, which creates a Virtual Machine Scale Set and all required resources using smart defaults
* Added Location Completer to -Location parameters allowing tab completion through valid Locations
* Added ResourceGroup Completer to -ResourceGroup parameters allowing tab completion through resource groups in current subscription
* Obsoleted -Tags in favor of -Tag for New-AzureRmVm and Update-AzureRmVm
* Fixed Get-AzureRmComputeResourceSku cmdlet when Zone is included in restriction.
* Updated Diagnostics Agent configuration schema for Azure Monitor sink support.
* Fixed a non-existing resource group creation problem for New-AzureRmVM

## Version 4.1.1
* Get-AzureRmComputeResourceSku shows zone information.
* Update Disable-AzureRmVmssDiskEncryption to fix issue https://github.com/Azure/azure-powershell/issues/5038
* Added -AsJob support for long-running Compute cmdlets. Allows selected cmdlets to run in the background and return a job to track and control progress.
    - Affected cmdlets include: New-, Update-, Set-, Remove-, Start-, Restart-, Stop- cmdlets for Virtual Machines and Virtual Machine Scale Sets
* Added simplified parameter set to New-AzureRmVM, which creates a Virtual Machine and all required resources using smart defaults

## Version 4.0.1
* Fixed assembly loading issue that caused some cmdlets to fail when executing

## Version 4.0.0
* Azure Disk Encryption Extension Commands
    - New Parameter for 'Set-AzureRmVmDiskEncryptionExtension': '-EncryptFormatAll' encrypt formats data disks
    - New Parameters for 'Set-AzureRmVmDiskEncryptionExtension': '-ExtensionPublisherName' and '-ExtensionType' allow switching to other versions of the extension
    - New Parameters for 'Disable-AzureRmVmDiskEncryption': '-ExtensionPublisherName' and '-ExtensionType' allow switching to other versions of the extension
    - New Parameters for 'Get-AzureRmVmDiskEncryptionStatus': '-ExtensionPublisherName' and '-ExtensionType' allow switching to other versions of the extension
* Set-AzureRmVMAEMExtension: Add support for Dv3 and Ev3 series
* Add support for online help
    - Run Get-Help with the -Online parameter to open the online help in your default Internet browser

## Version 3.4.1

## Version 3.4.0
* Run Command feature:
    - New cmdlet: 'Invoke-AzureRmVMRunCommand' invokes a run command on a VM
    - New cmdlet: 'Get-AzureRmVMRunCommandDocument' shows available run command documents
* Add 'StorageAccountType' parameter to Set-AzureRmDataDisk
* Availability Zone support for virtual machine, VM scale set, and disk
    - New paramter: 'Zone' is added to New-AzureRmVM, New-AzureRmVMConfig, New-AzureRmVmssConfig, New-AzureRmDiskConfig
* VM scale set rolling upgrade feature:
    - New cmdlet: 'Start-AzureRmVmssRollingOSUpgrade' invokes OS rolling upgrade of VM scale set
    - New cmdlet: 'Set-AzureRmVmssRollingUpgradePolicy' sets upgrade policy for VM scale set rolling upgrade.
    - New cmdlet: 'Stop-AzureRmVmssRollingUpgrade' cancels rolling upgrade of VM scale set
    - New cmdlet: 'Get-AzureRmVmssRollingUpgrade' shows the status of VM scale set rolling upgrade.
* AssignIdentity switch parameter is introduced for system assigned identity.
    - New parameter: 'AssignIdentity' is added to New-AzureRmVMConfig, New-AzureRmVmssConfig and Update-AzureRmVM
* Vmss disk encryption feature:
    - New cmdlet: 'Set-AzureRmVmssDiskEncryptionExtension' enables disk encryption on VM scale set
    - New cmdlet: 'Disable-AzureRmVmssDiskEncryption' disables disk encryption on VM scale set
    - New cmdlet: 'Get-AzureRmVmssDiskEncryptionStatus' shows the disk encryption status of a VM scale set
    - New cmdelt: 'Get-AzureRmVmssVMDiskEncryptionStatus' shows the disk encryption status of VMs in a VM scale set

## Version 3.3.1
*
## Version 3.3.0
* Set-AzureRmVMAEMExtension: Add support for new Premium Disk sizes
* Set-AzureRmVMAEMExtension: Add support for M series
* Add ForceUpdateTag parameter to Add-AzureRmVmssExtension
* Add Primary parameter to New-AzureRmVmssIpConfig
* Add EnableAcceleratedNetworking parameter to Add-AzureRmVmssNetworkInterfaceConfig
* Add InstanceId to Set-AzureRmVmss
* Expose MaintenanceRedeployStatus to Get-AzureRmVM -Status output
* Expose Restriction and Capability to the table format of Get-AzureRmComputeResourceSku

## Version 3.2.1
- Fix issue with VM DIsk and VM Disk snapshot create and update cmdlets, (link)[https://github.com/azure/azure-powershell/issues/4309]
  - New-AzureRmDisk
  - New-AzureRmSnapshot
  - Update-AzureRmDisk
  - Update-AzureRmSnapshot

## Version 3.2.0
* Storage account type support for Image disk:
    - 'StorageAccountType' parameter is added to Set-AzureRmImageOsDisk and Add-AzureRmImageDataDisk
* PrivateIP and PublicIP feature in Vmss Ip Configuration:
    - 'PrivateIPAddressVersion', 'PublicIPAddressConfigurationName', 'PublicIPAddressConfigurationIdleTimeoutInMinutes', 'DnsSetting' names are added to New-AzureRmVmssIpConfig
    - 'PrivateIPAddressVersion' parameter for specifying IPv4 or IPv6 is added to New-AzureRmVmssIpConfig
* Performance Maintenance feature:
    - 'PerformMaintenance' switch parameter is added to Restart-AzureRmVM.
    - Get-AzureRmVM -Status shows the information of performance maintenance of the given VM
* Virtual Machine Identity feature:
    - 'IdentityType' parameter is added to New-AzureRmVMConfig and UpdateAzureRmVM
    - Get-AzureRmVM shows the information of the identity of the given VM
* Vmss Identity feature:
    - 'IdentityType' parameter is added to to New-AzureRmVmssConfig
    - Get-AzureRmVmss shows the information of the identity of the given Vmss
* Vmss Boot Diagnostics feature:
    - New cmdlet for setting boot diagnostics of Vmss object: Set-AzureRmVmssBootDiagnostics
    - 'BootDiagnostic' parameter is added to New-AzureRmVmssConfig
* Vmss LicenseType feature:
    - 'LicenseType' parameter is added to New-AzureRmVmssConfig
* RecoveryPolicyMode support:
    - 'RecoveryPolicyMode' paramter is added to New-AzureRmVmssConfig
* Compute Resource Sku feature:
    - New cmdlet 'Get-AzureRmComputeResourceSku' list all compute resource skus

## Version 3.1.0
* Fix Test-AzureRmVMAEMExtension for virtual machines with multiple managed disks
* Updated Set-AzureRmVMAEMExtension: Add caching information for Premium managed disks
* Add-AzureRmVhd: The size limit on vhd is increased to 4TB.
* Stop-AzureRmVM: Clarify documentation for STayProvisioned parameter
* New-AzureRmDiskUpdateConfig
  * Deprecated parameters CreateOption, StorageAccountId, ImageReference, SourceUri, SourceResourceId
* Set-AzureRmDiskUpdateImageReference: Deprecated cmdlet
* New-AzureRmSnapshotUpdateConfig
  * Deprecated parameters CreateOption, StorageAccountId, ImageReference, SourceUri, SourceResourceId
* Set-AzureRmSnapshotUpdateImageReference: Deprecated Cmdlet

## Version 3.0.1

## Version 3.0.0
* Updated Set-AzureRmVMAEMExtension and Test-AzureRmVMAEMExtension cmdlets to support Premium managed disks
* Backup encryption settings for IaaS VMs and restore on failure
* ChefServiceInterval option is renamed to ChefDaemonInterval now. Old one will continue to work however.
* Remove duplicated DataDiskNames and NetworkInterfaceIDs properties from PS VM object.
  - Make DataDiskNames and NetworkInterfaceIDs parameters optional in Remove-AzureRmVMDataDisk and Remove-AzureRmVMNetworkInterface, respectively.
* Fix the piping issue of Get cmdlets when the Get cmdlets return a list object.
* Cmdlets that conflicted with RDFE cmdlets have been renamed. See issue https://github.com/Azure/azure-powershell/issues/2917 for more details
    - `New-AzureVMSqlServerAutoBackupConfig` has been renamed to `New-AzureRmVMSqlServerAutoBackupConfig`
    - `New-AzureVMSqlServerAutoPatchingConfig` has been renamed to `New-AzureRmVMSqlServerAutoPatchingConfig`
    - `New-AzureVMSqlServerKeyVaultCredentialConfig` has been renamed to `New-AzureRmVMSqlServerKeyVaultCredentialConfig`

## Version 2.9.0
* Fix bug in Get-* cmdlets, to allow retrieving multiple pages of data (more than 120 items)

## Version 2.8.0
* Updated Set-AzureRmVMAEMExtension and Test-AzureRmVMAEMExtension cmdlets to support managed disks

## Version 2.7.0
* Updated Set-AzureRmVMDscExtension cmdlet WmfVersion parameter to support "5.1"
* Updated Set-AzureRmVMChefExtension cmdlet to add following new options :
  - Daemon: Configures the chef-client service for unattended execution. e.g. -Daemon 'none' or e.g. -Daemon 'service'."
  - Secret: The encryption key used to encrypt and decrypt the data bag item values.
  - SecretFile: The path to the file that contains the encryption key used to encrypt and decrypt the data bag item values.
* Fix for Get-AzureRmVM: Get-AzureRmVM did not display anything when the output includes availability set property.
* New cmdlets:
    - Update-AzureRmAvailabilitySet: can update an unmanaged availability set to a managed availability set.
    - Add-AzureRmVmssDataDisk, Remove-AzureRmVmssDataDisk
* New parameter, SkipVmBackup, for cmdlet Set-AzureRmVMDiskEncryptionExtension to allow user to skip backup creation for Linux VMs

## Version 2.6.0
* New cmdlets for Managed disk
    - Disk cmdlets: New-AzureRmDisk, Update-AzureRmDisk, Get-AzureRmDisk, Remove-AzureRmDisk,
                    Grant-AzureRmDiskAccess, Revoke-AzureRmDiskAccess,
                    New-AzureRmDiskConfig, Set-AzureRmDiskDiskEncryptionKey, Set-AzureRmDiskImageReference, Set-AzureRmDiskKeyEncryptionKey,
                    New-AzureRmDiskUpdateConfig, Set-AzureRmDiskUpdateDiskEncryptionKey, Set-AzureRmDiskUpdateImageReference, Set-AzureRmDiskUpdateKeyEncryptionKey
    - Snapshot cmdlets: New-AzureRmSnapshot, Update-AzureRmSnapshot, Get-AzureRmSnapshot, Remove-AzureRmSnapshot,
                        Grant-AzureRmSnapshotAccess, Revoke-AzureRmSnapshotAccess,
                        New-AzureRmSnapshotConfig, Set-AzureRmSnapshotDiskEncryptionKey, Set-AzureRmSnapshotImageReference, Set-AzureRmSnapshotKeyEncryptionKey,
                        New-AzureRmSnapshotUpdateConfig, Set-AzureRmSnapshotUpdateDiskEncryptionKey, Set-AzureRmSnapshotUpdateImageReference, Set-AzureRmSnapshotUpdateKeyEncryptionKey
    - Image cmdlets: New-AzureRmImage, Get-AzureRmImage, Remove-AzureRmImage,
                     New-AzureRmImageConfig, Set-AzureRmImageOsDisk, Add-AzureRmImageDataDisk, Remove-AzureRmImageDataDisk
    - VM cmdlet: ConvertTo-AzureRmVMManagedDisk

## Version 2.5.0
* Fix Get-AzureRmVM with -Status issue: Get-AzureRmVM throws an exception when Get-AzureRmVM lists multiple VMs and some of the VMs are deleted during Get-AzureRmVM is performed.
* New parameters in New-AzureRmVMSqlServerAutoBackupConfig cmdlet to support Auto Backup for SQL Server 2016 VMs.
    - BackupSystemDbs : Specifies if system databases should be added to Sql Server Managed Backup.
    - BackupScheduleType : Specifies the type of managed backup schedule, manual or automated. If it's manual, schedule settings need to be specified.
    - FullBackupFrequency : Specifies the frequency of Full Backup, daily or weekly.
    - FullBackupStartHour : Specifies the hour of the day when the Sql Server Full Backup should start.
    - FullBackupWindowInHours : Specifies the window (in hours) when Sql Server Full Backup should occur.
    - LogBackupFrequencyInMinutes : Specifies the frequency of Sql Server Log Backup.
* New-AzureVMSqlServer* cmdlets are renamed to New-AzureRmVMSqlServer* now. Old ones will continue to work however.

## Version 2.4.0
* Add Remove-AzureRmVMSecret cmdlet.
* Based on user feedback (https://github.com/Azure/azure-powershell/issues/1384), we've added a DisplayHint property to VM object to enable Compact and Expand display modes. This is similar to `Get -Date - DisplayHint Date` cmdlet. By default, the return of `Get-AzureRmVm -ResourceGroupName <rg-name> -Name <vm-name>` will be compact. You can expand the output using `-DisplayHint Expand` parameter.
* UPCOMING BREAKING CHANGE Notification: We've added a warning about removing ` DataDiskNames` and ` NetworkInterfaceIDs` properties from the returned VM object from `Get-AzureRmVm -ResourceGroupName <rg-name> -Name <vm-name` cmdlet. Please update your scripts to access these properties in the following way:
    - `$vm.StorageProfile.DataDisks`
    - `$vm.NetworkProfile.NetworkInterfaces`
* Updated Set-AzureRmVMChefExtension cmdlet to add following new options :
    - JsonAttribute : A JSON string to be added to the first run of chef-client. e.g. -JsonAttribute '{"container_service": {"chef-init-test": {"command": "C:\\opscode\\chef\\bin"}}}'
    - ChefServiceInterval : Specifies the frequency (in minutes) at which the chef-service runs. If in case you don't want the chef-service to be installed on the Azure VM then set value as 0 in this field. e.g. -ChefServiceInterval 45

## Version 2.3.0
* Update formats for list of VMs, VMScaleSets and ContainerService
    - The default format of Get-AzureRmVM, Get-AzureRmVmss and Get-AzureRmContainerService is not table format when these cmdlets call List Operation
* Fix overprovision issue for VMScaleSet
    - Because of the bug in Compute client library (and Swagger spec) regarding overprovision property of VMScaleSet, this property did not show up correctly.
* Better piping scenario for VMScaleSets and ContainerService cmdlets
    - VMScaleSet and ContainerService now have "ResourceGroupName" property, so when piping Get command to Delete/Update command, -ResourceGroupName is not required.
* Separate paremater sets for Set-AzureRmVM with Generalized and Redeploy parameter
* Reduce time taken by Get-AzureRmVMDiskEncryptionStatus cmdlet from two minutes to under five seconds
* Allow Set-AzureRmVMDiskEncryptionStatus to be used with VHDs residing in multiple resource groups<|MERGE_RESOLUTION|>--- conflicted
+++ resolved
@@ -18,12 +18,9 @@
         - Additional information about change #1
 -->
 ## Current Release
-<<<<<<< HEAD
 * Update SimpleParameterSet of `New-AzureRmVm` to enable Accelerated Network on qualifying vms.
-=======
 * Update New-AzureRmVmss simple parameter set to fail creating the vmss when a user specified LB already exists.
 * Update example for New-AzureRmDisk
->>>>>>> 115e26c8
 * Add example for `New-AzureRmVM`
 * Updated help files to include full parameter types.
 
