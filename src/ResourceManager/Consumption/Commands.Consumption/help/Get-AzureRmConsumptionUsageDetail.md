---
external help file: Microsoft.Azure.Commands.Consumption.dll-Help.xml
Module Name: AzureRM.Consumption
online version: https://docs.microsoft.com/en-us/powershell/module/azurerm.consumption/get-azurermconsumptionusagedetail
schema: 2.0.0
---

# Get-AzureRmConsumptionUsageDetail

## SYNOPSIS
Get usage details of the subscription.

## SYNTAX

```
Get-AzureRmConsumptionUsageDetail [-BillingPeriodName <String>] [-Expand <String>] [-IncludeMeterDetails]
 [-IncludeAdditionalProperties] [-StartDate <DateTime>] [-EndDate <DateTime>] [-ResourceGroup <String>]
 [-InstanceName <String>] [-InstanceId <String>] [-Tag <String>] [-MaxCount <Int32>] [-Top <Int32>]
 [-InvoiceName <String>] [-DefaultProfile <IAzureContextContainer>] [<CommonParameters>]
```

## DESCRIPTION
The **Get-AzureRmConsumptionUsageDetail** cmdlet gets usage details of the subscription. 

## EXAMPLES

### Example 1: Get usage details with expand of MeterDetails
```powershell
PS C:\> Get-AzureRmConsumptionUsageDetail -Expand MeterDetails -Top 10
AccountName:  AAAA
BillingPeriodId:  subscriptions/1caaa5a3-2b66-438e-8ab4-bce37d518c5d/providers/Microsoft.Billing/billingPeriods/20180601
ConsumedService:  Microsoft.Compute
CostCenter:  XYZ987
Currency:  USD
DepartmentName:  Ama
Id:  subscriptions/1caaa5a3-2b66-438e-8ab4-bce37d518c5d/providers/Microsoft.Billing/billingPeriods/20180601/providers/Microsoft.Consumption/usageDetails/24b9dff0-f022-55a1-886b-17b330000db3
InstanceId:  subscriptions/1caaa5a3-2b66-438e-8ab4-bce37d518c5d/resourceGroups/MAR-CCM/providers/Microsoft.Compute/disks/mar-ccm-vm01_OsDisk_1_d0beead4b6ff4b4088a687701d355d61
InstanceLocation:  usnorthcentral
InstanceName:  mar-ccm-vm01_OsDisk_1_d0beead4b6ff4b4088a687701d355d61
IsEstimated:  true
MeterDetails:  MeterCategory:  Data Management
               MeterLocation:  usnorthcentral
               MeterName:  Standard Managed Disk Operations (in 10,000s)
               MeterSubCategory:  Data Management
               Unit:  Operations
MeterId:  82cd70ab-1aee-4b30-bc04-8b71e1204dbc
Name:  24b9dff0-f022-55a1-886b-17b330000db3
PretaxCost:  0
Product:  Data Management Standard Managed Disk Operations
SubscriptionGuid:  1caaa5a3-2b66-438e-8ab4-bce37d518c5d
SubscriptionName:  CCM - Microsoft Azure Enterprise - 1
Type:  Microsoft.Consumption/usageDetails
UsageEnd:  6/1/2018 11:59:59 PM
UsageQuantity:  3.8218
UsageStart:  6/1/2018 12:00:00 AM
```

### Example 2: Get usage details with date range
```powershell
PS C:\> Get-AzureRmConsumptionUsageDetail -StartDate 2017-10-02 -EndDate 2017-10-05 -Top 10
AccountName:  AAAA
BillingPeriodId:  subscriptions/1caaa5a3-2b66-438e-8ab4-bce37d518c5d/providers/Microsoft.Billing/billingPeriods/20171001
ConsumedService:  Storage
CostCenter:  XYZ987
Currency:  USD
DepartmentName:  Ama
Id:  subscriptions/1caaa5a3-2b66-438e-8ab4-bce37d518c5d/providers/Microsoft.Billing/billingPeriods/20171001/providers/Microsoft.Consumption/usageDetails/732582e5-40ad-bb23-7a69-ca1ff7c8b004
InstanceId:  storsimplezc9q6r2t7f
InstanceLocation:  US West Central
InstanceName:  storsimplezc9q6r2t7f
IsEstimated:  false
MeterId:  ad22fac8-9da5-4577-8683-56ae94d39e42
Name:  732582e5-40ad-bb23-7a69-ca1ff7c8b004
PretaxCost:  0
Product:  Data Management Geo Redundant Standard IO - Table Write
SubscriptionGuid:  1caaa5a3-2b66-438e-8ab4-bce37d518c5d
SubscriptionName:  CCM - Microsoft Azure Enterprise - 1
Type:  Microsoft.Consumption/usageDetails
UsageEnd:  10/2/2017 11:59:59 PM
UsageQuantity:  0.0006
UsageStart:  10/2/2017 12:00:00 AM
```

### Example 3: Get usage details of BillingPeriodName with InstanceName filter
```powershell
PS C:\> Get-AzureRmConsumptionUsageDetail -BillingPeriodName 201710 -InstanceName 1c2052westus -Top 10
AccountName:  AAAA
BillingPeriodId:  subscriptions/1caaa5a3-2b66-438e-8ab4-bce37d518c5d/providers/Microsoft.Billing/billingPeriods/20171001
ConsumedService:  Microsoft.Storage
CostCenter:  XYZ987
Currency:  USD
DepartmentName:  Ama
Id:  subscriptions/1caaa5a3-2b66-438e-8ab4-bce37d518c5d/providers/Microsoft.Billing/billingPeriods/20171001/providers/Microsoft.Consumption/usageDetails/8abc8b65-e8f1-31e1-f02b-058a7572363f
InstanceId:  subscriptions/1caaa5a3-2b66-438e-8ab4-bce37d518c5d/resourceGroups/securitydata/providers/Microsoft.Storage/storageAccounts/1c2052westus
InstanceLocation:  uswest
InstanceName:  1c2052westus
IsEstimated:  false
MeterId:  9995d93a-7d35-4d3f-9c69-7a7fea447ef4
Name:  8abc8b65-e8f1-31e1-f02b-058a7572363f
PretaxCost:  0.000000693016692
Product:  Data Transfer Out - Zone 1
SubscriptionGuid:  1caaa5a3-2b66-438e-8ab4-bce37d518c5d
SubscriptionName:  CCM - Microsoft Azure Enterprise - 1
Type:  Microsoft.Consumption/usageDetails
UsageEnd:  10/1/2017 11:59:59 PM
UsageQuantity:  0.000009
UsageStart:  10/1/2017 12:00:00 AM
```

## PARAMETERS

### -BillingPeriodName
Name of a specific billing period to get the usage details that associate with.

```yaml
Type: String
Parameter Sets: (All)
Aliases:

Required: False
Position: Named
Default value: None
Accept pipeline input: False
Accept wildcard characters: False
```

### -DefaultProfile
The credentials, account, tenant, and subscription used for communication with Azure.

```yaml
Type: IAzureContextContainer
Parameter Sets: (All)
Aliases: AzureRmContext, AzureCredential

Required: False
Position: Named
Default value: None
Accept pipeline input: False
Accept wildcard characters: False
```

### -EndDate
The end date (in UTC) of the usages to filter.

```yaml
Type: DateTime
Parameter Sets: (All)
Aliases:

Required: False
Position: Named
Default value: None
Accept pipeline input: False
Accept wildcard characters: False
```

### -Expand
Expand the usages based on MeterDetails, or AdditionalInfo.

```yaml
Type: String
Parameter Sets: (All)
Aliases:

Required: False
Position: Named
Default value: None
Accept pipeline input: False
Accept wildcard characters: False
```

### -IncludeAdditionalProperties
Include additional properties in the usages.

```yaml
Type: SwitchParameter
Parameter Sets: (All)
Aliases:

Required: False
Position: Named
Default value: None
Accept pipeline input: False
Accept wildcard characters: False
```

### -IncludeMeterDetails
Include meter details in the usages.

```yaml
Type: SwitchParameter
Parameter Sets: (All)
Aliases:

Required: False
Position: Named
Default value: None
Accept pipeline input: False
Accept wildcard characters: False
```

### -InstanceId
The instance id of the usages to filter.

```yaml
Type: String
Parameter Sets: (All)
Aliases:

Required: False
Position: Named
Default value: None
Accept pipeline input: False
Accept wildcard characters: False
```

### -InstanceName
The instance name of the usages to filter.

```yaml
Type: String
Parameter Sets: (All)
Aliases:

Required: False
Position: Named
Default value: None
Accept pipeline input: False
Accept wildcard characters: False
```

### -InvoiceName
Name of a specific invoice to get the usage details that associate with.

```yaml
Type: String
Parameter Sets: (All)
Aliases:

Required: False
Position: Named
Default value: None
Accept pipeline input: False
Accept wildcard characters: False
```

### -MaxCount
Determine the maximum number of records to return.

```yaml
Type: Int32
Parameter Sets: (All)
Aliases:

Required: False
Position: Named
Default value: None
Accept pipeline input: False
Accept wildcard characters: False
```

### -ResourceGroup
The resource group of the usages to filter.

```yaml
Type: String
Parameter Sets: (All)
Aliases:

Required: False
Position: Named
Default value: None
Accept pipeline input: False
Accept wildcard characters: False
```

### -StartDate
The start date (in UTC) of the usages to filter.

```yaml
Type: DateTime
Parameter Sets: (All)
Aliases:

Required: False
Position: Named
Default value: None
Accept pipeline input: False
Accept wildcard characters: False
```

### -Tag
The tag of the usages to filter.

```yaml
Type: String
Parameter Sets: (All)
Aliases:

Required: False
Position: Named
Default value: None
Accept pipeline input: False
Accept wildcard characters: False
```

### -Top
Determine the maximum number of records to return.

```yaml
Type: Int32
Parameter Sets: (All)
Aliases:

Required: False
Position: Named
Default value: None
Accept pipeline input: False
Accept wildcard characters: False
```

### CommonParameters
This cmdlet supports the common parameters: -Debug, -ErrorAction, -ErrorVariable, -InformationAction, -InformationVariable, -OutVariable, -OutBuffer, -PipelineVariable, -Verbose, -WarningAction, and -WarningVariable.
For more information, see about_CommonParameters (http://go.microsoft.com/fwlink/?LinkID=113216).

## INPUTS

### None

## OUTPUTS

### Microsoft.Azure.Commands.Consumption.Models.PSUsageDetail
<<<<<<< HEAD
=======

>>>>>>> 12da7cd8

## NOTES

## RELATED LINKS<|MERGE_RESOLUTION|>--- conflicted
+++ resolved
@@ -330,10 +330,6 @@
 ## OUTPUTS
 
 ### Microsoft.Azure.Commands.Consumption.Models.PSUsageDetail
-<<<<<<< HEAD
-=======
-
->>>>>>> 12da7cd8
 
 ## NOTES
 
