<!--
    Please leave this section at the top of the change log.

    Changes for the current release should go under the section titled "Current Release", and should adhere to the following format:

    ## Current Release
    * Overview of change #1
        - Additional information about change #1
    * Overview of change #2
        - Additional information about change #2
        - Additional information about change #2
    * Overview of change #3
    * Overview of change #4
        - Additional information about change #4

    ## YYYY.MM.DD - Version X.Y.Z (Previous Release)
    * Overview of change #1
        - Additional information about change #1
-->
## Current Release
<<<<<<< HEAD
* Fix issue with Default Resource Group in CloudShell
=======
* Support for Private DNS Zones (Public Preview)
    - Adds ability to create DNS zones that are visible only to the associated virtual networks
>>>>>>> d6d314d8

## Version 4.0.1
* Added ResourceGroup Completer to -ResourceGroup parameters allowing tab completion through resource groups in current subscription

## Version 4.0.0
* Support for CAA record types in Azure DNS
    - Supports all operations on CAA record type
* Add support for online help
    - Run Get-Help with the -Online parameter to open the online help in your default Internet browser

## Version 3.4.1

## Version 3.4.0

## Version 3.3.1

## Version 3.3.0

## Version 3.2.1

## Version 3.2.0
* Fix bug in the piping scenario for Get-AzureRmDnsZone
    - More information can be found here: https://github.com/Azure/azure-powershell/issues/4203

## Version 3.1.0

## Version 3.0.1

## Version 3.0.0

## Version 2.8.0

## Version 2.7.0

## Version 2.6.0

## Version 2.5.0

## Version 2.4.0

## Version 2.3.0<|MERGE_RESOLUTION|>--- conflicted
+++ resolved
@@ -18,12 +18,9 @@
         - Additional information about change #1
 -->
 ## Current Release
-<<<<<<< HEAD
 * Fix issue with Default Resource Group in CloudShell
-=======
 * Support for Private DNS Zones (Public Preview)
     - Adds ability to create DNS zones that are visible only to the associated virtual networks
->>>>>>> d6d314d8
 
 ## Version 4.0.1
 * Added ResourceGroup Completer to -ResourceGroup parameters allowing tab completion through resource groups in current subscription
