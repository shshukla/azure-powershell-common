// ----------------------------------------------------------------------------------
//
// Copyright Microsoft Corporation
// Licensed under the Apache License, Version 2.0 (the "License");
// you may not use this file except in compliance with the License.
// You may obtain a copy of the License at
// http://www.apache.org/licenses/LICENSE-2.0
// Unless required by applicable law or agreed to in writing, software
// distributed under the License is distributed on an "AS IS" BASIS,
// WITHOUT WARRANTIES OR CONDITIONS OF ANY KIND, either express or implied.
// See the License for the specific language governing permissions and
// limitations under the License.
// ----------------------------------------------------------------------------------

using System;
using System.Collections;
using System.Collections.Generic;
using System.Collections.ObjectModel;
using System.IO;
using System.Management.Automation;
using System.Net;
using System.Security.Cryptography.X509Certificates;
using System.Xml;
using Microsoft.VisualStudio.TestTools.UnitTesting;
using Microsoft.Azure.Common.Extensions.Models;
using Microsoft.WindowsAzure.Commands.Common.Storage;
using Microsoft.WindowsAzure.Commands.Profile.Models;
using Microsoft.WindowsAzure.Commands.ServiceManagement.Extensions;
using Microsoft.WindowsAzure.Commands.ServiceManagement.IaaS.Extensions;
using Microsoft.WindowsAzure.Commands.ServiceManagement.PlatformImageRepository.Model;
using Microsoft.WindowsAzure.Commands.ServiceManagement.Test.FunctionalTests.ConfigDataInfo;
using Microsoft.WindowsAzure.Commands.ServiceManagement.Test.FunctionalTests.IaasCmdletInfo;
using Microsoft.WindowsAzure.Commands.ServiceManagement.Test.FunctionalTests.IaasCmdletInfo.DiskRepository;
using Microsoft.WindowsAzure.Commands.ServiceManagement.Test.FunctionalTests.IaasCmdletInfo.Extensions.BGInfo;
using Microsoft.WindowsAzure.Commands.ServiceManagement.Test.FunctionalTests.IaasCmdletInfo.Extensions.Common;
using Microsoft.WindowsAzure.Commands.ServiceManagement.Test.FunctionalTests.IaasCmdletInfo.Extesnions.CustomScript;
using Microsoft.WindowsAzure.Commands.ServiceManagement.Test.FunctionalTests.IaasCmdletInfo.Extesnions.Dsc;
using Microsoft.WindowsAzure.Commands.ServiceManagement.Test.FunctionalTests.IaasCmdletInfo.Extesnions.VMAccess;
using Microsoft.WindowsAzure.Commands.ServiceManagement.Test.FunctionalTests.IaasCmdletInfo.Extensions.SqlServer;
using Microsoft.WindowsAzure.Commands.ServiceManagement.Test.FunctionalTests.IaasCmdletInfo.ILB;
using Microsoft.WindowsAzure.Commands.ServiceManagement.Test.FunctionalTests.PaasCmdletInfo;
using Microsoft.WindowsAzure.Commands.ServiceManagement.Test.FunctionalTests.PIRCmdletInfo;
using Microsoft.WindowsAzure.Commands.ServiceManagement.Test.FunctionalTests.PowershellCore;
using Microsoft.WindowsAzure.Commands.ServiceManagement.Test.FunctionalTests.NetworkCmdletInfo;
using Microsoft.WindowsAzure.Commands.ServiceManagement.Test.FunctionalTests.SubscriptionCmdletInfo;
using Microsoft.WindowsAzure.Commands.Utilities.Common;
using Microsoft.WindowsAzure.Management.Network;
using Microsoft.Azure.Commands.Network.Gateway.Model;
using Microsoft.WindowsAzure.Management.Network.Models;
using Microsoft.WindowsAzure.Storage.Blob;

namespace Microsoft.WindowsAzure.Commands.ServiceManagement.Test.FunctionalTests
{
    using SM = Model;

    public class ServiceManagementCmdletTestHelper
    {
        private T RunPSCmdletAndReturnFirst<T>(PowershellCore.CmdletsInfo cmdlet, bool debug = false, bool retryOnConflict = true)
        {
            var result = default(T);
            if (retryOnConflict)
            {
                Utilities.RetryActionUntilSuccess(
                   () => result = RunPSCmdletAndReturnFirstHelper<T>(cmdlet),
                   "ConflictError", 3, 60);
            }
            else
            {
                result = RunPSCmdletAndReturnFirstHelper<T>(cmdlet);
            }
            return result;

        }

        /// <summary>
        /// Run a powershell cmdlet that returns the first PSObject as a return value.
        /// </summary>
        /// <typeparam name="T"></typeparam>
        /// <param name="cmdlet"></param>
        /// <param name="debug"></param>
        /// <returns></returns>
        private T RunPSCmdletAndReturnFirstHelper<T>(PowershellCore.CmdletsInfo cmdlet, bool debug = false)
        {
            var azurePowershellCmdlet = new WindowsAzurePowershellCmdlet(cmdlet);
            Collection<PSObject> result = azurePowershellCmdlet.Run(debug);
            if (result.Count == 1)
            {
                try
                {
                    var operation = (ManagementOperationContext)result[0].BaseObject;
                    Console.WriteLine("Operation ID: {0} \nOperation Status: {1}\n", operation.OperationId, operation.OperationStatus);
                }
                catch (Exception e)
                {
                    if (e is InvalidCastException)
                    {
                        // continue
                    }
                    else
                    {
                        Console.WriteLine(e);
                        throw;
                    }
                }

                return (T) result[0].BaseObject;
            }
            return default(T);
        }

        private Collection<T> RunPSCmdletAndReturnAll<T>(PowershellCore.CmdletsInfo cmdlet, bool debug = false, bool retryOnConflict = true)
        {
            var result = new Collection<T>();
            if (retryOnConflict)
            {
                Utilities.RetryActionUntilSuccess(
                   () => result = RunPSCmdletAndReturnAllHelper<T>(cmdlet),
                   "ConflictError", 3, 60);
            }
            else
            {
                result = RunPSCmdletAndReturnAllHelper<T>(cmdlet);
            }
            return result;
        }


        /// <summary>
        /// Run a powershell cmdlet that returns a collection of PSObjects as a return value.
        /// </summary>
        /// <typeparam name="T"></typeparam>
        /// <param name="cmdlet"></param>
        /// <param name="debug"></param>
        /// <returns></returns>
        private Collection<T> RunPSCmdletAndReturnAllHelper<T>(PowershellCore.CmdletsInfo cmdlet, bool debug = false)
        {
            var azurePowershellCmdlet = new WindowsAzurePowershellCmdlet(cmdlet);
            Collection<PSObject> result = azurePowershellCmdlet.Run(debug);
            var resultCollection = new Collection<T>();
            foreach (PSObject re in result)
            {
                resultCollection.Add((T)re.BaseObject);
            }

            try
            {
                if (result.Count > 0)
                {
                    var operation = (ManagementOperationContext) result[0].BaseObject;
                    Console.WriteLine("Operation ID: {0} \nOperation Status: {1}\n", operation.OperationId,
                        operation.OperationStatus);
                }
            }
            catch (Exception e)
            {
                if (e is InvalidCastException)
                {
                    // continue
                }
                else
                {
                    Console.WriteLine(e);
                    throw;
                }
            }

            return resultCollection;
        }

        public Collection <PSObject> RunPSScript(string script, bool debug = false)
        {
            List<string> st = new List<string>();
            st.Add(script);

            WindowsAzurePowershellScript azurePowershellCmdlet = new WindowsAzurePowershellScript(st);
            return azurePowershellCmdlet.Run(debug);
        }


        public CopyState CheckCopyBlobStatus(string destContainer, string destBlob, bool debug = false)
        {
            List<string> st = new List<string>();
            st.Add(string.Format("Get-AzureStorageBlobCopyState -Container {0} -Blob {1}", destContainer, destBlob));

            WindowsAzurePowershellScript azurePowershellCmdlet = new WindowsAzurePowershellScript(st);
            return (CopyState)azurePowershellCmdlet.Run(debug)[0].BaseObject;
        }
        public bool TestAzureServiceName(string serviceName)
        {
            return RunPSCmdletAndReturnFirst<bool>(new TestAzureNameCmdletInfo("Service", serviceName));
        }

        public Collection<SM.LocationsContext> GetAzureLocation()
        {
            return RunPSCmdletAndReturnAll<SM.LocationsContext>(new GetAzureLocationCmdletInfo());
        }

        public string GetAzureLocationName(string[] keywords)
        {
            Collection<SM.LocationsContext> locations;

            try
            {
                locations = GetAzureLocation();
            }
            catch
            {
                Console.WriteLine("Error occurred during Get-AzureLocation...   Default location is not set.");
                return null;
            }

            if (keywords != null)
            {
                foreach (SM.LocationsContext location in locations)
                {
                    if (MatchExactWords(location.Name, keywords) >= 0)
                    {
                        return location.Name;
                    }
                }
            }
            else
            {
                if (locations.Count == 1)
                {
                    return locations[0].Name;
                }
            }
            return null;
        }

        private static int MatchExactWords(string input, string[] keywords)
        { //returns -1 for no match, 0 for exact match, and a positive number for how many keywords are matched.
            int result = 0;
            if (string.IsNullOrEmpty(input) || keywords.Length == 0)
                return -1;
            foreach (string keyword in keywords)
            {
                //For whole word match, modify pattern to be "\b{0}\b"
                if (!string.IsNullOrEmpty(keyword) && keyword.ToLowerInvariant().Equals(input.ToLowerInvariant()))
                {
                    result++;
                }
            }
            if (result == keywords.Length)
            {
                return 0;
            }
            else if (result == 0)
            {
                return -1;
            }
            else
            {
                return result;
            }
        }

        public Collection<SM.OSVersionsContext> GetAzureOSVersion()
        {
            return RunPSCmdletAndReturnAll<SM.OSVersionsContext>(new GetAzureOSVersionCmdletInfo());
        }

        #region CertificateSetting, VMConifig, ProvisioningConfig

        public SM.CertificateSetting NewAzureCertificateSetting(string store, string thumbprint)
        {
            return RunPSCmdletAndReturnFirst<SM.CertificateSetting>(new NewAzureCertificateSettingCmdletInfo(store, thumbprint));
        }

        public SM.PersistentVM NewAzureVMConfig(AzureVMConfigInfo vmConfig)
        {
            return RunPSCmdletAndReturnFirst<SM.PersistentVM>(new NewAzureVMConfigCmdletInfo(vmConfig));
        }

        public SM.PersistentVM AddAzureProvisioningConfig(AzureProvisioningConfigInfo provConfig)
        {
            return RunPSCmdletAndReturnFirst<SM.PersistentVM>(new AddAzureProvisioningConfigCmdletInfo(provConfig));
        }

        #endregion

        #region AzureAffinityGroup

        public ManagementOperationContext NewAzureAffinityGroup(string name, string location, string label, string description)
        {
            return RunPSCmdletAndReturnFirst<ManagementOperationContext> (new NewAzureAffinityGroupCmdletInfo(name, location, label, description));
        }

        public Collection<SM.AffinityGroupContext> GetAzureAffinityGroup(string name = null)
        {
            return RunPSCmdletAndReturnAll<SM.AffinityGroupContext>(new GetAzureAffinityGroupCmdletInfo(name));
        }

        public ManagementOperationContext SetAzureAffinityGroup(string name, string label, string description)
        {
            return RunPSCmdletAndReturnFirst<ManagementOperationContext> (new SetAzureAffinityGroupCmdletInfo(name, label, description));
        }

        public ManagementOperationContext RemoveAzureAffinityGroup(string name)
        {
            return RunPSCmdletAndReturnFirst<ManagementOperationContext>(new RemoveAzureAffinityGroupCmdletInfo(name));
        }

        #endregion

        #region AzureAvailabilitySet

        public SM.PersistentVM SetAzureAvailabilitySet(string availabilitySetName, SM.PersistentVM vm)
        {
            return RunPSCmdletAndReturnFirst<SM.PersistentVM>(new SetAzureAvailabilitySetCmdletInfo(availabilitySetName, vm));
        }

        public SM.PersistentVM SetAzureAvailabilitySet(string vmName, string serviceName, string availabilitySetName)
        {
            SM.PersistentVM vm = GetAzureVM(vmName, serviceName).VM;
            return RunPSCmdletAndReturnFirst<SM.PersistentVM>(new SetAzureAvailabilitySetCmdletInfo(availabilitySetName, vm));
        }

        public SM.PersistentVM RemoveAzureAvailabilitySet(SM.PersistentVM vm)
        {
            return RunPSCmdletAndReturnFirst<SM.PersistentVM>(new RemoveAzureAvailabilitySetCmdletInfo(vm));
        }

        public SM.PersistentVM RemoveAzureAvailabilitySet(string vmName, string serviceName)
        {
            SM.PersistentVM vm = GetAzureVM(vmName, serviceName).VM;
            return RunPSCmdletAndReturnFirst<SM.PersistentVM>(new RemoveAzureAvailabilitySetCmdletInfo(vm));
        }

        #endregion AzureAvailabilitySet

        #region AzureCertificate

        public ManagementOperationContext AddAzureCertificate(string serviceName, PSObject cert, string password = null)
        {
            return RunPSCmdletAndReturnFirst<ManagementOperationContext>(new AddAzureCertificateCmdletInfo(serviceName, cert, password));
        }

        public Collection <SM.CertificateContext> GetAzureCertificate(string serviceName, string thumbprint = null, string algorithm = null)
        {
            return RunPSCmdletAndReturnAll<SM.CertificateContext> (new GetAzureCertificateCmdletInfo(serviceName, thumbprint, algorithm));
        }

        public ManagementOperationContext RemoveAzureCertificate(string serviceName, string thumbprint, string algorithm)
        {
            return RunPSCmdletAndReturnFirst<ManagementOperationContext>(new RemoveAzureCertificateCmdletInfo(serviceName, thumbprint, algorithm));
        }

        #endregion

        #region AzureDataDisk

        public SM.PersistentVM AddAzureDataDisk(AddAzureDataDiskConfig diskConfig)
        {
            return RunPSCmdletAndReturnFirst<SM.PersistentVM>(new AddAzureDataDiskCmdletInfo(diskConfig));
        }

        public void AddDataDisk(string vmName, string serviceName, AddAzureDataDiskConfig [] diskConfigs)
        {
            SM.PersistentVM vm = GetAzureVM(vmName, serviceName).VM;

            foreach (AddAzureDataDiskConfig config in diskConfigs)
            {
                config.Vm = vm;
                vm = AddAzureDataDisk(config);
            }
            UpdateAzureVM(vmName, serviceName, vm);
        }

        public SM.PersistentVM SetAzureDataDisk(SetAzureDataDiskConfig discCfg)
        {
            return RunPSCmdletAndReturnFirst<SM.PersistentVM>(new SetAzureDataDiskCmdletInfo(discCfg));
        }

        public void SetDataDisk(string vmName, string serviceName, HostCaching hc, int lun)
        {
            SetAzureDataDiskConfig config = new SetAzureDataDiskConfig(hc, lun);
            config.Vm = GetAzureVM(vmName, serviceName).VM;
            UpdateAzureVM(vmName, serviceName, SetAzureDataDisk(config));
        }

        public Collection<SM.DataVirtualHardDisk> GetAzureDataDisk(string vmName, string serviceName)
        {
            SM.PersistentVMRoleContext vmRolectx = GetAzureVM(vmName, serviceName);

            return RunPSCmdletAndReturnAll<SM.DataVirtualHardDisk>(new GetAzureDataDiskCmdletInfo(vmRolectx.VM));
        }

        public Collection<SM.DataVirtualHardDisk> GetAzureDataDisk(SM.PersistentVM vm)
        {
            return RunPSCmdletAndReturnAll<SM.DataVirtualHardDisk>(new GetAzureDataDiskCmdletInfo(vm));
        }
        public SM.PersistentVM RemoveAzureDataDisk(RemoveAzureDataDiskConfig discCfg)
        {
            return RunPSCmdletAndReturnFirst<SM.PersistentVM>(new RemoveAzureDataDiskCmdletInfo(discCfg));
        }

        public void RemoveDataDisk(string vmName, string serviceName, int [] lunSlots)
        {
            SM.PersistentVM vm = GetAzureVM(vmName, serviceName).VM;

            foreach (int lun in lunSlots)
            {
                RemoveAzureDataDiskConfig config = new RemoveAzureDataDiskConfig(lun, vm);
                RemoveAzureDataDisk(config);
            }
            UpdateAzureVM(vmName, serviceName, vm);
        }

        #endregion

        #region AzureDeployment

        public ManagementOperationContext NewAzureDeployment(string serviceName, string packagePath, string configPath,
            string slot, string label, string name, bool doNotStart, bool warning,
            ExtensionConfigurationInput config = null)
        {
            return
                RunPSCmdletAndReturnFirst<ManagementOperationContext>(new NewAzureDeploymentCmdletInfo(serviceName,
                    packagePath, configPath, slot, label, name, doNotStart, warning, config));
        }

        public SM.DeploymentInfoContext GetAzureDeployment(string serviceName, string slot)
        {
            return RunPSCmdletAndReturnFirst<SM.DeploymentInfoContext>(new GetAzureDeploymentCmdletInfo(serviceName, slot));
        }

        public SM.DeploymentInfoContext GetAzureDeployment(string serviceName)
        {
            return GetAzureDeployment(serviceName, SM.DeploymentSlotType.Production);
        }

        public Collection<SM.DeploymentRebootEventContext> GetAzureDeploymentEvent(string serviceName, string deploymentName, DateTime startTime, DateTime endTime)
        {
            return RunPSCmdletAndReturnAll<SM.DeploymentRebootEventContext>(new GetAzureDeploymentEventCmdletInfo(serviceName, deploymentName, startTime, endTime));
        }

        public Collection<SM.DeploymentRebootEventContext> GetAzureDeploymentEventBySlot(string serviceName, string deploymentSlot, DateTime startTime, DateTime endTime)
        {
            return RunPSCmdletAndReturnAll<SM.DeploymentRebootEventContext>(new GetAzureDeploymentEventBySlotCmdletInfo(serviceName, deploymentSlot, startTime, endTime));
        }

        private ManagementOperationContext SetAzureDeployment(SetAzureDeploymentCmdletInfo cmdletInfo)
        {
            return RunPSCmdletAndReturnFirst<ManagementOperationContext>(cmdletInfo);
        }

        public ManagementOperationContext SetAzureDeploymentStatus(string serviceName, string slot, string newStatus)
        {
            return SetAzureDeployment(SetAzureDeploymentCmdletInfo.SetAzureDeploymentStatusCmdletInfo(serviceName, slot, newStatus));
        }

        public ManagementOperationContext SetAzureDeploymentConfig(string serviceName, string slot, string configPath)
        {
            return SetAzureDeployment(SetAzureDeploymentCmdletInfo.SetAzureDeploymentConfigCmdletInfo(serviceName, slot, configPath));
        }

        public ManagementOperationContext SetAzureDeploymentUpgrade(string serviceName, string slot, string mode, string packagePath, string configPath)
        {
            return SetAzureDeployment(SetAzureDeploymentCmdletInfo.SetAzureDeploymentUpgradeCmdletInfo(serviceName, slot, mode, packagePath, configPath));
        }

        public ManagementOperationContext SetAzureDeployment(string option, string serviceName, string packagePath, string newStatus, string configName, string slot, string mode, string label, string roleName, bool force)
        {
            return SetAzureDeployment(new SetAzureDeploymentCmdletInfo(option, serviceName, packagePath, newStatus, configName, slot, mode, label, roleName, force));
        }

        public ManagementOperationContext RemoveAzureDeployment(string serviceName, string slot, bool force)
        {
            return RunPSCmdletAndReturnFirst<ManagementOperationContext>(new RemoveAzureDeploymentCmdletInfo(serviceName, slot, force));
        }

        public ManagementOperationContext MoveAzureDeployment(string serviceName)
        {
            return RunPSCmdletAndReturnFirst<ManagementOperationContext>(new MoveAzureDeploymentCmdletInfo(serviceName));
        }

        public ManagementOperationContext SetAzureWalkUpgradeDomain(string serviceName, string slot, int domainNumber)
        {
            return RunPSCmdletAndReturnFirst<ManagementOperationContext>(new SetAzureWalkUpgradeDomainCmdletInfo(serviceName, slot, domainNumber));
        }

        #endregion

        #region AzureDisk

        // Add-AzureDisk
        public SM.DiskContext AddAzureDisk(string diskName, string mediaPath, string label, string os)
        {
            SM.DiskContext result = new SM.DiskContext();
            Utilities.RetryActionUntilSuccess(
                () => result = RunPSCmdletAndReturnFirst<SM.DiskContext>(new AddAzureDiskCmdletInfo(diskName, mediaPath, label, os)),
                "409", 3, 60);
            return result;
        }

        // Get-AzureDisk
        public Collection<SM.DiskContext> GetAzureDisk(string diskName)
        {
            return GetAzureDisk(new GetAzureDiskCmdletInfo(diskName));
        }

        public Collection<SM.DiskContext> GetAzureDisk()
        {
            return GetAzureDisk(new GetAzureDiskCmdletInfo((string)null));
        }

        private Collection<SM.DiskContext> GetAzureDisk(GetAzureDiskCmdletInfo getAzureDiskCmdletInfo)
        {
            return RunPSCmdletAndReturnAll<SM.DiskContext>(getAzureDiskCmdletInfo);
        }

        public Collection<SM.DiskContext> GetAzureDiskAttachedToRoleName(string[] roleName, bool exactMatch = true)
        {
            Collection<SM.DiskContext> retDisks = new Collection<SM.DiskContext>();
            Collection<SM.DiskContext> disks = GetAzureDisk();
            foreach (SM.DiskContext disk in disks)
            {
                if (disk.AttachedTo != null && disk.AttachedTo.RoleName != null)
                {
                    if (Utilities.MatchKeywords(disk.AttachedTo.RoleName, roleName, exactMatch) >= 0)
                        retDisks.Add(disk);
                }
            }
            return retDisks;
        }

        // Remove-AzureDisk
        public ManagementOperationContext RemoveAzureDisk(string diskName, bool deleteVhd)
        {
            return RunPSCmdletAndReturnFirst<ManagementOperationContext>(new RemoveAzureDiskCmdletInfo(diskName, deleteVhd));
        }

        // Update-AzureDisk
        public SM.DiskContext UpdateAzureDisk(string diskName, string label)
        {
            return RunPSCmdletAndReturnFirst<SM.DiskContext>(new UpdateAzureDiskCmdletInfo(diskName, label));
        }

        #endregion

        #region AzureDns

        public SM.DnsServer NewAzureDns(string name, string ipAddress)
        {
            return RunPSCmdletAndReturnFirst<SM.DnsServer>(new NewAzureDnsCmdletInfo(name, ipAddress));
        }

        public SM.DnsServerList GetAzureDns(SM.DnsSettings settings, bool debug = true)
        {
            var getAzureDnsCmdletInfo = new GetAzureDnsCmdletInfo(settings);
            var azurePowershellCmdlet = new WindowsAzurePowershellCmdlet(getAzureDnsCmdletInfo);
            Collection<PSObject> result = azurePowershellCmdlet.Run(debug);
            var dnsList = new SM.DnsServerList();

            foreach (PSObject re in result)
            {
                dnsList.Add((SM.DnsServer)re.BaseObject);
            }
            return dnsList;
        }

        public ManagementOperationContext AddAzureDns(string name, string ipAddress, string serviceName)
        {
            return RunPSCmdletAndReturnFirst<ManagementOperationContext>(new AddAzureDnsCmdletInfo(name, ipAddress, serviceName));
        }

        public ManagementOperationContext SetAzureDns(string name, string ipAddress, string serviceName)
        {
            return RunPSCmdletAndReturnFirst<ManagementOperationContext>(new SetAzureDnsCmdletInfo(name, ipAddress, serviceName));
        }

        public ManagementOperationContext RemoveAzureDns(string name, string ipAddress, bool force = false)
        {
            return RunPSCmdletAndReturnFirst<ManagementOperationContext>(new RemoveAzureDnsCmdletInfo(name, ipAddress, force));
        }
        

        #endregion

        #region AzureEndpoint

        public SM.PersistentVM AddAzureEndPoint(AzureEndPointConfigInfo endPointConfig)
        {
            return RunPSCmdletAndReturnFirst<SM.PersistentVM>(new AddAzureEndpointCmdletInfo(endPointConfig));
        }

        public void AddEndPoint(string vmName, string serviceName, AzureEndPointConfigInfo [] endPointConfigs)
        {
            SM.PersistentVM vm = GetAzureVM(vmName, serviceName).VM;

            foreach (AzureEndPointConfigInfo config in endPointConfigs)
            {
                config.Vm = vm;
                vm = AddAzureEndPoint(config);
            }
            UpdateAzureVM(vmName, serviceName, vm);
        }

        public Collection <SM.InputEndpointContext> GetAzureEndPoint(SM.PersistentVMRoleContext vmRoleCtxt)
        {
            return RunPSCmdletAndReturnAll<SM.InputEndpointContext>(new GetAzureEndpointCmdletInfo(vmRoleCtxt));
        }

        public Collection<SM.InputEndpointContext> GetAzureEndPoint(SM.PersistentVM vm)
        {
            return RunPSCmdletAndReturnAll<SM.InputEndpointContext>(new GetAzureEndpointCmdletInfo(vm));
        }

        public void SetEndPoint(string vmName, string serviceName, AzureEndPointConfigInfo endPointConfig)
        {
            endPointConfig.Vm = GetAzureVM(vmName, serviceName).VM;
            UpdateAzureVM(vmName, serviceName, SetAzureEndPoint(endPointConfig));
        }

        public SM.PersistentVM SetAzureEndPoint(AzureEndPointConfigInfo endPointConfig)
        {
            if (null != endPointConfig)
            {
                return RunPSCmdletAndReturnFirst<SM.PersistentVM>(new SetAzureEndpointCmdletInfo(endPointConfig));
            }
            return null;
        }

        public void SetLBEndPoint(string vmName, string serviceName, AzureEndPointConfigInfo endPointConfig, AzureEndPointConfigInfo.ParameterSet paramset)
        {
            endPointConfig.Vm = GetAzureVM(vmName, serviceName).VM;
            SetAzureLoadBalancedEndPoint(endPointConfig, paramset);

            //UpdateAzureVM(vmName, serviceName, SetAzureLoadBalancedEndPoint(endPointConfig, paramset));
        }

        public ManagementOperationContext SetAzureLoadBalancedEndPoint(AzureEndPointConfigInfo endPointConfig, AzureEndPointConfigInfo.ParameterSet paramset)
        {
            if (null != endPointConfig)
            {
                return RunPSCmdletAndReturnFirst<ManagementOperationContext>(new SetAzureLoadBalancedEndpointCmdletInfo(endPointConfig, paramset));
            }
            return null;
        }

        public SM.PersistentVMRoleContext RemoveAzureEndPoint(string epName, SM.PersistentVMRoleContext vmRoleCtxt)
        {
            return RunPSCmdletAndReturnFirst<SM.PersistentVMRoleContext>(new RemoveAzureEndpointCmdletInfo(epName, vmRoleCtxt));
        }

        public SM.PersistentVM RemoveAzureEndPoint(string epName, SM.PersistentVM vm)
        {
            return RunPSCmdletAndReturnFirst<SM.PersistentVM>(new RemoveAzureEndpointCmdletInfo(epName, vm));
        }

        public void RemoveEndPoint(string vmName, string serviceName, string [] epNames)
        {
            SM.PersistentVMRoleContext vmRoleCtxt = GetAzureVM(vmName, serviceName);

            foreach (string ep in epNames)
            {
                vmRoleCtxt.VM = RemoveAzureEndPoint(ep, vmRoleCtxt).VM;
            }
            UpdateAzureVM(vmName, serviceName, vmRoleCtxt.VM);
        }

        #endregion

        #region AzureOSDisk

        public SM.PersistentVM SetAzureOSDisk(HostCaching hc, SM.PersistentVM vm)
        {
            return RunPSCmdletAndReturnFirst<SM.PersistentVM>(new SetAzureOSDiskCmdletInfo(hc, vm));
        }

        public SM.OSVirtualHardDisk GetAzureOSDisk(SM.PersistentVM vm)
        {
            return RunPSCmdletAndReturnFirst<SM.OSVirtualHardDisk>(new GetAzureOSDiskCmdletInfo(vm));
        }

        #endregion

        #region AzureRole

        public ManagementOperationContext SetAzureRole(string serviceName, string slot, string roleName, int count)
        {
            return RunPSCmdletAndReturnFirst<ManagementOperationContext>(new SetAzureRoleCmdletInfo(serviceName, slot, roleName, count));
        }

        public Collection<SM.RoleContext> GetAzureRole(string serviceName, string slot, string roleName, bool details)
        {
            return RunPSCmdletAndReturnAll<SM.RoleContext>(new GetAzureRoleCmdletInfo(serviceName, slot, roleName, details));
        }

        #endregion

        #region AzureQuickVM

        public ManagementOperationContext NewAzureQuickVM(OS os, string name, string serviceName, string imageName,
            string userName, string password, string locationName, string instanceSize)
        {
            ManagementOperationContext result = new ManagementOperationContext();
            try
            {
                result = RunPSCmdletAndReturnFirst<ManagementOperationContext>(new NewAzureQuickVMCmdletInfo(os, name, serviceName, imageName, userName, password, locationName, instanceSize));
            }
            catch (Exception e)
            {
                if (e.ToString().Contains("409"))
                {
                    Utilities.RetryActionUntilSuccess(
                        () => result = RunPSCmdletAndReturnFirst<ManagementOperationContext>(new NewAzureQuickVMCmdletInfo(os, name, serviceName, imageName, userName, password, null, instanceSize)),
                        "409", 4, 60);
                }
                else
                {
                    Console.WriteLine(e.InnerException.ToString());
                    throw;
                }
            }
            return result;
        }

        public ManagementOperationContext NewAzureQuickVM(OS os, string name, string serviceName, string imageName,
            string userName, string password, string locationName, string instanceSize, string disableWinRMHttps,
            string reservedIpName = null, string vnetName = null)
        {
            var result = new ManagementOperationContext();
            try
            {
                result = RunPSCmdletAndReturnFirst<ManagementOperationContext>(new NewAzureQuickVMCmdletInfo(
                    os, name, serviceName, imageName, userName, password, locationName,
                    instanceSize, disableWinRMHttps, reservedIpName, vnetName));
            }
            catch (Exception e)
            {
                if (e.ToString().Contains("Service already exists") ||
                    (e.InnerException != null && e.InnerException.ToString().Contains("Service already exists")))
                {
                    RunPSCmdletAndReturnFirst<ManagementOperationContext>(new NewAzureQuickVMCmdletInfo(
                        os, name, serviceName, imageName, userName, password, null,
                        instanceSize, disableWinRMHttps, reservedIpName, vnetName));
                }
                else
                {
                    Console.WriteLine(e.ToString());
                    if (e.InnerException != null)
                    {
                        Console.WriteLine(e.InnerException.ToString());
                    }
                    throw;
                }
            }
            return result;
        }

        public ManagementOperationContext NewAzureQuickVM(OS os, string name, string serviceName, string imageName,
            string userName = null, string password = null, string locationName = null)
        {
            return NewAzureQuickVM(os, name, serviceName, imageName, userName, password, locationName, null);
        }

        public ManagementOperationContext NewAzureQuickVM(OS os, string name, string serviceName, string imageName, string[] subnetNames,
            InstanceSize instanceSize, string userName, string password, string vNetName, string affinityGroup, string reservedIP = null)
        {
            var result = new ManagementOperationContext();
            try
            {
                result = RunPSCmdletAndReturnFirst<ManagementOperationContext>(new NewAzureQuickVMCmdletInfo(
                    os, name, serviceName, imageName, instanceSize.ToString(), userName, password,
                    vNetName, subnetNames, affinityGroup, reservedIP));
            }
            catch (Exception e)
            {
                if (e.ToString().Contains("Service already exists") ||
                    (e.InnerException != null && e.InnerException.ToString().Contains("Service already exists")))
                {
                    RunPSCmdletAndReturnFirst<ManagementOperationContext>(new NewAzureQuickVMCmdletInfo(
                        os, name, serviceName, imageName, instanceSize.ToString(), userName, password,
                        vNetName, subnetNames, null, reservedIP));
                }
                else
                {
                    Console.WriteLine(e.ToString());
                    if (e.InnerException != null)
                    {
                        Console.WriteLine(e.InnerException.ToString());
                    }
                    throw;
                }
            }
            return result;
        }
        #endregion

        #region WinRM

        public Uri GetAzureWinRMUri(string servicename, string name)
        {
            Uri result = null;
            try
            {
                result = RunPSCmdletAndReturnFirst<Uri>(new WinRMCmdletInfo(servicename, name));
            }
            catch (Exception e)
            {
                if (e.ToString().Contains("409"))
                {
                    Utilities.RetryActionUntilSuccess(
                        () => result = RunPSCmdletAndReturnFirst<Uri>(new WinRMCmdletInfo(servicename, name)),
                        "409", 4, 60);
                }
                else
                {
                    Console.WriteLine(e.InnerException.ToString());
                    throw;
                }
            }
            return result;
        }      


        #endregion WinRM 

        #region AzurePlatformVMImage


        internal ManagementOperationContext SetAzurePlatformVMImageReplicate(string imageName, string[] locations)
        {
            return RunPSCmdletAndReturnFirst<ManagementOperationContext>(new  SetAzurePlatformVMImageCmdletInfo(imageName, null, locations));
        }

        internal ManagementOperationContext SetAzurePlatformVMImagePublic(string imageName)
        {
            return RunPSCmdletAndReturnFirst<ManagementOperationContext>(new SetAzurePlatformVMImageCmdletInfo(imageName, "Public", null));
        }

        internal ManagementOperationContext SetAzurePlatformVMImagePrivate(string imageName)
        {
            return RunPSCmdletAndReturnFirst<ManagementOperationContext>(new SetAzurePlatformVMImageCmdletInfo(imageName, "Private", null));
        }

        internal OSImageDetailsContext GetAzurePlatformVMImage(string imageName)
        {
            return RunPSCmdletAndReturnFirst<OSImageDetailsContext>(new GetAzurePlatformVMImageCmdletInfo(imageName));
        }

        internal ManagementOperationContext RemoveAzurePlatformVMImage(string imageName)
        {
            return RunPSCmdletAndReturnFirst<ManagementOperationContext>(new RemoveAzurePlatformVMImageCmdletInfo(imageName));
        }

        #endregion

        #region AzureReservedIP

        internal ManagementOperationContext NewAzureReservedIP(string name, string location, string label = null)
        {
            return RunPSCmdletAndReturnFirst<ManagementOperationContext>(new NewAzureReservedIPCmdletInfo(name, location, label));
        }

        internal Collection<SM.ReservedIPContext> GetAzureReservedIP(string name = null)
        {
            return RunPSCmdletAndReturnAll<SM.ReservedIPContext>(new GetAzureReservedIPCmdletInfo(name));
        }

        internal ManagementOperationContext RemoveAzureReservedIP(string name, bool force = false)
        {
            return RunPSCmdletAndReturnFirst<ManagementOperationContext>(new RemoveAzureReservedIPCmdletInfo(name, force));
        }

        #endregion

        #region AzurePublishSettingsFile

        internal void ImportAzurePublishSettingsFile()
        {
            this.ImportAzurePublishSettingsFile(CredentialHelper.PublishSettingsFile);
        }

        internal void ImportAzurePublishSettingsFile(string publishSettingsFile, bool debug = false)
        {
            (new WindowsAzurePowershellCmdlet(new ImportAzurePublishSettingsFileCmdletInfo(publishSettingsFile))).Run(debug);
        }

        internal void ImportAzurePublishSettingsFile(string publishSettingsFile, string env, bool debug = false)
        {
            (new WindowsAzurePowershellCmdlet(new ImportAzurePublishSettingsFileCmdletInfo(publishSettingsFile, env))).Run(debug);
        }

        #endregion

        #region AzureSubscription

        public Collection<PSAzureSubscriptionExtended> GetAzureSubscription()
        {
            return RunPSCmdletAndReturnAll<PSAzureSubscriptionExtended>(new GetAzureSubscriptionCmdletInfo(null, null, true, false, false));
        }

        public PSAzureSubscriptionExtended GetAzureSubscription(string subscriptionName)
        {
            return RunPSCmdletAndReturnFirst<PSAzureSubscriptionExtended>(new GetAzureSubscriptionCmdletInfo(subscriptionName, null, true, false, false));
        }

        public PSAzureSubscriptionExtended GetCurrentAzureSubscription()
        {
            return RunPSCmdletAndReturnFirst<PSAzureSubscriptionExtended>(new GetAzureSubscriptionCmdletInfo(null, null, true, true, false));
        }

        public PSAzureSubscriptionExtended GetDefaultAzureSubscription()
        {
            return RunPSCmdletAndReturnFirst<PSAzureSubscriptionExtended>(new GetAzureSubscriptionCmdletInfo(null, null, true, false, true));
        }

        public PSAzureSubscriptionExtended SetAzureSubscription(string subscriptionName, string subscriptionId, string currentStorageAccountName, bool debug = false)
        {
            var setAzureSubscriptionCmdlet = new SetAzureSubscriptionCmdletInfo(subscriptionId, currentStorageAccountName);
            SelectAzureSubscription(subscriptionName);
            var azurePowershellCmdlet = new WindowsAzurePowershellCmdlet(setAzureSubscriptionCmdlet);
            azurePowershellCmdlet.Run(debug);

            Collection<PSAzureSubscriptionExtended> subscriptions = GetAzureSubscription();
            foreach (PSAzureSubscriptionExtended subscription in subscriptions)
            {
                if (subscription.SubscriptionName == subscriptionName)
                {
                    return subscription;
                }
            }
            return null;
        }

        public PSAzureSubscriptionExtended SetDefaultAzureSubscription(string subscriptionName, bool debug = false)
        {
            SelectAzureSubscription(subscriptionName);

            Collection<PSAzureSubscriptionExtended> subscriptions = GetAzureSubscription();
            foreach (PSAzureSubscriptionExtended subscription in subscriptions)
            {
                if (subscription.SubscriptionName == subscriptionName)
                {
                    return subscription;
                }
            }
            return null;
        }

        public AzureSubscription SelectAzureSubscription(string subscriptionName, bool isDefault = true, bool clear = false, string subscriptionDataFile = null)
        {
            return RunPSCmdletAndReturnFirst<AzureSubscription>(new SelectAzureSubscriptionCmdletInfo(subscriptionName, isDefault, clear, subscriptionDataFile));
        }

        #endregion

        #region AzureSubnet

        public SM.SubnetNamesCollection GetAzureSubnet(SM.PersistentVM vm, bool debug = true)
        {
            var getAzureSubnetCmdlet = new GetAzureSubnetCmdletInfo(vm);
            var azurePowershellCmdlet = new WindowsAzurePowershellCmdlet(getAzureSubnetCmdlet);
            Collection <PSObject> result = azurePowershellCmdlet.Run(debug);

            var subnets = new SM.SubnetNamesCollection();
            foreach (PSObject re in result)
            {
                subnets.Add((string)re.BaseObject);
            }
            return subnets;
        }

        public SM.PersistentVM SetAzureSubnet(SM.PersistentVM vm, string[] subnetNames)
        {
            return RunPSCmdletAndReturnFirst<SM.PersistentVM>(new SetAzureSubnetCmdletInfo(vm, subnetNames));
        }

        #endregion

        #region AzureStorageAccount

        public ManagementOperationContext NewAzureStorageAccount(string storageName, string locationName, string affinity, string label, string description)
        {
            return RunPSCmdletAndReturnFirst<ManagementOperationContext>(new NewAzureStorageAccountCmdletInfo(storageName, locationName, affinity, label, description, null));
        }

        public ManagementOperationContext NewAzureStorageAccount(string storageName, string locationName, string affinity, string label, string description, string accountType)
        {
            return RunPSCmdletAndReturnFirst<ManagementOperationContext>(new NewAzureStorageAccountCmdletInfo(storageName, locationName, affinity, label, description, accountType));
        }

        public SM.StorageServicePropertiesOperationContext NewAzureStorageAccount(string storageName, string locationName)
        {
            NewAzureStorageAccount(storageName, locationName, null, null, null);

            Collection<SM.StorageServicePropertiesOperationContext> storageAccounts = GetAzureStorageAccount(null);
            foreach (SM.StorageServicePropertiesOperationContext storageAccount in storageAccounts)
            {
                if (storageAccount.StorageAccountName == storageName)
                    return storageAccount;
            }
            return null;
        }

        public Collection<SM.StorageServicePropertiesOperationContext> GetAzureStorageAccount(string accountName)
        {
            return RunPSCmdletAndReturnAll<SM.StorageServicePropertiesOperationContext>(new GetAzureStorageAccountCmdletInfo(accountName));
        }

        public ManagementOperationContext SetAzureStorageAccount(string accountName, string label, string description, bool? geoReplication)
        {
            return RunPSCmdletAndReturnFirst<ManagementOperationContext>(new SetAzureStorageAccountCmdletInfo(accountName, label, description, geoReplication));
        }

        public ManagementOperationContext SetAzureStorageAccount(string accountName, string label, string description, string accountType)
        {
            return RunPSCmdletAndReturnFirst<ManagementOperationContext>(new SetAzureStorageAccountCmdletInfo(accountName, label, description, accountType));
        }

        public void RemoveAzureStorageAccount(string storageAccountName)
        {
            Utilities.RetryActionUntilSuccess(
                () => RunPSCmdletAndReturnFirst<ManagementOperationContext>(new RemoveAzureStorageAccountCmdletInfo(storageAccountName)),
                "409", 3, 60);
        }

        #endregion

        #region AzureStorageKey

        public SM.StorageServiceKeyOperationContext GetAzureStorageAccountKey(string stroageAccountName)
        {
            return RunPSCmdletAndReturnFirst<SM.StorageServiceKeyOperationContext>(new GetAzureStorageKeyCmdletInfo(stroageAccountName));
        }

        public SM.StorageServiceKeyOperationContext NewAzureStorageAccountKey(string stroageAccountName, string keyType)
        {
            return RunPSCmdletAndReturnFirst<SM.StorageServiceKeyOperationContext>(new NewAzureStorageKeyCmdletInfo(stroageAccountName, keyType));
        }

        #endregion

        #region AzureService

        public ManagementOperationContext NewAzureService(string serviceName, string location)
        {
            return RunPSCmdletAndReturnFirst<ManagementOperationContext>(new NewAzureServiceCmdletInfo(serviceName, location));
        }

        public ManagementOperationContext NewAzureService(string serviceName, string serviceLabel, string locationName, string affinityGroup = null)
        {
            return RunPSCmdletAndReturnFirst<ManagementOperationContext>(new NewAzureServiceCmdletInfo(serviceName, serviceLabel, locationName, affinityGroup));
        }

        public bool RemoveAzureService(string serviceName, bool deleteAll = false)
        {
            bool result = false;
            Utilities.RetryActionUntilSuccess(
                () => result = RunPSCmdletAndReturnFirst<bool>(new RemoveAzureServiceCmdletInfo(serviceName, deleteAll), false),
                "ConflictError", 3, 60);
            return result;
        }

        public SM.HostedServiceDetailedContext GetAzureService(string serviceName)
        {
            return RunPSCmdletAndReturnFirst<SM.HostedServiceDetailedContext>(new GetAzureServiceCmdletInfo(serviceName));
        }

        #endregion

        #region AzureServiceDiagnosticsExtension

        // New-AzureServiceDiagnosticsExtensionConfig
        public ExtensionConfigurationInput NewAzureServiceDiagnosticsExtensionConfig(string storage, XmlDocument config = null, string[] roles = null)
        {
            return RunPSCmdletAndReturnFirst<ExtensionConfigurationInput>(new NewAzureServiceDiagnosticsExtensionConfigCmdletInfo(storage, config, roles));
        }

        public ExtensionConfigurationInput NewAzureServiceDiagnosticsExtensionConfig
            (string storage, X509Certificate2 cert, XmlDocument config = null, string[] roles = null)
        {
            return RunPSCmdletAndReturnFirst<ExtensionConfigurationInput>
                (new NewAzureServiceDiagnosticsExtensionConfigCmdletInfo(storage, cert, config, roles));
        }

        public ExtensionConfigurationInput NewAzureServiceDiagnosticsExtensionConfig
            (string storage, string thumbprint, string algorithm = null, XmlDocument config = null, string[] roles = null)
        {
            return RunPSCmdletAndReturnFirst<ExtensionConfigurationInput>
                (new NewAzureServiceDiagnosticsExtensionConfigCmdletInfo(storage, thumbprint, algorithm, config, roles));
        }

        // Set-AzureServiceDiagnosticsExtension
        public ManagementOperationContext SetAzureServiceDiagnosticsExtension
            (string service, string storage, string config = null, string[] roles = null, string slot = null)
        {
            return RunPSCmdletAndReturnFirst<ManagementOperationContext>(new SetAzureServiceDiagnosticsExtensionCmdletInfo(service, storage, config, roles, slot));
        }

        public ManagementOperationContext SetAzureServiceDiagnosticsExtension(string service, string storage, X509Certificate2 cert, string config = null, string[] roles = null, string slot = null)
        {
            return RunPSCmdletAndReturnFirst<ManagementOperationContext>(new SetAzureServiceDiagnosticsExtensionCmdletInfo(service, storage, cert, config, roles, slot));
        }

        public ManagementOperationContext SetAzureServiceDiagnosticsExtension(string service, string storage, string thumbprint, string algorithm = null, string config = null, string[] roles = null, string slot = null)
        {
            return RunPSCmdletAndReturnFirst<ManagementOperationContext>(new SetAzureServiceDiagnosticsExtensionCmdletInfo(service, storage, thumbprint, algorithm, config, roles, slot));
        }

        // Get-AzureServiceDiagnosticsExtension
        public Collection <DiagnosticExtensionContext> GetAzureServiceDiagnosticsExtension(string serviceName, string slot = null)
        {
            return RunPSCmdletAndReturnAll<DiagnosticExtensionContext>(new GetAzureServiceDiagnosticsExtensionCmdletInfo(serviceName, slot));
        }

        // Remove-AzureServiceDiagnosticsExtension
        public ManagementOperationContext RemoveAzureServiceDiagnosticsExtension(string serviceName, bool uninstall = false, string[] roles = null, string slot = null)
        {
            return RunPSCmdletAndReturnFirst<ManagementOperationContext>(new RemoveAzureServiceDiagnosticsExtensionCmdletInfo(serviceName, uninstall, roles, slot));
        }

        #endregion

        #region AzureServiceRemoteDesktopExtension

        // New-AzureServiceRemoteDesktopExtensionConfig
        public ExtensionConfigurationInput NewAzureServiceRemoteDesktopExtensionConfig
            (PSCredential cred, DateTime? exp = null, string[] roles = null, string version  = null)
        {
            return RunPSCmdletAndReturnFirst<ExtensionConfigurationInput>
                (new NewAzureServiceRemoteDesktopExtensionConfigCmdletInfo(cred, exp, roles, version));
        }

        public ExtensionConfigurationInput NewAzureServiceRemoteDesktopExtensionConfig
            (PSCredential cred, X509Certificate2 cert, string alg = null, DateTime? exp = null, string[] roles = null, string version = null)
        {
            return RunPSCmdletAndReturnFirst<ExtensionConfigurationInput>
                (new NewAzureServiceRemoteDesktopExtensionConfigCmdletInfo(cred, cert, alg, exp, roles, version));
        }

        public ExtensionConfigurationInput NewAzureServiceRemoteDesktopExtensionConfig
            (PSCredential cred, string thumbprint, string algorithm = null, DateTime? exp = null, string[] roles = null, string version = null)
        {
            return RunPSCmdletAndReturnFirst<ExtensionConfigurationInput>
                (new NewAzureServiceRemoteDesktopExtensionConfigCmdletInfo(cred, thumbprint, algorithm, exp, roles, version));
        }

        // Set-AzureServiceRemoteDesktopExtension
        public ManagementOperationContext SetAzureServiceRemoteDesktopExtension
            (string serviceName, PSCredential cred, DateTime? exp = null, string[] roles = null, string slot = null, string version = null)
        {
            return RunPSCmdletAndReturnFirst<ManagementOperationContext>
                (new SetAzureServiceRemoteDesktopExtensionCmdletInfo(serviceName, cred, exp, roles, slot, version));
        }

        public ManagementOperationContext SetAzureServiceRemoteDesktopExtension
            (string serviceName, PSCredential credential, X509Certificate2 cert, DateTime? expiration = null, string[] roles = null, string slot = null, string version = null)
        {
            return RunPSCmdletAndReturnFirst<ManagementOperationContext>
                (new SetAzureServiceRemoteDesktopExtensionCmdletInfo(serviceName, credential, cert, expiration, roles, slot, version));
        }

        public ManagementOperationContext SetAzureServiceRemoteDesktopExtension
            (string serviceName, PSCredential credential, string thumbprint, string algorithm = null, DateTime? expiration = null, string[] roles = null, string slot = null, string version = null)
        {
            return RunPSCmdletAndReturnFirst<ManagementOperationContext>
                (new SetAzureServiceRemoteDesktopExtensionCmdletInfo(serviceName, credential, thumbprint, algorithm, expiration, roles, slot, version));
        }

        // Get-AzureServiceRemoteDesktopExtension
        public Collection <RemoteDesktopExtensionContext> GetAzureServiceRemoteDesktopExtension(string serviceName, string slot = null)
        //public RemoteDesktopExtensionContext GetAzureServiceRemoteDesktopExtension(string serviceName, string slot = null)
        {
            return RunPSCmdletAndReturnAll<RemoteDesktopExtensionContext>(new GetAzureServiceRemoteDesktopExtensionCmdletInfo(serviceName, slot));
            //return RunPSCmdletAndReturnFirst<RemoteDesktopExtensionContext>(new GetAzureServiceRemoteDesktopExtensionCmdletInfo(serviceName, slot));
        }

        // Remove-AzureServiceRemoteDesktopExtension
        public ManagementOperationContext RemoveAzureServiceRemoteDesktopExtension(string serviceName, bool uninstall = false, string[] roles = null, string slot = null)
        {
            return RunPSCmdletAndReturnFirst<ManagementOperationContext>(new RemoveAzureServiceRemoteDesktopExtensionCmdletInfo(serviceName, uninstall, roles, slot));
        }

        #endregion

        #region AzureServiceExtension

        // New-AzureServiceExtensionConfig
        public ExtensionConfigurationInput NewAzureServiceExtensionConfig(string extensionName, string providerNamespace,
            string publicConfig, string privateConfig, string[] roles = null, string version = null)
        {
            return
                RunPSCmdletAndReturnFirst<ExtensionConfigurationInput>(
                    new NewAzureServiceExtensionConfigCmdletInfo(roles, extensionName, providerNamespace,
                        publicConfig, privateConfig, version));
        }

        public ExtensionConfigurationInput NewAzureServiceExtensionConfig(string extensionName, string providerNamespace,
            string publicConfig, string privateConfig, X509Certificate2 cert, string alg = null, string[] roles = null, string version = null)
        {
            return
                RunPSCmdletAndReturnFirst<ExtensionConfigurationInput>(new NewAzureServiceExtensionConfigCmdletInfo(
                    cert, alg, roles, extensionName, providerNamespace, publicConfig, privateConfig, version));
        }

        public ExtensionConfigurationInput NewAzureServiceExtensionConfig(string extensionName, string providerNamespace,
            string publicConfig, string privateConfig, string thumbprint, string algorithm = null, string[] roles = null, string version = null)
        {
            return
                RunPSCmdletAndReturnFirst<ExtensionConfigurationInput>(
                    new NewAzureServiceExtensionConfigCmdletInfo(thumbprint, algorithm, roles, extensionName,
                        providerNamespace, publicConfig, privateConfig, version));
        }

        // Set-AzureServiceExtension
        public ManagementOperationContext SetAzureServiceExtension(string serviceName, string extensionName,
            string providerNamespace, string publicConfig, string privateConfig, string[] roles = null, string slot = null, string version = null)
        {
            return
                RunPSCmdletAndReturnFirst<ManagementOperationContext>(
                    new SetAzureServiceExtensionCmdletInfo(serviceName, roles, slot, extensionName, providerNamespace,
                        publicConfig, privateConfig, version));
        }

        public ManagementOperationContext SetAzureServiceExtension(string serviceName, string extensionName,
            string providerNamespace, string publicConfig, string privateConfig, X509Certificate2 cert, string[] roles = null, string slot = null, string version = null)
        {
            return
                RunPSCmdletAndReturnFirst<ManagementOperationContext>(
                    new SetAzureServiceExtensionCmdletInfo(serviceName, cert, roles, slot, extensionName,
                        providerNamespace, publicConfig, privateConfig, version));
        }

        public ManagementOperationContext SetAzureServiceExtension(string serviceName, string extensionName,
            string providerNamespace, string publicConfig, string privateConfig, string thumbprint, string algorithm = null, string[] roles = null, string slot = null, string version = null)
        {
            return
                RunPSCmdletAndReturnFirst<ManagementOperationContext>(
                    new SetAzureServiceExtensionCmdletInfo(serviceName, thumbprint, algorithm, roles, slot,
                        extensionName, providerNamespace, publicConfig, privateConfig, version));
        }

        // Get-AzureServiceExtension
        public Collection<ExtensionContext> GetAzureServiceExtension(string serviceName, string slot = null, string extensionName = null, string providerNamespace = null)
        {
            return
                RunPSCmdletAndReturnAll<ExtensionContext>(new GetAzureServiceExtensionCmdletInfo(serviceName, slot,
                    extensionName, providerNamespace));
        }

        // Remove-AzureServiceExtension
        public ManagementOperationContext RemoveAzureServiceExtension(string serviceName, string extensionName,
            string providerNamespace, bool uninstall = false, string[] roles = null, string slot = null)
        {
            return
                RunPSCmdletAndReturnFirst<ManagementOperationContext>(
                    new RemoveAzureServiceExtensionCmdletInfo(serviceName, uninstall, roles, slot, extensionName,
                        providerNamespace));
        }

        // Get-AzureServiceAvailableExtension
        public Collection<ExtensionImageContext> GetAzureServiceAvailableExtension(string extensionName = null,
            string providerNamespace = null, string version = null, bool allVersion = false)
        {
            return
                RunPSCmdletAndReturnAll<ExtensionImageContext>(
                    new GetAzureServiceAvailableExtensionCmdletInfo(extensionName, providerNamespace, version,
                        allVersion));
        }

        #endregion


        #region AzureVM

        internal Collection<ManagementOperationContext> NewAzureVM(string serviceName, SM.PersistentVM[] VMs, string location = null, bool waitForBoot = false)
        {
            return NewAzureVM(serviceName, VMs, null, null, null, null, null, null, location,waitForBoot: waitForBoot);
        }

        internal Collection<ManagementOperationContext> NewAzureVMWithAG(string serviceName, SM.PersistentVM[] VMs, string affGroupName)
        {
            return NewAzureVM(serviceName, VMs, null, null, null, null, null, null, null, affGroupName);
        }

        internal Collection<ManagementOperationContext> NewAzureVMWithReservedIP(string serviceName, SM.PersistentVM[] VMs,
            string reservedIPName, string affGroupName = null)
        {
            return NewAzureVM(serviceName, VMs, null, null, null, null, null, null, null, affGroupName, reservedIPName);
        }

        internal Collection<ManagementOperationContext> NewAzureVMWithInternalLoadBalancer(string serviceName, SM.PersistentVM[] VMs, SM.InternalLoadBalancerConfig ilbConfig, string vnet = null, string location = null)
        {
            return NewAzureVM(serviceName, VMs, vnet, null, null, null, null, null, location, null, null, ilbConfig);
        }

        internal Collection<ManagementOperationContext> NewAzureVM(string serviceName, SM.PersistentVM[] vms,
            string vnetName, SM.DnsServer[] dnsSettings,
            string serviceLabel = null, string serviceDescription = null, string deploymentLabel = null, string deploymentDescription = null,
            string location = null, string affinityGroup = null, string reservedIPName = null, SM.InternalLoadBalancerConfig internalLoadBalancerConfig = null, bool waitForBoot = false)
        {
            Collection<ManagementOperationContext> result = new Collection<ManagementOperationContext>();
            Utilities.RetryActionUntilSuccess(
                () =>
                    result =
                        RunPSCmdletAndReturnAll<ManagementOperationContext>(new NewAzureVMCmdletInfo(serviceName, vms,
                            vnetName, dnsSettings, serviceLabel, serviceDescription, deploymentLabel,
                            deploymentDescription, location, affinityGroup, reservedIPName, internalLoadBalancerConfig, waitForBoot)),
                "409", 5, 60);
            return result;
        }

        public Collection<SM.PersistentVMRoleListContext> GetAzureVM(string vmName = null)
        {
            return RunPSCmdletAndReturnAll<SM.PersistentVMRoleListContext>(new GetAzureVMCmdletInfo(vmName, null));
        }

        public SM.PersistentVMRoleContext GetAzureVM(string vmName, string serviceName)
        {
            return RunPSCmdletAndReturnFirst<SM.PersistentVMRoleContext>(new GetAzureVMCmdletInfo(vmName, serviceName));
        }

        public ManagementOperationContext RemoveAzureVM(string vmName, string serviceName, bool deleteVhd = false)
        {
            return RunPSCmdletAndReturnFirst<ManagementOperationContext>(new RemoveAzureVMCmdletInfo(vmName, serviceName, deleteVhd));
        }

        public ManagementOperationContext StartAzureVM(string vmName, string serviceName)
        {
            return RunPSCmdletAndReturnFirst<ManagementOperationContext>(new StartAzureVMCmdletInfo(vmName, serviceName));
        }

        public ManagementOperationContext StopAzureVM(SM.PersistentVM vm, string serviceName, bool stay = false, bool force = false)
        {
            return RunPSCmdletAndReturnFirst<ManagementOperationContext>(new StopAzureVMCmdletInfo(vm, serviceName, stay, force));
        }

        public ManagementOperationContext StopAzureVM(string vmName, string serviceName, bool stay = false, bool force = false)
        {
            return RunPSCmdletAndReturnFirst<ManagementOperationContext>(new StopAzureVMCmdletInfo(vmName, serviceName, stay, force));
        }

        public void RestartAzureVM(string vmName, string serviceName)
        {
            RunPSCmdletAndReturnAll<ManagementOperationContext>(new RestartAzureVMCmdletInfo(vmName, serviceName));
        }

        public SM.PersistentVMRoleContext ExportAzureVM(string vmName, string serviceName, string path)
        {
            return RunPSCmdletAndReturnFirst<SM.PersistentVMRoleContext>(new ExportAzureVMCmdletInfo(vmName, serviceName, path));
        }

        public Collection<SM.PersistentVM> ImportAzureVM(string path)
        {
            return RunPSCmdletAndReturnAll<SM.PersistentVM>(new ImportAzureVMCmdletInfo(path));
        }

        public ManagementOperationContext UpdateAzureVM(string vmName, string serviceName, SM.PersistentVM persistentVM)
        {
            ManagementOperationContext result = new ManagementOperationContext();
            result = RunPSCmdletAndReturnFirst<ManagementOperationContext>(new UpdateAzureVMCmdletInfo(vmName, serviceName, persistentVM));
            return result;
        }

        #endregion

        #region AzureVMImage

        public SM.OSImageContext AddAzureVMImage(string imageName, string mediaLocation, OS os, string label = null, string recommendedSize = null, string iconUri = null, string smallIconUri = null, bool showInGui = false)
        {
            SM.OSImageContext result = new SM.OSImageContext();
            Utilities.RetryActionUntilSuccess(
                () => result = RunPSCmdletAndReturnFirst<SM.OSImageContext>(new AddAzureVMImageCmdletInfo(imageName, mediaLocation, os, label, recommendedSize, iconUri, smallIconUri, showInGui)),
                "409", 3, 60);
            return result;
        }

        public SM.OSImageContext UpdateAzureVMImage(string imageName, string label, string recommendedSize = null)
        {
            return RunPSCmdletAndReturnFirst<SM.OSImageContext>(new UpdateAzureVMImageCmdletInfo(imageName, label, recommendedSize, null, null));
        }
        
        public SM.OSImageContext UpdateAzureVMImage(string imageName, string label, bool dontShowInGui)
        {
            return RunPSCmdletAndReturnFirst<SM.OSImageContext>(new UpdateAzureVMImageCmdletInfo(imageName, label, null, null, dontShowInGui));
        }

        public void UpdateAzureVMImage(string imageName, string label, SM.VirtualMachineImageDiskConfigSet diskConfig, string recommendedSize = null)
        {
            RunPSCmdletAndReturnFirst<ManagementOperationContext>(new UpdateAzureVMImageCmdletInfo(imageName, label, recommendedSize, diskConfig, null));
        }

        public void UpdateAzureVMImage(string imageName, string label, string imageFamily, bool showInGui = false, string recommendedSize = null,
            string description = null, string eula = null, Uri privacyUri = null, DateTime? publishedDate = null, string language = null, Uri iconUri = null,
            Uri smallIconUri = null)
        {
            RunPSCmdletAndReturnFirst<ManagementOperationContext>(new UpdateAzureVMImageCmdletInfo(imageName, label, recommendedSize, description, eula, imageFamily,
                privacyUri, publishedDate.Value, language, iconUri, smallIconUri, showInGui));
        }

        public ManagementOperationContext RemoveAzureVMImage(string imageName, bool deleteVhd = false)
        {
            ManagementOperationContext result = new ManagementOperationContext();
            Utilities.RetryActionUntilSuccess(
                () => result = RunPSCmdletAndReturnFirst<ManagementOperationContext>(new RemoveAzureVMImageCmdletInfo(imageName, deleteVhd)),
                "409", 3, 60);
            return result;
        }

<<<<<<< HEAD
        public void SaveAzureVMImage(string serviceName, string vmName, string newImageName, string osState = null, string newImageLabel = null, bool retyOnConflict = true)
        {
            RunPSCmdletAndReturnFirst<ManagementOperationContext>(new SaveAzureVMImageCmdletInfo(serviceName, vmName, newImageName, newImageLabel, osState), retyOnConflict);
=======
        public void SaveAzureVMImage(string serviceName, string vmName, string newImageName, string osState = null, string newImageLabel = null, bool debug = false, bool retryOnConflict = false)
        {
            RunPSCmdletAndReturnFirst<ManagementOperationContext>(new SaveAzureVMImageCmdletInfo(serviceName, vmName, newImageName, newImageLabel, osState), debug, retryOnConflict);
>>>>>>> 319c635e
        }

        public Collection<SM.OSImageContext> GetAzureVMImage(string imageName = null)
        {
            return RunPSCmdletAndReturnAll<SM.OSImageContext>(new GetAzureVMImageCmdletInfo(imageName));
        }

        public Collection<SM.VMImageContext> GetAzureVMImageReturningVMImages(string imageName = null)
        {
            Collection<SM.OSImageContext> images = GetAzureVMImage();
            Collection<SM.VMImageContext> vmImages = new Collection<SM.VMImageContext>();
            foreach (SM.OSImageContext image in images)
            {
                if (image is SM.VMImageContext)
                {
                    vmImages.Add((SM.VMImageContext)image);
                }
            }

            return vmImages;
        }

        public string GetAzureVMImageName(string[] keywords, bool exactMatch = true)
        {
            Collection<SM.OSImageContext> vmImages = GetAzureVMImage();
            foreach (SM.OSImageContext image in vmImages)
            {
                if (Utilities.MatchKeywords(image.ImageName, keywords, exactMatch) >= 0)
                    return image.ImageName;
            }
            foreach (SM.OSImageContext image in vmImages)
            {
                if (Utilities.MatchKeywords(image.OS, keywords, exactMatch) >= 0)
                    return image.ImageName;
            }
            return null;
        }

        #endregion

        #region AzureVhd

        public string AddAzureVhdStop(FileInfo localFile, string destination, int ms)
        {
            WindowsAzurePowershellCmdlet azurePowershellCmdlet = new WindowsAzurePowershellCmdlet(new AddAzureVhdCmdletInfo(destination, localFile.FullName, null, false, null));
            return azurePowershellCmdlet.RunAndStop(ms).ToString();
        }

        public SM.VhdUploadContext AddAzureVhd(FileInfo localFile, string destination)
        {
            return AddAzureVhd(localFile, destination, null);
        }

        public SM.VhdUploadContext AddAzureVhd(FileInfo localFile, string destination, string baseImage)
        {
            return AddAzureVhd(localFile, destination, null, false, baseImage);
        }

        public SM.VhdUploadContext AddAzureVhd(FileInfo localFile, string destination, bool overwrite)
        {
            return AddAzureVhd(localFile, destination, null, overwrite);
        }

        public SM.VhdUploadContext AddAzureVhd(FileInfo localFile, string destination, int? numberOfUploaderThreads, bool overWrite = false, string baseImage = null)
        {
            SM.VhdUploadContext result = new SM.VhdUploadContext();
            Utilities.RetryActionUntilSuccess(
                () => result = RunPSCmdletAndReturnFirst<SM.VhdUploadContext>(new AddAzureVhdCmdletInfo(destination, localFile.FullName, numberOfUploaderThreads, overWrite, baseImage)),
                "pipeline is already running", 3, 30);
            return result;
        }

        public SM.VhdDownloadContext SaveAzureVhd(Uri source, FileInfo localFilePath, int? numThreads, string storageKey, bool overwrite)
        {
            SM.VhdDownloadContext result = new SM.VhdDownloadContext();
            Utilities.RetryActionUntilSuccess(
                () => result = RunPSCmdletAndReturnFirst<SM.VhdDownloadContext>(new SaveAzureVhdCmdletInfo(source, localFilePath, numThreads, storageKey, overwrite)),
                "pipeline is already running", 3, 30);
            return result;
        }

        public string SaveAzureVhdStop(Uri source, FileInfo localFilePath, int? numThreads, string storageKey, bool overwrite, int ms)
        {
            SaveAzureVhdCmdletInfo saveAzureVhdCmdletInfo = new SaveAzureVhdCmdletInfo(source, localFilePath, numThreads, storageKey, overwrite);
            WindowsAzurePowershellCmdlet azurePowershellCmdlet = new WindowsAzurePowershellCmdlet(saveAzureVhdCmdletInfo);
            return azurePowershellCmdlet.RunAndStop(ms).ToString();
        }

        #endregion

        #region AzureVnetConfig

        public Collection<SM.VirtualNetworkConfigContext> GetAzureVNetConfig(string filePath)
        {
            return RunPSCmdletAndReturnAll<SM.VirtualNetworkConfigContext>(new GetAzureVNetConfigCmdletInfo(filePath));
        }

        public ManagementOperationContext SetAzureVNetConfig(string filePath)
        {
            return RunPSCmdletAndReturnFirst<ManagementOperationContext>(new SetAzureVNetConfigCmdletInfo(filePath));
        }

        public ManagementOperationContext RemoveAzureVNetConfig()
        {
            return RunPSCmdletAndReturnFirst<ManagementOperationContext>(new RemoveAzureVNetConfigCmdletInfo());
        }

        #endregion

        #region AzureVNetGateway

        public GatewayGetOperationStatusResponse NewAzureVNetGateway(string vnetName)
        {
            return RunPSCmdletAndReturnFirst<GatewayGetOperationStatusResponse>(new NewAzureVNetGatewayCmdletInfo(vnetName));
        }

        public Collection<Microsoft.Azure.Commands.Network.VirtualNetworkGatewayContext> GetAzureVNetGateway(string vnetName)
        {
            return RunPSCmdletAndReturnAll<Microsoft.Azure.Commands.Network.VirtualNetworkGatewayContext>(new GetAzureVNetGatewayCmdletInfo(vnetName));
        }

        public GatewayGetOperationStatusResponse SetAzureVNetGateway(string option, string vnetName, string localNetwork)
        {
            return RunPSCmdletAndReturnFirst<GatewayGetOperationStatusResponse>(new SetAzureVNetGatewayCmdletInfo(option, vnetName, localNetwork));
        }

        public GatewayGetOperationStatusResponse RemoveAzureVNetGateway(string vnetName)
        {
            return RunPSCmdletAndReturnFirst<GatewayGetOperationStatusResponse>(new RemoveAzureVNetGatewayCmdletInfo(vnetName));
        }

        public SharedKeyContext GetAzureVNetGatewayKey(string vnetName, string localnet)
        {
            return RunPSCmdletAndReturnFirst<SharedKeyContext>(new GetAzureVNetGatewayKeyCmdletInfo(vnetName, localnet));
        }

        #endregion

        #region AzureVNet

        public IEnumerable<GatewayConnectionContext> GetAzureVNetConnection(string vnetName)
        {
            return RunPSCmdletAndReturnFirst<IEnumerable<GatewayConnectionContext>>(new GetAzureVNetConnectionCmdletInfo(vnetName));
        }

        public Collection<SM.VirtualNetworkSiteContext> GetAzureVNetSite(string vnetName)
        {
            return RunPSCmdletAndReturnAll<SM.VirtualNetworkSiteContext>(new GetAzureVNetSiteCmdletInfo(vnetName));
        }

        #endregion

        #region AzureRoleSize

        public Collection<SM.RoleSizeContext> GetAzureRoleSize(string instanceSize = null)
        {
            return RunPSCmdletAndReturnAll<SM.RoleSizeContext>(new GetAzureRoleSizeCmdletInfo(instanceSize));
        }

        #endregion


        public ManagementOperationContext GetAzureRemoteDesktopFile(string vmName, string serviceName, string localPath, bool launch)
        {
            return RunPSCmdletAndReturnFirst<ManagementOperationContext>(new GetAzureRemoteDesktopFileCmdletInfo(vmName, serviceName, localPath, launch));
        }

        public ManagementOperationContext ResetAzureRoleInstance(string serviceName,string instanceName,string slotType,bool reboot=false,bool reimage=false)
        {
            return RunPSCmdletAndReturnFirst<ManagementOperationContext>(new ResetAzureRoleInstanceCmdletInfo(serviceName,instanceName,slotType,reboot,reimage));
        }

        internal SM.PersistentVM GetPersistentVM(PersistentVMConfigInfo configInfo)
        {
            SM.PersistentVM vm = null;

            if (null != configInfo)
            {
                if (configInfo.VmConfig != null)
                {
                    vm = NewAzureVMConfig(configInfo.VmConfig);
                }

                if (configInfo.ProvConfig != null)
                {
                    configInfo.ProvConfig.Vm = vm;
                    vm = AddAzureProvisioningConfig(configInfo.ProvConfig);
                }

                if (configInfo.DiskConfig != null)
                {
                    configInfo.DiskConfig.Vm = vm;
                    vm = AddAzureDataDisk(configInfo.DiskConfig);
                }

                if (configInfo.EndPointConfig != null)
                {
                    configInfo.EndPointConfig.Vm = vm;
                    vm = AddAzureEndPoint(configInfo.EndPointConfig);
                }
            }

            return vm;
        }

        internal void AddVMDataDisks(string vmName, string serviceName, AddAzureDataDiskConfig[] diskConfig)
        {
            SM.PersistentVMRoleContext vmRolectx = GetAzureVM(vmName, serviceName);

            foreach (AddAzureDataDiskConfig discCfg in diskConfig)
            {
                discCfg.Vm = vmRolectx.VM;
                vmRolectx.VM = AddAzureDataDisk(discCfg);
            }

            UpdateAzureVM(vmName, serviceName, vmRolectx.VM);
        }

        internal void SetVMDataDisks(string vmName, string serviceName, SetAzureDataDiskConfig[] diskConfig)
        {
            SM.PersistentVMRoleContext vmRolectx = GetAzureVM(vmName, serviceName);

            foreach (SetAzureDataDiskConfig discCfg in diskConfig)
            {
                discCfg.Vm = vmRolectx.VM;
                vmRolectx.VM = SetAzureDataDisk(discCfg);
            }

            UpdateAzureVM(vmName, serviceName, vmRolectx.VM);
        }

        internal void SetVMSize(string vmName, string serviceName, SetAzureVMSizeConfig vmSizeConfig)
        {
            SM.PersistentVMRoleContext vmRolectx = GetAzureVM(vmName, serviceName);

            vmSizeConfig.Vm = vmRolectx.VM;
            vmRolectx.VM = SetAzureVMSize(vmSizeConfig);

            UpdateAzureVM(vmName, serviceName, vmRolectx.VM);
        }

        public SM.PersistentVM SetAzureVMSize(SetAzureVMSizeConfig sizeCfg)
        {
            return RunPSCmdletAndReturnFirst<SM.PersistentVM>(new SetAzureVMSizeCmdletInfo(sizeCfg));
        }

        internal void AddVMDataDisksAndEndPoint(string vmName, string serviceName, AddAzureDataDiskConfig[] dataDiskConfig, AzureEndPointConfigInfo endPointConfig)
        {
            AddVMDataDisks(vmName, serviceName, dataDiskConfig);

            AddEndPoint(vmName, serviceName, new [] {endPointConfig});
        }

        public void RemoveAzureSubscriptions()
        {
            // Remove all subscriptions.  SAS Uri should work without a subscription.
            try
            {
                RunPSScript("Get-AzureSubscription | Remove-AzureSubscription -Force");
            }
            catch
            {
                Console.WriteLine("Subscriptions cannot be removed");
            }

            // Check if all subscriptions are removed.
            try
            {
                Assert.AreEqual(0, GetAzureSubscription().Count, "Subscription was not removed");
            }
            catch (Exception e)
            {
                if (e is AssertFailedException)
                {
                    throw;
                }
            }
        }

        public void RemoveAzureSubscription(string Name, bool force, bool debug = false)
        {
            var removeAzureSubscriptionCmdletInfo = new RemoveAzureSubscriptionCmdletInfo(Name, null, force);
            var removeAzureSubscriptionCmdlet = new WindowsAzurePowershellCmdlet(removeAzureSubscriptionCmdletInfo);
            removeAzureSubscriptionCmdlet.Run(debug);
        }

        public List<AzureEnvironment> GetAzureEnvironment(string name = null, string subscriptionDataFile = null, bool debug = false)
        {
            Collection<PSObject> result = (new WindowsAzurePowershellCmdlet(new GetAzureEnvironmentCmdletInfo(name, subscriptionDataFile))).Run(debug);
            List<AzureEnvironment> envList = new List<AzureEnvironment>();

            foreach (var element in result)
            {
                var newEnv = new AzureEnvironment();
                newEnv.Name = element.Properties.Match("Name")[0].Value.ToString();
                var endpoints = new Dictionary<AzureEnvironment.Endpoint,string>();
                var endpointKeys = Enum.GetValues(typeof(AzureEnvironment.Endpoint));
                foreach(var key in endpointKeys)
                {
                    endpoints.Add((AzureEnvironment.Endpoint) key, (string) element.Properties.Match(key.ToString())[0].Value);
                }

                newEnv.Endpoints = endpoints;
                envList.Add(newEnv);
            }

            return envList;
        }

        internal SM.NetworkAclObject NewAzureAclConfig()
        {
            return RunPSCmdletAndReturnFirst<SM.NetworkAclObject>(new NewAzureAclConfigCmdletInfo());
        }

        // Set-AzureAclConfig -AddRule -ACL $acl2 -Order 100 -Action Deny -RemoteSubnet "172.0.0.0/8" -Description "notes3"
        //   vmPowershellCmdlets.SetAzureAclConfig(SetACLConfig.AddRule, aclObj, 100, ACLAction.Permit,  "172.0.0.0//8", "Desc");
        internal void SetAzureAclConfig(SetACLConfig aclConfig, SM.NetworkAclObject aclObj, int order, ACLAction aclAction, string remoteSubnet, string desc)
        {
            RunPSCmdletAndReturnAll<SM.NetworkAclObject>(new SetAzureAclConfigCmdletInfo(aclConfig.ToString(), aclObj, order,
                                                                              aclAction.ToString(), remoteSubnet, desc,
                                                                              null));
        }

        internal SM.NetworkAclObject GetAzureAclConfig(SM.PersistentVM vm, string ep = null)
        {
            return RunPSCmdletAndReturnFirst<SM.NetworkAclObject>(new GetAzureAclConfigCmdletInfo(vm, ep));
        }

        #region AzureServiceDomainJoinExtension

        #region NewAzureServiceDomainJoinExtensionConfig

        // WorkgroupThumbprintParameterSet
        public ExtensionConfigurationInput NewAzureServiceDomainJoinExtensionConfig(string workGroupName,
            string certificateThumbprint, string[] role, bool restart, string thumbprintAlgorithm,
            PSCredential credential = null, string version = null)
        {
            return
                RunPSCmdletAndReturnFirst<ExtensionConfigurationInput>(
                    new NewAzureServiceDomainJoinExtensionConfigCmdletInfo(workGroupName, certificateThumbprint, role,
                        thumbprintAlgorithm, restart, credential, version));
        }

        // WorkgroupParameterSet
        public ExtensionConfigurationInput NewAzureServiceDomainJoinExtensionConfig(string workGroupName,
            X509Certificate2 x509Certificate, bool restart = true, string thumbprintAlgorithm = null,
            string[] role = null, PSCredential credential = null, string version = null)
        {
            return
                RunPSCmdletAndReturnFirst<ExtensionConfigurationInput>(
                    new NewAzureServiceDomainJoinExtensionConfigCmdletInfo(workGroupName, x509Certificate, role,
                        thumbprintAlgorithm, restart, credential, version));
        }

        // DomainParameterSet
        public ExtensionConfigurationInput NewAzureServiceDomainJoinExtensionConfig(string domainName,
            X509Certificate2 x509Certificate, JoinOptions? options = null, string oUPath = null,
            PSCredential unjoinDomainCredential = null, string[] role = null, string thumbprintAlgorithm = null,
            bool restart = true, PSCredential credential = null, string version = null)
        {
            return
                RunPSCmdletAndReturnFirst<ExtensionConfigurationInput>(
                    new NewAzureServiceDomainJoinExtensionConfigCmdletInfo(domainName, x509Certificate, options, oUPath,
                        unjoinDomainCredential, role, thumbprintAlgorithm, restart, credential, version));
        }

        // DomainJoinOptionThumbprintParameterSet
        public ExtensionConfigurationInput NewAzureServiceDomainJoinExtensionConfig(string domainName,
            string certificateThumbprint, string oUPath = null, PSCredential unjoinDomainCredential = null,
            string[] role = null, string thumbprintAlgorithm = null, uint? joinOption = null, bool restart = true,
            PSCredential credential = null, string version = null)
        {
            return
                RunPSCmdletAndReturnFirst<ExtensionConfigurationInput>(
                    new NewAzureServiceDomainJoinExtensionConfigCmdletInfo(domainName, certificateThumbprint, joinOption,
                        oUPath, unjoinDomainCredential, role, thumbprintAlgorithm, restart, credential, version));
        }

        #endregion NewAzureServiceDiagnosticsExtensionConfig

        #region SetAzureServiceDomainJoinExtensionCmdletInfo

        // WorkgroupParameterSet
        public ManagementOperationContext SetAzureServiceDomainJoinExtension
            (string workGroupName,
                string serviceName,  string slot = SM.DeploymentSlotType.Production, string[] role = null,
                X509Certificate2 x509Certificate = null, bool restart = true, string thumbprintAlgorithm = null,
                 PSCredential credential = null, string version = null)
        {
            return RunPSCmdletAndReturnFirst<ManagementOperationContext>(new SetAzureServiceDomainJoinExtensionCmdletInfo(
                workGroupName, x509Certificate, role, slot, serviceName,restart, thumbprintAlgorithm, credential, version));
        }

        // WorkgroupThumbprintParameterSet
        public ManagementOperationContext SetAzureServiceDomainJoinExtension
            (string workGroupName,
                string serviceName,  string slot, string[] role,
                string certificateThumbprint, string thumbprintAlgorithm = null,
                bool restart = true, PSCredential credential = null, string version = null)
        {
            return
                RunPSCmdletAndReturnFirst<ManagementOperationContext>(
                    new SetAzureServiceDomainJoinExtensionCmdletInfo(workGroupName, certificateThumbprint, role, slot,
                        serviceName, thumbprintAlgorithm, restart, credential, version));
        }

        // DomainJoinOptionThumprintParameterSet
        public ManagementOperationContext SetAzureServiceDomainJoinExtension
            (string domainName, PSCredential credential, uint joinOption, bool restart,
            string serviceName, string slot, string[] role,
            string certificateThumbprint, string thumbprintAlgorithm = null,
                PSCredential unjoinDomainCredential = null, string oUPath = null, string version = null)
        {
            return
                RunPSCmdletAndReturnFirst<ManagementOperationContext>(
                    new SetAzureServiceDomainJoinExtensionCmdletInfo(domainName, certificateThumbprint, joinOption,
                        unjoinDomainCredential,
                        role, slot, serviceName, thumbprintAlgorithm, restart, credential, oUPath, version));
        }

        // DomainThumprintParameterSet
        public ManagementOperationContext SetAzureServiceDomainJoinExtension
            (string domainName, PSCredential credential, JoinOptions? options, bool restart,
            string serviceName, string slot, string[] role,
            string certificateThumbprint, string thumbprintAlgorithm = null,
                PSCredential unjoinDomainCredential = null, string oUPath = null, string version = null)
        {
            return
                RunPSCmdletAndReturnFirst<ManagementOperationContext>(
                    new SetAzureServiceDomainJoinExtensionCmdletInfo(domainName, certificateThumbprint, options,
                        unjoinDomainCredential,
                        role, slot, serviceName, thumbprintAlgorithm, restart, credential, oUPath, version));
        }

        // DomainParameterSet
        public ManagementOperationContext SetAzureServiceDomainJoinExtension
            (string domainName, PSCredential credential, JoinOptions? options, bool restart,
                string serviceName, string slot, string[] role,
                X509Certificate2 x509Certificate = null, string thumbprintAlgorithm = null,
                PSCredential unjoinDomainCredential = null, string oUPath = null, string version = null)
        {
            return
                RunPSCmdletAndReturnFirst<ManagementOperationContext>(
                    new SetAzureServiceDomainJoinExtensionCmdletInfo(domainName, x509Certificate, options,
                        unjoinDomainCredential,
                        role, slot, serviceName, thumbprintAlgorithm, restart, credential, oUPath, version));
        }

        // DomainJoinOptionParameterSet
        public ManagementOperationContext SetAzureServiceDomainJoinExtension
            (string domainName, PSCredential credential, uint joinOption, bool restart,
            string serviceName, string slot, string[] role = null,
            X509Certificate2 x509Certificate = null, string thumbprintAlgorithm = null,
            PSCredential unjoinDomainCredential = null, string oUPath = null, string version = null)
        {
            return
                RunPSCmdletAndReturnFirst<ManagementOperationContext>(
                    new SetAzureServiceDomainJoinExtensionCmdletInfo(domainName, x509Certificate, joinOption,
                        unjoinDomainCredential,
                        role, slot, serviceName, thumbprintAlgorithm, restart, credential, oUPath, version));
        }

        #endregion SetAzureServiceDomainJoinExtensionCmdletInfo

        #region GetAzureServiceDomainJoinExtension
        public ADDomainExtensionContext GetAzureServiceDomainJoinExtension(string serviceName = null, string slot = null)
        {
            return RunPSCmdletAndReturnFirst<ADDomainExtensionContext>(new GetAzureServiceDomainJoinExtensionCmdletInfo(serviceName, slot));
        }
        #endregion GetAzureServiceDomainJoinExtension

        #region RemoveAzureServiceDomainJoinExtension
        public ManagementOperationContext RemoveAzureServiceDomainJoinExtension(string serviceName, string slot, string[] role = null, bool uninstallConfiguration = false)
        {
            return RunPSCmdletAndReturnFirst<ManagementOperationContext>(new RemoveAzureServiceDomainJoinExtensionCmdletInfo(serviceName, slot, role, uninstallConfiguration));
        }
        #endregion RemoveAzureServiceDomainJoinExtension

        #endregion AzureServiceDomainJoinExtension

        #region StaticCA
        public SM.VirtualNetworkStaticIPAvailabilityContext TestAzureStaticVNetIP(string vNetName, string iPAddress)
        {
            return RunPSCmdletAndReturnFirst<SM.VirtualNetworkStaticIPAvailabilityContext>(new TestAzureStaticVNetIPCmdletInfo(vNetName, iPAddress));
        }

        public SM.PersistentVM SetAzureStaticVNetIP(string iPAddress, SM.IPersistentVM vM)
        {
            return RunPSCmdletAndReturnFirst<SM.PersistentVM>(new SetAzureStaticVNetIPCmdletInfo(iPAddress, vM));
        }

        public SM.VirtualNetworkStaticIPContext GetAzureStaticVNetIP(SM.IPersistentVM vM)
        {
            return RunPSCmdletAndReturnFirst<SM.VirtualNetworkStaticIPContext>(new GetAzureStaticVNetIPCmdletInfo(vM));
        }

        public SM.PersistentVM RemoveAzureStaticVNetIP(SM.IPersistentVM vM)
        {
            return RunPSCmdletAndReturnFirst<SM.PersistentVM>(new RemoveAzureStaticVNetIPCmdletInfo(vM));
        }
        #endregion StaticCA

        #region AzureVM BGInfo Extension
        public VirtualMachineBGInfoExtensionContext GetAzureVMBGInfoExtension(SM.IPersistentVM vm, string version = null, string referenceName = null)
        {
            return RunPSCmdletAndReturnFirst<VirtualMachineBGInfoExtensionContext>(new GetAzureVMBGInfoExtensionCmdletInfo(vm, version, referenceName));
        }

        public SM.PersistentVM SetAzureVMBGInfoExtension(SM.IPersistentVM vm, string version = null, string referenceName = null, bool disable = false)
        {
            return RunPSCmdletAndReturnFirst<SM.PersistentVM>(new SetAzureVMBGInfoExtensionCmdletInfo(vm, version, referenceName, disable));
        }

        public SM.PersistentVM RemoveAzureVMBGInfoExtension(SM.IPersistentVM vm, string version = null, string referenceName = null)
        {
            return RunPSCmdletAndReturnFirst<SM.PersistentVM>(new RemoveAzureVMBGInfoExtensionCmdletInfo(vm, version, referenceName));
        }
        #endregion AzureVM BGInfo Extension

        #region Generic VM Extension cmdlets
        public SM.PersistentVM SetAzureVMExtension(SM.IPersistentVM vm, string extensionName, string publisher, string version, string referenceName = null,
            string publicConfiguration = null, string privateConfiguration = null, string publicConfigKey = null, string privateConfigKey = null, string publicConfigPath = null, string privateConfigPath = null, bool disable = false)
        {
            return RunPSCmdletAndReturnFirst<SM.PersistentVM>(new SetAzureVMExtensionCmdletInfo(vm, extensionName, publisher, version, referenceName,
             publicConfiguration, privateConfiguration, publicConfigKey, privateConfigKey, publicConfigPath, privateConfigPath, disable));
        }

        public SM.PersistentVM RemoveAzureVMExtension(SM.PersistentVM vm, string extensionName, string publisher, string referenceName=null, bool removeAll=false)
        {
            return RunPSCmdletAndReturnFirst<SM.PersistentVM>(new RemoveAzureVMExtensionCmdletInfo(vm, extensionName, publisher, referenceName, removeAll));
        }

        public Collection<VirtualMachineExtensionContext> GetAzureVMExtension(SM.PersistentVM vm, string extensionName = null, string publisher = null, string version = null, string referenceName = null)
        {
            return RunPSCmdletAndReturnAll<VirtualMachineExtensionContext>(new GetAzureVMExtensionCmdletInfo(vm, extensionName, publisher, version, referenceName));
        }

        //ListAllVersionsParamSetName -> ExtensionName,Publisher,AllVersions
        public Collection<VirtualMachineExtensionImageContext> GetAzureVMAvailableExtension(string extensionName, string publisher, bool allVersions)
        {
            return RunPSCmdletAndReturnAll<VirtualMachineExtensionImageContext>(new GetAzureVMAvailableExtensionCmdletInfo(extensionName, publisher, allVersions));
        }

        //ListLatestExtensionsParamSet -> ExtensionName,Publisher
        public Collection<VirtualMachineExtensionImageContext> GetAzureVMAvailableExtension(string extensionName = null, string publisher = null)
        {
            return RunPSCmdletAndReturnAll<VirtualMachineExtensionImageContext>(new GetAzureVMAvailableExtensionCmdletInfo(extensionName, publisher));
        }

        //ListSingleVersionParamSetName -> ExtensionName,Publisher,Version
        public Collection<VirtualMachineExtensionImageContext> GetAzureVMAvailableExtension(string extensionName, string publisher, string version)
        {
            return RunPSCmdletAndReturnAll<VirtualMachineExtensionImageContext>(new GetAzureVMAvailableExtensionCmdletInfo(extensionName, publisher, version));
        }
        #endregion Generic VM Extension cmdlets

        #region AzureVMAccessExtension cmdlets

        public Collection<VirtualMachineAccessExtensionContext> GetAzureVMAccessExtension(SM.IPersistentVM vm,string userName= null, string password = null, string version= null,string referenceName= null)
        {
            return RunPSCmdletAndReturnAll<VirtualMachineAccessExtensionContext>(new GetAzureVMAccessExtensionCmdletInfo(vm, userName, password, version, referenceName));
        }

        public SM.PersistentVM SetAzureVMAccessExtension(SM.IPersistentVM vm, string userName= null, string password=null, string version = null, string referenceName =null,bool disable = false)
        {
            return RunPSCmdletAndReturnFirst<SM.PersistentVM>(new SetAzureVMAccessExtensionCmdletInfo( vm,  userName,  password,  version,  referenceName, disable));
        }

        public SM.PersistentVM RemoveAzureVMAccessExtension(SM.IPersistentVM vm)
        {
            return RunPSCmdletAndReturnFirst<SM.PersistentVM>(new RemoveAzureVMAccessExtensionCmdleteInfo(vm));
        }

        #endregion AzureVMAccessExtension cmdlets

        #region AzureVMCustomScriptExtensionCmdlets
        //SetCustomScriptExtensionByUrisParamSetName
        internal SM.PersistentVM SetAzureVMCustomScriptExtension(SM.PersistentVM vm, string[] fileUri, bool sseSaSKeys, string run = null, string referenceName = null, string version = null, string argument = null)
        {
            return RunPSCmdletAndReturnFirst<SM.PersistentVM>(new SetAzureVMCustomScriptExtensionCmdletInfo(vm, referenceName, version,fileUri,run, argument ));
        }

        //DisableCustomScriptExtensionParamSetName
        internal SM.PersistentVM SetAzureVMCustomScriptExtension(SM.PersistentVM vm, bool disable, string referenceName = null, string version = null)
        {
            return RunPSCmdletAndReturnFirst<SM.PersistentVM>(new SetAzureVMCustomScriptExtensionCmdletInfo(vm,referenceName,version,disable));
        }

        //SetCustomScriptExtensionByContainerBlobsParamSetName
        internal SM.PersistentVM SetAzureVMCustomScriptExtension(SM.PersistentVM vm, string[] fileName, string run = null, string storageAccountName = null, string StorageEndpointSuffix = null, string containerName = null,
              string StorageAccountKey = null, string referenceName = null, string version = null,string argument = null)
        {
            return RunPSCmdletAndReturnFirst<SM.PersistentVM>(new SetAzureVMCustomScriptExtensionCmdletInfo(vm, fileName, storageAccountName, StorageEndpointSuffix, containerName,
                    StorageAccountKey, run, argument,referenceName, version));
        }

        internal VirtualMachineCustomScriptExtensionContext GetAzureVMCustomScriptExtension(SM.IPersistentVM vm)
        {
            return RunPSCmdletAndReturnFirst<VirtualMachineCustomScriptExtensionContext>(new GetAzureVMCustomScriptExtensionCmdletInfo(vm));
        }

        internal SM.PersistentVM RemoveAzureVMCustomScriptExtension(SM.PersistentVM vm)
        {
            return RunPSCmdletAndReturnFirst<SM.PersistentVM>(new RemoveAzureVMCustomScriptExtensionCmdletInfo(vm));
        }
        #endregion AzureVMCustomScriptExtensionCmdlets

        #region AzureVMDscExtensionCmdlets

        internal struct SetAzureVMDscExtensionArguments
        {
            public string Version;
            public SM.IPersistentVM VM;
            public string ConfigurationArchive;
            public AzureStorageContext StorageContext;
            public string ContainerName;
            public string ConfigurationName;
            public Hashtable ConfigurationArgument;
            public string ConfigurationDataPath;
        }


        internal SM.PersistentVM SetAzureVMDscExtension(SetAzureVMDscExtensionArguments args)
        {
            return RunPSCmdletAndReturnFirst<SM.PersistentVM>(
                new SetAzureVMDscExtensionCmdletInfo(
                    args.Version,
                    args.VM,
                    args.ConfigurationArchive,
                    args.StorageContext,
                    args.ContainerName,
                    args.ConfigurationName,
                    args.ConfigurationArgument,
                    args.ConfigurationDataPath));
        }

        internal VirtualMachineDscExtensionContext GetAzureVMDscExtension(SM.IPersistentVM vm)
        {
            return RunPSCmdletAndReturnFirst<VirtualMachineDscExtensionContext>(new GetAzureVMDscExtensionCmdletInfo(vm));
        }

        internal SM.PersistentVM RemoveAzureVMDscExtension(SM.PersistentVM vm)
        {
            return RunPSCmdletAndReturnFirst<SM.PersistentVM>(new RemoveAzureVMDscExtensionCmdletInfo(vm));
        }

        #endregion AzureVMDscExtensionCmdlets

        #region AzureVMSqlServerExtensionCmdlets

        public VirtualMachineSqlServerExtensionContext GetAzureVMSqlServerExtension(SM.IPersistentVM vm, string version = null, string referenceName = null)
        {
            return RunPSCmdletAndReturnFirst<VirtualMachineSqlServerExtensionContext>(new GetAzureVMSqlServerExtensionCmdletInfo(vm, version, referenceName));
        }

        public SM.PersistentVM SetAzureVMSqlServerExtension(SM.IPersistentVM vm, string version = null, string referenceName = null, bool disable = false)
        {
            return RunPSCmdletAndReturnFirst<SM.PersistentVM>(new SetAzureVMSqlServerExtensionCmdletInfo(vm, version, referenceName, disable));
        }

        public SM.PersistentVM RemoveAzureVMSqlServerExtension(SM.IPersistentVM vm)
        {
            return RunPSCmdletAndReturnFirst<SM.PersistentVM>(new RemoveAzureVMSqlServerExtensionCmdletInfo(vm));
        }

        #endregion AzureVMAccessExtension cmdlets

        internal SM.LinuxProvisioningConfigurationSet.SSHPublicKey NewAzureSSHKey(NewAzureSshKeyType option, string fingerprint, string path)
        {
            return RunPSCmdletAndReturnFirst<SM.LinuxProvisioningConfigurationSet.SSHPublicKey>(new NewAzureSSHKeyCmdletInfo(option, fingerprint, path));
        }

        internal SM.VirtualMachineImageDiskConfigSet GetAzureVMImageDiskConfigSet(SM.VMImageContext imageContext)
        {
            return RunPSCmdletAndReturnFirst<SM.VirtualMachineImageDiskConfigSet>(new GetAzureVMImageDiskConfigSetCmdletInfo(imageContext));
        }

        internal SM.VirtualMachineImageDiskConfigSet SetAzureVMImageDataDiskConfig(SM.VirtualMachineImageDiskConfigSet diskConfig, string dataDiskName, int lun, string hostCaching)
        {
            return RunPSCmdletAndReturnFirst<SM.VirtualMachineImageDiskConfigSet>(new SetAzureVMImageDataDiskConfigInfo(diskConfig, dataDiskName, lun, hostCaching));
        }

        internal SM.VirtualMachineImageDiskConfigSet SetAzureVMImageOSDiskConfig(SM.VirtualMachineImageDiskConfigSet diskConfigSet, string osHostCaching)
        {
            return RunPSCmdletAndReturnFirst<SM.VirtualMachineImageDiskConfigSet>(new SetAzureVMImageOSDiskConfigInfo(diskConfigSet, osHostCaching));
        }

        internal SM.VirtualMachineImageDiskConfigSet NewAzureVMImageDiskConfigSet()
        {
            return RunPSCmdletAndReturnFirst<SM.VirtualMachineImageDiskConfigSet>(new NewAzureVMImageDiskConfigSetCmdletInfo());
        }

        //Internal Load Balancer
        internal SM.InternalLoadBalancerConfig NewAzureInternalLoadBalancerConfig(string ilbName, string subnet = null, IPAddress staticVnetIpAddress = null)
        {
            return RunPSCmdletAndReturnFirst<SM.InternalLoadBalancerConfig>(new NewAzureInternalLoadBalancerConfigCmdletInfo(ilbName, subnet, staticVnetIpAddress));
        }

        internal void AddAzureInternalLoadBalancer(string internalLoadBalancerName, string serviceName, string subnetName, IPAddress staticVNetIPAddress)
        {
            RunPSCmdletAndReturnFirst<ManagementOperationContext>(new AddAzureInternalLoadBalancerCmdletInfo(internalLoadBalancerName, serviceName, subnetName, staticVNetIPAddress));
        }

        internal void RemoveAzureInternalLoadBalancer(string serviceName)
        {
            RunPSCmdletAndReturnFirst<ManagementOperationContext>(new RemoveAzureInternalLoadBalancerCmdletInfo(serviceName));
        }

        internal SM.InternalLoadBalancerContext GetAzureInternalLoadBalancer(string serviceName)
        {
            return RunPSCmdletAndReturnFirst<SM.InternalLoadBalancerContext>(new GetAzureInternalLoadBalancerCmdletInfo(serviceName));
        }

        internal SM.IPersistentVM SetAzurePublicIp(string publicIpName, SM.IPersistentVM vm)
        {
            return RunPSCmdletAndReturnFirst<SM.IPersistentVM>(new SetAzurePublicIPCmdletInfo(publicIpName, vm));
        }

        internal SM.AssignPublicIP GetAzurePublicIpName(string publicIpName, SM.IPersistentVM vm)
        {
            return RunPSCmdletAndReturnFirst<SM.AssignPublicIP>(new GetAzurePublicIPCmdletInfo(publicIpName, vm));
        }

        internal SM.IPersistentVM AddAzureNetworkInterfaceConfig(string name, string subnetName, string staticVnetIpAddress, SM.IPersistentVM vm)
        {
            return RunPSCmdletAndReturnFirst<SM.IPersistentVM>(new AddAzureNetworkInterfaceConfigCmdletInfo(name, subnetName, staticVnetIpAddress, vm));
        }

        internal SM.IPersistentVM AddAzureNetworkInterfaceConfig(string name, string subnetName, SM.IPersistentVM vm)
        {
            return RunPSCmdletAndReturnFirst<SM.IPersistentVM>(new AddAzureNetworkInterfaceConfigCmdletInfo(name, subnetName, null, vm));
        }

        internal SM.IPersistentVM SetAzureNetworkInterfaceConfig(string name, string subnetName, string staticVnetIpAddress, SM.IPersistentVM vm)
        {
            return RunPSCmdletAndReturnFirst<SM.IPersistentVM>(new SetAzureNetworkInterfaceConfigCmdletInfo(name, subnetName, staticVnetIpAddress, vm));
        }

        internal SM.IPersistentVM SetAzureNetworkInterfaceConfig(string name, string subnetName, SM.IPersistentVM vm)
        {
            return RunPSCmdletAndReturnFirst<SM.IPersistentVM>(new SetAzureNetworkInterfaceConfigCmdletInfo(name, subnetName, null, vm));
        }

        internal SM.NetworkInterface GetAzureNetworkInterfaceConfig(string name, SM.PersistentVMRoleContext vm)
        {
            return RunPSCmdletAndReturnFirst<SM.NetworkInterface>(new GetAzureNetworkInterfaceConfigCmdletInfo(name, vm));
        }

        internal SM.IPersistentVM RemoveAzureNetworkInterfaceConfig(string name, SM.IPersistentVM vm)
        {
            return RunPSCmdletAndReturnFirst<SM.IPersistentVM>(new RemoveAzureNetworkInterfaceConfigCmdletInfo(name, vm));
        }
    }
}<|MERGE_RESOLUTION|>--- conflicted
+++ resolved
@@ -1402,15 +1402,9 @@
             return result;
         }
 
-<<<<<<< HEAD
-        public void SaveAzureVMImage(string serviceName, string vmName, string newImageName, string osState = null, string newImageLabel = null, bool retyOnConflict = true)
-        {
-            RunPSCmdletAndReturnFirst<ManagementOperationContext>(new SaveAzureVMImageCmdletInfo(serviceName, vmName, newImageName, newImageLabel, osState), retyOnConflict);
-=======
         public void SaveAzureVMImage(string serviceName, string vmName, string newImageName, string osState = null, string newImageLabel = null, bool debug = false, bool retryOnConflict = false)
         {
             RunPSCmdletAndReturnFirst<ManagementOperationContext>(new SaveAzureVMImageCmdletInfo(serviceName, vmName, newImageName, newImageLabel, osState), debug, retryOnConflict);
->>>>>>> 319c635e
         }
 
         public Collection<SM.OSImageContext> GetAzureVMImage(string imageName = null)
