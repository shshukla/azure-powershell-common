﻿// ----------------------------------------------------------------------------------
//
// Copyright Microsoft Corporation
// Licensed under the Apache License, Version 2.0 (the "License");
// you may not use this file except in compliance with the License.
// You may obtain a copy of the License at
// http://www.apache.org/licenses/LICENSE-2.0
// Unless required by applicable law or agreed to in writing, software
// distributed under the License is distributed on an "AS IS" BASIS,
// WITHOUT WARRANTIES OR CONDITIONS OF ANY KIND, either express or implied.
// See the License for the specific language governing permissions and
// limitations under the License.
// ----------------------------------------------------------------------------------

using AutoMapper;
using Microsoft.Azure.Commands.Network.Models;
using Microsoft.Azure.Management.Network;
using System.Management.Automation;
using MNM = Microsoft.Azure.Management.Network.Models;

namespace Microsoft.Azure.Commands.Network
{
    [Cmdlet(VerbsCommon.Reset, "AzureRmVirtualNetworkGatewayConnectionSharedKey", SupportsShouldProcess = true),
        OutputType(typeof(string))]
    public class ResetAzureVirtualNetworkGatewayConnectionSharedKeyCommand : VirtualNetworkGatewayConnectionBaseCmdlet
    {
        [Alias("ResourceName")]
        [Parameter(
            Mandatory = true,
            ValueFromPipelineByPropertyName = true,
            HelpMessage = "The resource name.")]
        [ValidateNotNullOrEmpty]
        public virtual string Name { get; set; }

        [Parameter(
            Mandatory = true,
            ValueFromPipelineByPropertyName = true,
            HelpMessage = "The resource group name.")]
        [ValidateNotNullOrEmpty]
        public virtual string ResourceGroupName { get; set; }

        [Parameter(
         Mandatory = true,
         ValueFromPipelineByPropertyName = true,
         HelpMessage = "The virtual network connection reset shared key length")]
        [ValidateNotNullOrEmpty]
        public uint KeyLength { get; set; }

        [Parameter(
            Mandatory = false,
            HelpMessage = "Do not ask for confirmation if you want to overrite a resource")]
        public SwitchParameter Force { get; set; }

        public override void Execute()
        {
<<<<<<< HEAD
            base.ExecuteCmdlet();
            var present = this.IsVirtualNetworkGatewayConnectionSharedKeyPresent(this.ResourceGroupName, this.Name);
            ConfirmAction(
                Force.IsPresent,
                string.Format(Properties.Resources.OverwritingResource, Name),
                Properties.Resources.ResettingResourceMessage,
                Name,
                () =>
                {
                    var virtualNetworkGatewayConnectionSharedKey = ResetVirtualNetworkGatewayConnectionSharedKey();
                    WriteObject(virtualNetworkGatewayConnectionSharedKey);
                },
                () => present);
=======
            base.Execute();
            if (this.IsVirtualNetworkGatewayConnectionSharedKeyPresent(this.ResourceGroupName, this.Name))
            {
                ConfirmAction(
                    Force.IsPresent,
                    string.Format(Microsoft.Azure.Commands.Network.Properties.Resources.OverwritingResource, Name),
                    Microsoft.Azure.Commands.Network.Properties.Resources.OverwritingResourceMessage,
                    Name,
                    () => ResetVirtualNetworkGatewayConnectionSharedKey());

                WriteObject(this.GetVirtualNetworkGatewayConnectionSharedKey(this.ResourceGroupName, this.Name));
            }
            else
            {
                var virtualNetworkGatewayConnectionSharedKey = ResetVirtualNetworkGatewayConnectionSharedKey();

                WriteObject(virtualNetworkGatewayConnectionSharedKey);
            }
>>>>>>> f8b304fa
        }

        private string ResetVirtualNetworkGatewayConnectionSharedKey()
        {
            var vnetGatewayConnectionSharedKey = new PSConnectionResetSharedKey();
            vnetGatewayConnectionSharedKey.KeyLength = KeyLength;

            // Map to the sdk object
            var vnetGatewayConnectionSharedKeyModel = Mapper.Map<MNM.ConnectionResetSharedKey>(vnetGatewayConnectionSharedKey);

            // Execute the Set VirtualNetworkConnectionSharedKey call
            this.VirtualNetworkGatewayConnectionClient.ResetSharedKey(this.ResourceGroupName, this.Name, vnetGatewayConnectionSharedKeyModel);

            var getVirtualNetworkGatewayConnectionSharedKey = this.GetVirtualNetworkGatewayConnectionSharedKey(this.ResourceGroupName, this.Name);

            return getVirtualNetworkGatewayConnectionSharedKey;
        }
    }
}<|MERGE_RESOLUTION|>--- conflicted
+++ resolved
@@ -53,10 +53,8 @@
 
         public override void Execute()
         {
-<<<<<<< HEAD
-            base.ExecuteCmdlet();
-            var present = this.IsVirtualNetworkGatewayConnectionSharedKeyPresent(this.ResourceGroupName, this.Name);
-            ConfirmAction(
+            base.Execute();
+            var present = this.IsVirtualNetworkGatewayConnectionSharedKeyPresent(this.ResourceGroupName, this.Name);            ConfirmAction(
                 Force.IsPresent,
                 string.Format(Properties.Resources.OverwritingResource, Name),
                 Properties.Resources.ResettingResourceMessage,
@@ -66,28 +64,7 @@
                     var virtualNetworkGatewayConnectionSharedKey = ResetVirtualNetworkGatewayConnectionSharedKey();
                     WriteObject(virtualNetworkGatewayConnectionSharedKey);
                 },
-                () => present);
-=======
-            base.Execute();
-            if (this.IsVirtualNetworkGatewayConnectionSharedKeyPresent(this.ResourceGroupName, this.Name))
-            {
-                ConfirmAction(
-                    Force.IsPresent,
-                    string.Format(Microsoft.Azure.Commands.Network.Properties.Resources.OverwritingResource, Name),
-                    Microsoft.Azure.Commands.Network.Properties.Resources.OverwritingResourceMessage,
-                    Name,
-                    () => ResetVirtualNetworkGatewayConnectionSharedKey());
-
-                WriteObject(this.GetVirtualNetworkGatewayConnectionSharedKey(this.ResourceGroupName, this.Name));
-            }
-            else
-            {
-                var virtualNetworkGatewayConnectionSharedKey = ResetVirtualNetworkGatewayConnectionSharedKey();
-
-                WriteObject(virtualNetworkGatewayConnectionSharedKey);
-            }
->>>>>>> f8b304fa
-        }
+                () => present);        }
 
         private string ResetVirtualNetworkGatewayConnectionSharedKey()
         {
