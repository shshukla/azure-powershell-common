﻿// ----------------------------------------------------------------------------------
//
// Copyright Microsoft Corporation
// Licensed under the Apache License, Version 2.0 (the "License");
// you may not use this file except in compliance with the License.
// You may obtain a copy of the License at
// http://www.apache.org/licenses/LICENSE-2.0
// Unless required by applicable law or agreed to in writing, software
// distributed under the License is distributed on an "AS IS" BASIS,
// WITHOUT WARRANTIES OR CONDITIONS OF ANY KIND, either express or implied.
// See the License for the specific language governing permissions and
// limitations under the License.
// ----------------------------------------------------------------------------------

using Microsoft.Azure.Batch;
using Microsoft.Azure.Batch.Protocol;
using Microsoft.Azure.Batch.Protocol.Models;
using Microsoft.Rest.Azure;
using Microsoft.WindowsAzure.Commands.ScenarioTest;
using Moq;
using System;
using System.Collections.Generic;
using System.Management.Automation;
using System.Threading.Tasks;
using Microsoft.Azure.Batch.Protocol.BatchRequests;
using Xunit;
using BatchCommon = Microsoft.Azure.Batch.Common;
using BatchClient = Microsoft.Azure.Commands.Batch.Models.BatchClient;

namespace Microsoft.Azure.Commands.Batch.Test.ComputeNodes
{
    public class DisableBatchComputeNodeSchedulingCommandTests : WindowsAzure.Commands.Test.Utilities.Common.RMTestBase
    {
        private DisableBatchComputeNodeSchedulingCommand cmdlet;
        private Mock<BatchClient> batchClientMock;
        private Mock<ICommandRuntime> commandRuntimeMock;

        public DisableBatchComputeNodeSchedulingCommandTests()
        {
            batchClientMock = new Mock<BatchClient>();
            commandRuntimeMock = new Mock<ICommandRuntime>();
            cmdlet = new DisableBatchComputeNodeSchedulingCommand()
            {
                CommandRuntime = commandRuntimeMock.Object,
                BatchClient = batchClientMock.Object,
            };
        }

        [Fact]
        [Trait(Category.AcceptanceType, Category.CheckIn)]
        public void DisableComputeNodeSchedulingParametersTest()
        {
            BatchAccountContext context = BatchTestHelpers.CreateBatchContextWithKeys();
            cmdlet.BatchContext = context;
            cmdlet.PoolId = null;
            cmdlet.Id = null;

            Assert.Throws<ArgumentNullException>(() => cmdlet.ExecuteCmdlet());

            cmdlet.PoolId = "testPool";
            cmdlet.Id = "computeNode01";

            // Don't go to the service on an Disable Compute Node Scheduling call
            RequestInterceptor interceptor = BatchTestHelpers.CreateFakeServiceResponseInterceptor<DisableComputeNodeSchedulingOption?, ComputeNodeDisableSchedulingOptions, AzureOperationHeaderResponse<ComputeNodeDisableSchedulingHeaders>>();
            cmdlet.AdditionalBehaviors = new List<BatchClientBehavior>() { interceptor };

            // Verify no exceptions when required parameter is set
            cmdlet.ExecuteCmdlet();
        }

        [Fact]
        [Trait(Category.AcceptanceType, Category.CheckIn)]
        public void DisableComputeNodeSchedulingRequestTest()
        {
            BatchAccountContext context = BatchTestHelpers.CreateBatchContextWithKeys();
            cmdlet.BatchContext = context;

            BatchCommon.DisableComputeNodeSchedulingOption? disableOption = BatchCommon.DisableComputeNodeSchedulingOption.TaskCompletion;
            BatchCommon.DisableComputeNodeSchedulingOption? requestDisableOption = null;

            cmdlet.PoolId = "testPool";
            cmdlet.Id = "computeNode1";
            cmdlet.DisableSchedulingOption = disableOption;

            // Don't go to the service on an Disable Compute Node Scheduling call
            RequestInterceptor interceptor = new RequestInterceptor((baseRequest) =>
            {
                ComputeNodeDisableSchedulingBatchRequest request = (ComputeNodeDisableSchedulingBatchRequest) baseRequest;

                requestDisableOption = BatchTestHelpers.MapEnum<BatchCommon.DisableComputeNodeSchedulingOption>(request.Parameters);
                
                request.ServiceRequestFunc = (cancellationToken) =>
                {
<<<<<<< HEAD
                    requestDisableOption = BatchTestHelpers.MapEnum<BatchCommon.DisableComputeNodeSchedulingOption>(request.Parameters.NodeDisableSchedulingOption);
=======
                    var response = new AzureOperationHeaderResponse<ComputeNodeDisableSchedulingHeaders>();
                    Task<AzureOperationHeaderResponse<ComputeNodeDisableSchedulingHeaders>> task = Task.FromResult(response);
                    return task;
>>>>>>> b209d2a2
                };
            });
            cmdlet.AdditionalBehaviors = new List<BatchClientBehavior>() { interceptor };

            cmdlet.ExecuteCmdlet();

            // Verify that the parameters were properly set on the outgoing request
            Assert.Equal(disableOption, requestDisableOption);
        }
    }
}<|MERGE_RESOLUTION|>--- conflicted
+++ resolved
@@ -91,13 +91,9 @@
                 
                 request.ServiceRequestFunc = (cancellationToken) =>
                 {
-<<<<<<< HEAD
-                    requestDisableOption = BatchTestHelpers.MapEnum<BatchCommon.DisableComputeNodeSchedulingOption>(request.Parameters.NodeDisableSchedulingOption);
-=======
                     var response = new AzureOperationHeaderResponse<ComputeNodeDisableSchedulingHeaders>();
                     Task<AzureOperationHeaderResponse<ComputeNodeDisableSchedulingHeaders>> task = Task.FromResult(response);
                     return task;
->>>>>>> b209d2a2
                 };
             });
             cmdlet.AdditionalBehaviors = new List<BatchClientBehavior>() { interceptor };
