--- conflicted
+++ resolved
@@ -20,11 +20,8 @@
 ## Current Release
 * Register-AzureRmProviderFeature: Added missing example in the docs
 * Register-AzureRmResourceProvider: Added missing example in the docs
-<<<<<<< HEAD
 * Add proper error handling for Insufficient graph permission Issue whilst performing Roleassignment calls.
-=======
 * Fix RoleAssignment get to respect the ExpandPrincipalGroups parameter
->>>>>>> fb864856
 * Fix Roleassignment get calls to be used with roledefinition ID.
 
 ## Version 5.3.0
