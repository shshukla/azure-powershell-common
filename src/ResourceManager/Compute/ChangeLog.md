--- conflicted
+++ resolved
@@ -18,12 +18,9 @@
         - Additional information about change #1
 -->
 ## Current Release
-<<<<<<< HEAD
 * `New-AzureRmVm` and `New-AzureRmVmss` (simple parameter set) support availability zones.
-=======
 
 ## Version 4.5.0
->>>>>>> dd495ae1
 * `New-AzureRmVM` and `New-AzureRmVMSS` support data disks.
 * `New-AzureRmVM` and `New-AzureRmVMSS` support custom image by name or by id.
 * Log analytic feature
