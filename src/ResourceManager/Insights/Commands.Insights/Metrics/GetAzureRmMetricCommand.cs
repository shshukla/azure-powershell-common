--- conflicted
+++ resolved
@@ -151,18 +151,9 @@
             string queryFilter = this.ProcessParameters();
             bool fullDetails = this.DetailedOutput.IsPresent;
 
-<<<<<<< HEAD
-            // Try first with the old API for metrics
-            using (var insightsClientTemp = AzureSession.Instance.ClientFactory.CreateClient<InsightsClient>(DefaultProfile.DefaultContext, Common.Authentication.Abstractions.AzureEnvironment.Endpoint.ResourceManager))
-            {
-                // Call the proper API methods to return a list of raw records.
-                var response = insightsClientTemp.MetricOperations.GetMetricsAsync(resourceUri: this.ResourceId, filterString: queryFilter, cancellationToken: CancellationToken.None).Result;
-=======
             // If fullDetails is present full details of the records are displayed, otherwise only a summary of the records is displayed
             var records = this.MonitorClient.Metrics.List(resourceUri: this.ResourceId, odataQuery: new ODataQuery<Metric>(queryFilter))
                 .Select(e => fullDetails ? new PSMetric(e) : new PSMetricNoDetails(e)).ToArray();
->>>>>>> a9996d4c
-
             WriteObject(sendToPipeline: records, enumerateCollection: true);
         }
     }
