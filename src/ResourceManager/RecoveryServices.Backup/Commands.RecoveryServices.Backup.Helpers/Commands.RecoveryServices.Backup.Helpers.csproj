--- conflicted
+++ resolved
@@ -42,10 +42,7 @@
     <Reference Include="System.Xml" />
   </ItemGroup>
   <ItemGroup>
-<<<<<<< HEAD
-=======
     <Compile Include="Conversions\JobConversions.cs" />
->>>>>>> 27698412
     <Compile Include="Validations\PolicyValidations.cs" />
     <Compile Include="Conversions\SchedulePolicyConversions.cs" />
     <Compile Include="Conversions\RetentionPolicyConversions.cs" />
