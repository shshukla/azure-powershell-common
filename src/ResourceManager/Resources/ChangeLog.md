<!--
    Please leave this section at the top of the change log.

    Changes for the current release should go under the section titled "Current Release", and should adhere to the following format:

    ## Current Release
    * Overview of change #1
        - Additional information about change #1
    * Overview of change #2
        - Additional information about change #2
        - Additional information about change #2
    * Overview of change #3
    * Overview of change #4
        - Additional information about change #4

    ## YYYY.MM.DD - Version X.Y.Z (Previous Release)
    * Overview of change #1
        - Additional information about change #1
-->
## Current Release
<<<<<<< HEAD
* Fixed issue with importing aliases
* Get-AzureRmADServicePrincipal: Removed -ServicePrincipalName from the default Empty parameter set as it was redundant with the SPN parameter set
=======
>>>>>>> 371ad6d7
* Register-AzureRmProviderFeature: Added missing example in the docs
* Register-AzureRmResourceProvider: Added missing example in the docs

## Version 5.3.0
* Get-AzureRmADServicePrincipal: Removed -ServicePrincipalName from the default Empty parameter set as it was redundant with the SPN parameter set

## Version 5.2.0
* Added Location Completer to -Location parameters allowing tab completion through valid Locations
* Added ResourceGroup Completer to -ResourceGroup parameters allowing tab completion through resource groups in current subscription
* Added -AsJob support for long-running Resources cmdlets. Allows selected cmdlets to run in the background and return a job to track and control progress.
* Added alias from Get-AzureRmProviderOperation to Get-AzureRmResourceProviderAction to conform with naming conventions
* Get-AzureRmProviderOperation: Added alias from -OperationSearchString to -Name and set default value of -OperationSearchString to "*", which will return all provider operations.

## Version 5.1.1
* Fixed issue where Get-AzureRMRoleAssignment would result in a assignments without roledefiniton name for custom roles
    - Users can now use Get-AzureRMRoleAssignment with assignments having roledefinition names irrespective of the type of role
* Fixed issue where Set-AzureRMRoleRoleDefinition used to throw RD not found error when there was a new scope in assignablescopes
    - Users can now use Set-AzureRMRoleRoleDefinition with assignable scopes including new scopes irrespective of the position of the scope
* Allow scopes to end with "/"
    - Users can now use RoleDefinition and RoleAssignment commandlets with scopes ending with "/" ,consistent with API and CLI
* Allow users to create RoleAssignment using delegation flag
    - Users can now use New-AzureRMRoleAssignment with an option of adding the delegation flag
* Fix RoleAssignment get to respect the scope parameter
* Add an alias for ServicePrincipalName in the New-AzureRmRoleAssignment Commandlet
    - Users can now use the ApplicationId instead of the ServicePrincipalName when using the New-AzureRmRoleAssignment commandlet

## Version 5.0.0
* Add support for online help
    - Run Get-Help with the -Online parameter to open the online help in your default Internet browser
    
## Version 4.4.1

## Version 4.4.0
* Add ManagedApplication cmdlets
    - New-AzureRmManagedApplication cmdlet to create a managed application
    - Get-AzureRmManagedApplication cmdlet to list all managed applications under a subscription or to get a specific managed application
    - Remove-AzureRmManagedApplication cmdlet to delete a managed application
    - Set-AzureRmManagedApplication cmdlet to update an existing managed application
* Add ManagedApplicationDefinition cmdlets
    - New-AzureRmManagedApplicationDefinition cmdlet to create a managed application definition using a zip file uri or using mainTemplate and createUiDefinition json files
    - Get-AzureRmManagedApplicationDefinition cmdlet to list all managed application definitions under a resource group or to get a specific managed application definition
    - Remove-AzureRmManagedApplicationDefinition cmdlet to delete a managed application definition
    - Set-AzureRmManagedApplicationDefinition cmdlet to update an existing managed application definition
* Add PolicySetDefinition cmdlets
    - New-AzureRmPolicySetDefinition cmdlet to create a policy set definition
    - Get-AzureRmPolicySetDefinition cmdlet to list all policy set definitions or to get a specific policy set definition
    - Remove-AzureRmPolicySetDefinition cmdlet to delete a policy set definition
    - Set-AzureRmPolicySetDefinition cmdlet to update an existing policy set definition
* Add -PolicySetDefinition, -Sku and -NotScope parameters to New-AzureRmPolicyAssignment and Set-AzureRmPolicyAssignment cmdlets
* Add support to pass in policy url to New-AzureRmPolicyDefinition and Set-AzureRmPolicyDefinition cmdlets
* Add -Mode parameter to New-AzureRmPolicyDefinition cmdlet
* Add Support for removal of roleassignment using PSRoleAssignment object
    - Users can now use PSRoleassignmnet inputobject with Remove-AzureRMRoleAssignment commandlet to remove the roleassignment.
    
## Version 4.3.1

## Version 4.3.0
* Add Support for validation of scopes for the following roledefinition and roleassignment commandlets before sending the request to ARM
    - Get-AzureRMRoleAssignment
    - New-AzureRMRoleAssignment
    - Remove-AzureRMRoleAssignment
    - Get-AzureRMRoleDefinition
    - New-AzureRMRoleDefinition
    - Remove-AzureRMRoleDefinition
    - Set-AzureRMRoleDefinition

## Version 4.2.1

## Version 4.2.0

## Version 4.1.0
* Fixed issue where Get-AzureRMRoleAssignment would result in a Bad Request if the number of roleassignments where greater than 1000
    - Users can now use Get-AzureRMRoleAssignment even if the roleassignments to be returned is greater than 1000
    
## Version 4.0.1

## Version 4.0.0
* Support cross-resource-group deployments for New-AzureRmResourceGroupDeployment
    - Users can now use nested deployments to deploy to different resource groups.

## Version 3.8.0

## Version 3.7.0

## Version 3.6.0
* Support policy parameters for New-AzureRmPolicyDefinition and New-AzureRmPolicyAssignment
    - Users can now use Parameter parameter with New-AzureRmPolicyDefinition. This accepts both JSON string and file path.
    - Users can now provide policy parameter values in New-AzureRmPolicyAssignment in a couple of ways, including JSON string, file path, PS object, and through PowerShell parameters. 

## Version 3.5.0
* Support Tag as parameters for Find-AzureRmResource
    - Users can now use Tag parameter with Find-AzureRmResource
    - Fixed the issue where illegal combinations of TagName, TagValue with other search parameters was allowed in Find-AzureRmResource and would result in users getting exception from the service by disallowing such combinations. 

## Version 3.4.0
* Support ResourceNameEquals and ResourceGroupNameEquals as parameters for Find-AzureRmResource
    - Users can now use ResourceNameEquals and ResourceGroupNameEquals with Find-AzureRmResource

## Version 3.3.0
* Lookup of AAD group by Id now uses GetObjectsByObjectId AAD Graph call instead of Groups/<id>
    - This will enable Groups lookup in CSP scenario
* Remove unnecessary AAD graph call in Get role assignments logic
    - Only make call when needed instead of always
* Fixed issue where Remove-AzureRmResource would throw an exception if one of the resources passed through the pipeline failed to be removed
    - If cmdlet fails to remove one of the resources, the result will not have an effect on the removal of other resources<|MERGE_RESOLUTION|>--- conflicted
+++ resolved
@@ -18,11 +18,7 @@
         - Additional information about change #1
 -->
 ## Current Release
-<<<<<<< HEAD
 * Fixed issue with importing aliases
-* Get-AzureRmADServicePrincipal: Removed -ServicePrincipalName from the default Empty parameter set as it was redundant with the SPN parameter set
-=======
->>>>>>> 371ad6d7
 * Register-AzureRmProviderFeature: Added missing example in the docs
 * Register-AzureRmResourceProvider: Added missing example in the docs
 
