--- conflicted
+++ resolved
@@ -1,13 +1,8 @@
 {
   "Entries": [
     {
-<<<<<<< HEAD
-      "RequestUri": "/subscriptions/57b7034d-72d4-433d-ace2-a7460aed6a99/resourcegroups/onesdk2342?api-version=2014-04-01-preview",
-      "EncodedRequestUri": "L3N1YnNjcmlwdGlvbnMvNTdiNzAzNGQtNzJkNC00MzNkLWFjZTItYTc0NjBhZWQ2YTk5L3Jlc291cmNlZ3JvdXBzL29uZXNkazIzNDI/YXBpLXZlcnNpb249MjAxNC0wNC0wMS1wcmV2aWV3",
-=======
       "RequestUri": "/subscriptions/57b7034d-72d4-433d-ace2-a7460aed6a99/resourcegroups/onesdk9495?api-version=2014-04-01-preview",
       "EncodedRequestUri": "L3N1YnNjcmlwdGlvbnMvNTdiNzAzNGQtNzJkNC00MzNkLWFjZTItYTc0NjBhZWQ2YTk5L3Jlc291cmNlZ3JvdXBzL29uZXNkazk0OTU/YXBpLXZlcnNpb249MjAxNC0wNC0wMS1wcmV2aWV3",
->>>>>>> 9fbe613e
       "RequestMethod": "HEAD",
       "RequestBody": "",
       "RequestHeaders": {
@@ -33,18 +28,6 @@
           "gateway"
         ],
         "x-ms-ratelimit-remaining-subscription-reads": [
-<<<<<<< HEAD
-          "14905"
-        ],
-        "x-ms-request-id": [
-          "b28de0da-0e44-4469-97da-a48bf72210bb"
-        ],
-        "x-ms-correlation-request-id": [
-          "b28de0da-0e44-4469-97da-a48bf72210bb"
-        ],
-        "x-ms-routing-request-id": [
-          "WESTUS:20160129T231632Z:b28de0da-0e44-4469-97da-a48bf72210bb"
-=======
           "14979"
         ],
         "x-ms-request-id": [
@@ -55,32 +38,22 @@
         ],
         "x-ms-routing-request-id": [
           "WESTUS:20160129T221642Z:6cba9c2c-70f3-42fe-b248-454e7ba647a4"
->>>>>>> 9fbe613e
-        ],
-        "Strict-Transport-Security": [
-          "max-age=31536000; includeSubDomains"
-        ],
-        "Cache-Control": [
-          "no-cache"
-        ],
-        "Date": [
-<<<<<<< HEAD
-          "Fri, 29 Jan 2016 23:16:32 GMT"
-=======
+        ],
+        "Strict-Transport-Security": [
+          "max-age=31536000; includeSubDomains"
+        ],
+        "Cache-Control": [
+          "no-cache"
+        ],
+        "Date": [
           "Fri, 29 Jan 2016 22:16:41 GMT"
->>>>>>> 9fbe613e
         ]
       },
       "StatusCode": 404
     },
     {
-<<<<<<< HEAD
-      "RequestUri": "/subscriptions/57b7034d-72d4-433d-ace2-a7460aed6a99/resourcegroups/onesdk2342?api-version=2014-04-01-preview",
-      "EncodedRequestUri": "L3N1YnNjcmlwdGlvbnMvNTdiNzAzNGQtNzJkNC00MzNkLWFjZTItYTc0NjBhZWQ2YTk5L3Jlc291cmNlZ3JvdXBzL29uZXNkazIzNDI/YXBpLXZlcnNpb249MjAxNC0wNC0wMS1wcmV2aWV3",
-=======
       "RequestUri": "/subscriptions/57b7034d-72d4-433d-ace2-a7460aed6a99/resourcegroups/onesdk9495?api-version=2014-04-01-preview",
       "EncodedRequestUri": "L3N1YnNjcmlwdGlvbnMvNTdiNzAzNGQtNzJkNC00MzNkLWFjZTItYTc0NjBhZWQ2YTk5L3Jlc291cmNlZ3JvdXBzL29uZXNkazk0OTU/YXBpLXZlcnNpb249MjAxNC0wNC0wMS1wcmV2aWV3",
->>>>>>> 9fbe613e
       "RequestMethod": "PUT",
       "RequestBody": "{\r\n  \"location\": \"West US\"\r\n}",
       "RequestHeaders": {
@@ -94,11 +67,7 @@
           "Microsoft.Azure.Management.Resources.ResourceManagementClient/2.0.0.0"
         ]
       },
-<<<<<<< HEAD
-      "ResponseBody": "{\r\n  \"id\": \"/subscriptions/57b7034d-72d4-433d-ace2-a7460aed6a99/resourceGroups/onesdk2342\",\r\n  \"name\": \"onesdk2342\",\r\n  \"location\": \"westus\",\r\n  \"properties\": {\r\n    \"provisioningState\": \"Succeeded\"\r\n  }\r\n}",
-=======
       "ResponseBody": "{\r\n  \"id\": \"/subscriptions/57b7034d-72d4-433d-ace2-a7460aed6a99/resourceGroups/onesdk9495\",\r\n  \"name\": \"onesdk9495\",\r\n  \"location\": \"westus\",\r\n  \"properties\": {\r\n    \"provisioningState\": \"Succeeded\"\r\n  }\r\n}",
->>>>>>> 9fbe613e
       "ResponseHeaders": {
         "Content-Length": [
           "173"
@@ -116,15 +85,6 @@
           "1196"
         ],
         "x-ms-request-id": [
-<<<<<<< HEAD
-          "2c735a7a-e7c2-4815-9261-24636180930e"
-        ],
-        "x-ms-correlation-request-id": [
-          "2c735a7a-e7c2-4815-9261-24636180930e"
-        ],
-        "x-ms-routing-request-id": [
-          "WESTUS:20160129T231633Z:2c735a7a-e7c2-4815-9261-24636180930e"
-=======
           "ae47d160-f054-4ea0-ade1-6e5cc4946ae3"
         ],
         "x-ms-correlation-request-id": [
@@ -132,32 +92,22 @@
         ],
         "x-ms-routing-request-id": [
           "WESTUS:20160129T221642Z:ae47d160-f054-4ea0-ade1-6e5cc4946ae3"
->>>>>>> 9fbe613e
-        ],
-        "Strict-Transport-Security": [
-          "max-age=31536000; includeSubDomains"
-        ],
-        "Cache-Control": [
-          "no-cache"
-        ],
-        "Date": [
-<<<<<<< HEAD
-          "Fri, 29 Jan 2016 23:16:32 GMT"
-=======
+        ],
+        "Strict-Transport-Security": [
+          "max-age=31536000; includeSubDomains"
+        ],
+        "Cache-Control": [
+          "no-cache"
+        ],
+        "Date": [
           "Fri, 29 Jan 2016 22:16:42 GMT"
->>>>>>> 9fbe613e
         ]
       },
       "StatusCode": 201
     },
     {
-<<<<<<< HEAD
-      "RequestUri": "/subscriptions/57b7034d-72d4-433d-ace2-a7460aed6a99/resourceGroups/onesdk2342/resources?api-version=2014-04-01-preview",
-      "EncodedRequestUri": "L3N1YnNjcmlwdGlvbnMvNTdiNzAzNGQtNzJkNC00MzNkLWFjZTItYTc0NjBhZWQ2YTk5L3Jlc291cmNlR3JvdXBzL29uZXNkazIzNDIvcmVzb3VyY2VzP2FwaS12ZXJzaW9uPTIwMTQtMDQtMDEtcHJldmlldw==",
-=======
       "RequestUri": "/subscriptions/57b7034d-72d4-433d-ace2-a7460aed6a99/resourceGroups/onesdk9495/resources?api-version=2014-04-01-preview",
       "EncodedRequestUri": "L3N1YnNjcmlwdGlvbnMvNTdiNzAzNGQtNzJkNC00MzNkLWFjZTItYTc0NjBhZWQ2YTk5L3Jlc291cmNlR3JvdXBzL29uZXNkazk0OTUvcmVzb3VyY2VzP2FwaS12ZXJzaW9uPTIwMTQtMDQtMDEtcHJldmlldw==",
->>>>>>> 9fbe613e
       "RequestMethod": "GET",
       "RequestBody": "",
       "RequestHeaders": {
@@ -180,18 +130,6 @@
           "no-cache"
         ],
         "x-ms-ratelimit-remaining-subscription-reads": [
-<<<<<<< HEAD
-          "14904"
-        ],
-        "x-ms-request-id": [
-          "b9c520d7-085f-42d4-8a7a-216b578798e2"
-        ],
-        "x-ms-correlation-request-id": [
-          "b9c520d7-085f-42d4-8a7a-216b578798e2"
-        ],
-        "x-ms-routing-request-id": [
-          "WESTUS:20160129T231633Z:b9c520d7-085f-42d4-8a7a-216b578798e2"
-=======
           "14978"
         ],
         "x-ms-request-id": [
@@ -202,41 +140,27 @@
         ],
         "x-ms-routing-request-id": [
           "WESTUS:20160129T221642Z:816d1c8c-31ed-463d-a009-a8da34663cb9"
->>>>>>> 9fbe613e
-        ],
-        "Strict-Transport-Security": [
-          "max-age=31536000; includeSubDomains"
-        ],
-        "Cache-Control": [
-          "no-cache"
-        ],
-        "Date": [
-<<<<<<< HEAD
-          "Fri, 29 Jan 2016 23:16:32 GMT"
-=======
+        ],
+        "Strict-Transport-Security": [
+          "max-age=31536000; includeSubDomains"
+        ],
+        "Cache-Control": [
+          "no-cache"
+        ],
+        "Date": [
           "Fri, 29 Jan 2016 22:16:42 GMT"
->>>>>>> 9fbe613e
         ]
       },
       "StatusCode": 200
     },
     {
-<<<<<<< HEAD
-      "RequestUri": "/subscriptions/57b7034d-72d4-433d-ace2-a7460aed6a99/resourceGroups/onesdk2342/providers/Microsoft.Web/serverfarms/StandardServicePlan?api-version=2015-08-01",
-      "EncodedRequestUri": "L3N1YnNjcmlwdGlvbnMvNTdiNzAzNGQtNzJkNC00MzNkLWFjZTItYTc0NjBhZWQ2YTk5L3Jlc291cmNlR3JvdXBzL29uZXNkazIzNDIvcHJvdmlkZXJzL01pY3Jvc29mdC5XZWIvc2VydmVyZmFybXMvU3RhbmRhcmRTZXJ2aWNlUGxhbj9hcGktdmVyc2lvbj0yMDE1LTA4LTAx",
-=======
       "RequestUri": "/subscriptions/57b7034d-72d4-433d-ace2-a7460aed6a99/resourceGroups/onesdk9495/providers/Microsoft.Web/serverfarms/StandardServicePlan?api-version=2015-08-01",
       "EncodedRequestUri": "L3N1YnNjcmlwdGlvbnMvNTdiNzAzNGQtNzJkNC00MzNkLWFjZTItYTc0NjBhZWQ2YTk5L3Jlc291cmNlR3JvdXBzL29uZXNkazk0OTUvcHJvdmlkZXJzL01pY3Jvc29mdC5XZWIvc2VydmVyZmFybXMvU3RhbmRhcmRTZXJ2aWNlUGxhbj9hcGktdmVyc2lvbj0yMDE1LTA4LTAx",
->>>>>>> 9fbe613e
       "RequestMethod": "GET",
       "RequestBody": "",
       "RequestHeaders": {
         "x-ms-client-request-id": [
-<<<<<<< HEAD
-          "b04adf8e-8108-4692-b2b0-b6dd682cd08a"
-=======
           "6e4d67d9-2a63-4e76-8c4c-c1548ecde360"
->>>>>>> 9fbe613e
         ],
         "accept-language": [
           "en-US"
@@ -248,11 +172,7 @@
           "application/json"
         ]
       },
-<<<<<<< HEAD
-      "ResponseBody": "{\r\n  \"id\": \"/subscriptions/57b7034d-72d4-433d-ace2-a7460aed6a99/resourceGroups/onesdk2342/providers/Microsoft.Web/serverfarms/StandardServicePlan\",\r\n  \"name\": \"StandardServicePlan\",\r\n  \"type\": \"Microsoft.Web/serverfarms\",\r\n  \"location\": \"West US\",\r\n  \"tags\": null,\r\n  \"properties\": {\r\n    \"serverFarmId\": 0,\r\n    \"name\": \"StandardServicePlan\",\r\n    \"workerSize\": 0,\r\n    \"workerSizeId\": 0,\r\n    \"numberOfWorkers\": 1,\r\n    \"currentWorkerSize\": 0,\r\n    \"currentWorkerSizeId\": 0,\r\n    \"currentNumberOfWorkers\": 1,\r\n    \"status\": 0,\r\n    \"webSpace\": \"onesdk2342-WestUSwebspace\",\r\n    \"subscription\": \"57b7034d-72d4-433d-ace2-a7460aed6a99\",\r\n    \"adminSiteName\": null,\r\n    \"hostingEnvironment\": null,\r\n    \"hostingEnvironmentProfile\": null,\r\n    \"maximumNumberOfWorkers\": 10,\r\n    \"planName\": \"VirtualDedicatedPlan\",\r\n    \"adminRuntimeSiteName\": null,\r\n    \"computeMode\": 0,\r\n    \"siteMode\": null,\r\n    \"geoRegion\": \"West US\",\r\n    \"perSiteScaling\": false,\r\n    \"numberOfSites\": 0,\r\n    \"hostingEnvironmentId\": null,\r\n    \"tags\": null,\r\n    \"kind\": null,\r\n    \"resourceGroup\": \"onesdk2342\"\r\n  },\r\n  \"sku\": {\r\n    \"name\": \"S1\",\r\n    \"tier\": \"Standard\",\r\n    \"size\": \"S1\",\r\n    \"family\": \"S\",\r\n    \"capacity\": 1\r\n  }\r\n}",
-=======
       "ResponseBody": "{\r\n  \"id\": \"/subscriptions/57b7034d-72d4-433d-ace2-a7460aed6a99/resourceGroups/onesdk9495/providers/Microsoft.Web/serverfarms/StandardServicePlan\",\r\n  \"name\": \"StandardServicePlan\",\r\n  \"type\": \"Microsoft.Web/serverfarms\",\r\n  \"location\": \"West US\",\r\n  \"tags\": null,\r\n  \"properties\": {\r\n    \"serverFarmId\": 0,\r\n    \"name\": \"StandardServicePlan\",\r\n    \"workerSize\": 0,\r\n    \"workerSizeId\": 0,\r\n    \"numberOfWorkers\": 1,\r\n    \"currentWorkerSize\": 0,\r\n    \"currentWorkerSizeId\": 0,\r\n    \"currentNumberOfWorkers\": 1,\r\n    \"status\": 0,\r\n    \"webSpace\": \"onesdk9495-WestUSwebspace\",\r\n    \"subscription\": \"57b7034d-72d4-433d-ace2-a7460aed6a99\",\r\n    \"adminSiteName\": null,\r\n    \"hostingEnvironment\": null,\r\n    \"hostingEnvironmentProfile\": null,\r\n    \"maximumNumberOfWorkers\": 10,\r\n    \"planName\": \"VirtualDedicatedPlan\",\r\n    \"adminRuntimeSiteName\": null,\r\n    \"computeMode\": 0,\r\n    \"siteMode\": null,\r\n    \"geoRegion\": \"West US\",\r\n    \"perSiteScaling\": false,\r\n    \"numberOfSites\": 0,\r\n    \"hostingEnvironmentId\": null,\r\n    \"tags\": null,\r\n    \"kind\": null,\r\n    \"resourceGroup\": \"onesdk9495\"\r\n  },\r\n  \"sku\": {\r\n    \"name\": \"S1\",\r\n    \"tier\": \"Standard\",\r\n    \"size\": \"S1\",\r\n    \"family\": \"S\",\r\n    \"capacity\": 1\r\n  }\r\n}",
->>>>>>> 9fbe613e
       "ResponseHeaders": {
         "Content-Length": [
           "951"
@@ -270,18 +190,6 @@
           "max-age=31536000; includeSubDomains"
         ],
         "x-ms-request-id": [
-<<<<<<< HEAD
-          "df90770a-9f60-49b6-87a5-182599d49bad"
-        ],
-        "x-ms-ratelimit-remaining-subscription-reads": [
-          "14951"
-        ],
-        "x-ms-correlation-request-id": [
-          "00486dc1-94ce-4c24-ad9d-f96fc5391701"
-        ],
-        "x-ms-routing-request-id": [
-          "WESTUS:20160129T231654Z:00486dc1-94ce-4c24-ad9d-f96fc5391701"
-=======
           "de43b540-eb0c-47ea-b3ae-f3c8f5c6b154"
         ],
         "x-ms-ratelimit-remaining-subscription-reads": [
@@ -292,17 +200,12 @@
         ],
         "x-ms-routing-request-id": [
           "WESTUS:20160129T221650Z:00ff7887-d498-41f1-8188-26af4b8aaa75"
->>>>>>> 9fbe613e
-        ],
-        "Cache-Control": [
-          "no-cache"
-        ],
-        "Date": [
-<<<<<<< HEAD
-          "Fri, 29 Jan 2016 23:16:53 GMT"
-=======
+        ],
+        "Cache-Control": [
+          "no-cache"
+        ],
+        "Date": [
           "Fri, 29 Jan 2016 22:16:49 GMT"
->>>>>>> 9fbe613e
         ],
         "Server": [
           "Microsoft-IIS/8.0"
@@ -317,22 +220,13 @@
       "StatusCode": 200
     },
     {
-<<<<<<< HEAD
-      "RequestUri": "/subscriptions/57b7034d-72d4-433d-ace2-a7460aed6a99/resourceGroups/onesdk2342/providers/Microsoft.Web/serverfarms/StandardServicePlan?api-version=2015-08-01",
-      "EncodedRequestUri": "L3N1YnNjcmlwdGlvbnMvNTdiNzAzNGQtNzJkNC00MzNkLWFjZTItYTc0NjBhZWQ2YTk5L3Jlc291cmNlR3JvdXBzL29uZXNkazIzNDIvcHJvdmlkZXJzL01pY3Jvc29mdC5XZWIvc2VydmVyZmFybXMvU3RhbmRhcmRTZXJ2aWNlUGxhbj9hcGktdmVyc2lvbj0yMDE1LTA4LTAx",
-=======
       "RequestUri": "/subscriptions/57b7034d-72d4-433d-ace2-a7460aed6a99/resourceGroups/onesdk9495/providers/Microsoft.Web/serverfarms/StandardServicePlan?api-version=2015-08-01",
       "EncodedRequestUri": "L3N1YnNjcmlwdGlvbnMvNTdiNzAzNGQtNzJkNC00MzNkLWFjZTItYTc0NjBhZWQ2YTk5L3Jlc291cmNlR3JvdXBzL29uZXNkazk0OTUvcHJvdmlkZXJzL01pY3Jvc29mdC5XZWIvc2VydmVyZmFybXMvU3RhbmRhcmRTZXJ2aWNlUGxhbj9hcGktdmVyc2lvbj0yMDE1LTA4LTAx",
->>>>>>> 9fbe613e
       "RequestMethod": "GET",
       "RequestBody": "",
       "RequestHeaders": {
         "x-ms-client-request-id": [
-<<<<<<< HEAD
-          "6427a5c0-abea-4f70-bc81-16faf9aeb7b2"
-=======
           "2be239e5-7cee-49d1-90ad-b101b9aed45a"
->>>>>>> 9fbe613e
         ],
         "accept-language": [
           "en-US"
@@ -344,11 +238,7 @@
           "application/json"
         ]
       },
-<<<<<<< HEAD
-      "ResponseBody": "{\r\n  \"id\": \"/subscriptions/57b7034d-72d4-433d-ace2-a7460aed6a99/resourceGroups/onesdk2342/providers/Microsoft.Web/serverfarms/StandardServicePlan\",\r\n  \"name\": \"StandardServicePlan\",\r\n  \"type\": \"Microsoft.Web/serverfarms\",\r\n  \"location\": \"West US\",\r\n  \"tags\": null,\r\n  \"properties\": {\r\n    \"serverFarmId\": 0,\r\n    \"name\": \"StandardServicePlan\",\r\n    \"workerSize\": 0,\r\n    \"workerSizeId\": 0,\r\n    \"numberOfWorkers\": 1,\r\n    \"currentWorkerSize\": 0,\r\n    \"currentWorkerSizeId\": 0,\r\n    \"currentNumberOfWorkers\": 1,\r\n    \"status\": 0,\r\n    \"webSpace\": \"onesdk2342-WestUSwebspace\",\r\n    \"subscription\": \"57b7034d-72d4-433d-ace2-a7460aed6a99\",\r\n    \"adminSiteName\": null,\r\n    \"hostingEnvironment\": null,\r\n    \"hostingEnvironmentProfile\": null,\r\n    \"maximumNumberOfWorkers\": 10,\r\n    \"planName\": \"VirtualDedicatedPlan\",\r\n    \"adminRuntimeSiteName\": null,\r\n    \"computeMode\": 0,\r\n    \"siteMode\": null,\r\n    \"geoRegion\": \"West US\",\r\n    \"perSiteScaling\": false,\r\n    \"numberOfSites\": 0,\r\n    \"hostingEnvironmentId\": null,\r\n    \"tags\": null,\r\n    \"kind\": null,\r\n    \"resourceGroup\": \"onesdk2342\"\r\n  },\r\n  \"sku\": {\r\n    \"name\": \"S1\",\r\n    \"tier\": \"Standard\",\r\n    \"size\": \"S1\",\r\n    \"family\": \"S\",\r\n    \"capacity\": 1\r\n  }\r\n}",
-=======
       "ResponseBody": "{\r\n  \"id\": \"/subscriptions/57b7034d-72d4-433d-ace2-a7460aed6a99/resourceGroups/onesdk9495/providers/Microsoft.Web/serverfarms/StandardServicePlan\",\r\n  \"name\": \"StandardServicePlan\",\r\n  \"type\": \"Microsoft.Web/serverfarms\",\r\n  \"location\": \"West US\",\r\n  \"tags\": null,\r\n  \"properties\": {\r\n    \"serverFarmId\": 0,\r\n    \"name\": \"StandardServicePlan\",\r\n    \"workerSize\": 0,\r\n    \"workerSizeId\": 0,\r\n    \"numberOfWorkers\": 1,\r\n    \"currentWorkerSize\": 0,\r\n    \"currentWorkerSizeId\": 0,\r\n    \"currentNumberOfWorkers\": 1,\r\n    \"status\": 0,\r\n    \"webSpace\": \"onesdk9495-WestUSwebspace\",\r\n    \"subscription\": \"57b7034d-72d4-433d-ace2-a7460aed6a99\",\r\n    \"adminSiteName\": null,\r\n    \"hostingEnvironment\": null,\r\n    \"hostingEnvironmentProfile\": null,\r\n    \"maximumNumberOfWorkers\": 10,\r\n    \"planName\": \"VirtualDedicatedPlan\",\r\n    \"adminRuntimeSiteName\": null,\r\n    \"computeMode\": 0,\r\n    \"siteMode\": null,\r\n    \"geoRegion\": \"West US\",\r\n    \"perSiteScaling\": false,\r\n    \"numberOfSites\": 0,\r\n    \"hostingEnvironmentId\": null,\r\n    \"tags\": null,\r\n    \"kind\": null,\r\n    \"resourceGroup\": \"onesdk9495\"\r\n  },\r\n  \"sku\": {\r\n    \"name\": \"S1\",\r\n    \"tier\": \"Standard\",\r\n    \"size\": \"S1\",\r\n    \"family\": \"S\",\r\n    \"capacity\": 1\r\n  }\r\n}",
->>>>>>> 9fbe613e
       "ResponseHeaders": {
         "Content-Length": [
           "951"
@@ -366,18 +256,6 @@
           "max-age=31536000; includeSubDomains"
         ],
         "x-ms-request-id": [
-<<<<<<< HEAD
-          "bbd9eed2-7826-4fc0-a07a-91451c54fbd7"
-        ],
-        "x-ms-ratelimit-remaining-subscription-reads": [
-          "14950"
-        ],
-        "x-ms-correlation-request-id": [
-          "3b05cbdb-ab74-4295-8c0d-504cb9dabea4"
-        ],
-        "x-ms-routing-request-id": [
-          "WESTUS:20160129T231656Z:3b05cbdb-ab74-4295-8c0d-504cb9dabea4"
-=======
           "a1364c86-f5f5-47a8-b93e-b0730b518dbc"
         ],
         "x-ms-ratelimit-remaining-subscription-reads": [
@@ -388,17 +266,12 @@
         ],
         "x-ms-routing-request-id": [
           "WESTUS:20160129T221653Z:c93c336b-0065-4dd7-8285-85605d5cfc69"
->>>>>>> 9fbe613e
-        ],
-        "Cache-Control": [
-          "no-cache"
-        ],
-        "Date": [
-<<<<<<< HEAD
-          "Fri, 29 Jan 2016 23:16:55 GMT"
-=======
+        ],
+        "Cache-Control": [
+          "no-cache"
+        ],
+        "Date": [
           "Fri, 29 Jan 2016 22:16:52 GMT"
->>>>>>> 9fbe613e
         ],
         "Server": [
           "Microsoft-IIS/8.0"
@@ -413,22 +286,13 @@
       "StatusCode": 200
     },
     {
-<<<<<<< HEAD
-      "RequestUri": "/subscriptions/57b7034d-72d4-433d-ace2-a7460aed6a99/resourceGroups/onesdk2342/providers/Microsoft.Logic/workflows/onesdk3831?api-version=2015-02-01-preview",
-      "EncodedRequestUri": "L3N1YnNjcmlwdGlvbnMvNTdiNzAzNGQtNzJkNC00MzNkLWFjZTItYTc0NjBhZWQ2YTk5L3Jlc291cmNlR3JvdXBzL29uZXNkazIzNDIvcHJvdmlkZXJzL01pY3Jvc29mdC5Mb2dpYy93b3JrZmxvd3Mvb25lc2RrMzgzMT9hcGktdmVyc2lvbj0yMDE1LTAyLTAxLXByZXZpZXc=",
-=======
       "RequestUri": "/subscriptions/57b7034d-72d4-433d-ace2-a7460aed6a99/resourceGroups/onesdk9495/providers/Microsoft.Logic/workflows/onesdk5752?api-version=2015-02-01-preview",
       "EncodedRequestUri": "L3N1YnNjcmlwdGlvbnMvNTdiNzAzNGQtNzJkNC00MzNkLWFjZTItYTc0NjBhZWQ2YTk5L3Jlc291cmNlR3JvdXBzL29uZXNkazk0OTUvcHJvdmlkZXJzL01pY3Jvc29mdC5Mb2dpYy93b3JrZmxvd3Mvb25lc2RrNTc1Mj9hcGktdmVyc2lvbj0yMDE1LTAyLTAxLXByZXZpZXc=",
->>>>>>> 9fbe613e
       "RequestMethod": "GET",
       "RequestBody": "",
       "RequestHeaders": {
         "x-ms-client-request-id": [
-<<<<<<< HEAD
-          "064ec3c2-b7b5-4550-bc04-6660b0501295"
-=======
           "25665e2e-6fb5-487e-beab-1fc2dbdf0621"
->>>>>>> 9fbe613e
         ],
         "accept-language": [
           "en-US"
@@ -437,11 +301,7 @@
           "Microsoft.Azure.Management.Logic.LogicManagementClient/0.1.0.0"
         ]
       },
-<<<<<<< HEAD
-      "ResponseBody": "{\r\n  \"error\": {\r\n    \"code\": \"ResourceNotFound\",\r\n    \"message\": \"The Resource 'Microsoft.Logic/workflows/onesdk3831' under resource group 'onesdk2342' was not found.\"\r\n  }\r\n}",
-=======
       "ResponseBody": "{\r\n  \"error\": {\r\n    \"code\": \"ResourceNotFound\",\r\n    \"message\": \"The Resource 'Microsoft.Logic/workflows/onesdk5752' under resource group 'onesdk9495' was not found.\"\r\n  }\r\n}",
->>>>>>> 9fbe613e
       "ResponseHeaders": {
         "Content-Length": [
           "150"
@@ -459,15 +319,6 @@
           "gateway"
         ],
         "x-ms-request-id": [
-<<<<<<< HEAD
-          "e37d786d-4ce5-4f5a-a0c5-f8d040aa10e9"
-        ],
-        "x-ms-correlation-request-id": [
-          "e37d786d-4ce5-4f5a-a0c5-f8d040aa10e9"
-        ],
-        "x-ms-routing-request-id": [
-          "WESTUS:20160129T231654Z:e37d786d-4ce5-4f5a-a0c5-f8d040aa10e9"
-=======
           "54e4a79c-8b3f-43bf-8c1b-16e4e52d4761"
         ],
         "x-ms-correlation-request-id": [
@@ -475,36 +326,24 @@
         ],
         "x-ms-routing-request-id": [
           "WESTUS:20160129T221651Z:54e4a79c-8b3f-43bf-8c1b-16e4e52d4761"
->>>>>>> 9fbe613e
-        ],
-        "Strict-Transport-Security": [
-          "max-age=31536000; includeSubDomains"
-        ],
-        "Cache-Control": [
-          "no-cache"
-        ],
-        "Date": [
-<<<<<<< HEAD
-          "Fri, 29 Jan 2016 23:16:54 GMT"
-=======
+        ],
+        "Strict-Transport-Security": [
+          "max-age=31536000; includeSubDomains"
+        ],
+        "Cache-Control": [
+          "no-cache"
+        ],
+        "Date": [
           "Fri, 29 Jan 2016 22:16:51 GMT"
->>>>>>> 9fbe613e
         ]
       },
       "StatusCode": 404
     },
     {
-<<<<<<< HEAD
-      "RequestUri": "/subscriptions/57b7034d-72d4-433d-ace2-a7460aed6a99/resourceGroups/onesdk2342/providers/Microsoft.Logic/workflows/onesdk3831?api-version=2015-02-01-preview",
-      "EncodedRequestUri": "L3N1YnNjcmlwdGlvbnMvNTdiNzAzNGQtNzJkNC00MzNkLWFjZTItYTc0NjBhZWQ2YTk5L3Jlc291cmNlR3JvdXBzL29uZXNkazIzNDIvcHJvdmlkZXJzL01pY3Jvc29mdC5Mb2dpYy93b3JrZmxvd3Mvb25lc2RrMzgzMT9hcGktdmVyc2lvbj0yMDE1LTAyLTAxLXByZXZpZXc=",
-      "RequestMethod": "PUT",
-      "RequestBody": "{\r\n  \"location\": \"West US\",\r\n  \"properties\": {\r\n    \"state\": \"Enabled\",\r\n    \"sku\": {\r\n      \"name\": \"Standard\",\r\n      \"plan\": {\r\n        \"id\": \"/subscriptions/57b7034d-72d4-433d-ace2-a7460aed6a99/resourceGroups/onesdk2342/providers/Microsoft.Web/serverfarms/StandardServicePlan\"\r\n      }\r\n    },\r\n    \"definition\": {\r\n      \"$schema\": \"https://schema.management.azure.com/providers/Microsoft.Logic/schemas/2014-12-01-preview/workflowdefinition.json#\",\r\n      \"contentVersion\": \"1.0.0.0\",\r\n      \"parameters\": {\r\n        \"runworkflowmanually\": {\r\n          \"type\": \"bool\",\r\n          \"defaultValue\": true\r\n        },\r\n        \"destinationUri\": {\r\n          \"type\": \"string\",\r\n          \"defaultValue\": \"http://tempuri.org\"\r\n        }\r\n      },\r\n      \"triggers\": {},\r\n      \"actions\": {\r\n        \"http\": {\r\n          \"type\": \"Http\",\r\n          \"inputs\": {\r\n            \"method\": \"POST\",\r\n            \"uri\": \"@parameters('destinationUri')\",\r\n            \"body\": \"Test\"\r\n          },\r\n          \"conditions\": []\r\n        }\r\n      },\r\n      \"outputs\": {}\r\n    },\r\n    \"parameters\": {\r\n      \"destinationUri\": {\r\n        \"value\": \"http://requestb.in/1kj7g8e1\"\r\n      }\r\n    }\r\n  }\r\n}",
-=======
       "RequestUri": "/subscriptions/57b7034d-72d4-433d-ace2-a7460aed6a99/resourceGroups/onesdk9495/providers/Microsoft.Logic/workflows/onesdk5752?api-version=2015-02-01-preview",
       "EncodedRequestUri": "L3N1YnNjcmlwdGlvbnMvNTdiNzAzNGQtNzJkNC00MzNkLWFjZTItYTc0NjBhZWQ2YTk5L3Jlc291cmNlR3JvdXBzL29uZXNkazk0OTUvcHJvdmlkZXJzL01pY3Jvc29mdC5Mb2dpYy93b3JrZmxvd3Mvb25lc2RrNTc1Mj9hcGktdmVyc2lvbj0yMDE1LTAyLTAxLXByZXZpZXc=",
       "RequestMethod": "PUT",
       "RequestBody": "{\r\n  \"location\": \"West US\",\r\n  \"properties\": {\r\n    \"state\": \"Enabled\",\r\n    \"sku\": {\r\n      \"name\": \"Standard\",\r\n      \"plan\": {\r\n        \"id\": \"/subscriptions/57b7034d-72d4-433d-ace2-a7460aed6a99/resourceGroups/onesdk9495/providers/Microsoft.Web/serverfarms/StandardServicePlan\"\r\n      }\r\n    },\r\n    \"definition\": {\r\n      \"$schema\": \"https://schema.management.azure.com/providers/Microsoft.Logic/schemas/2014-12-01-preview/workflowdefinition.json#\",\r\n      \"contentVersion\": \"1.0.0.0\",\r\n      \"parameters\": {\r\n        \"runworkflowmanually\": {\r\n          \"type\": \"bool\",\r\n          \"defaultValue\": true\r\n        },\r\n        \"destinationUri\": {\r\n          \"type\": \"string\",\r\n          \"defaultValue\": \"http://tempuri.org\"\r\n        }\r\n      },\r\n      \"triggers\": {},\r\n      \"actions\": {\r\n        \"http\": {\r\n          \"type\": \"Http\",\r\n          \"inputs\": {\r\n            \"method\": \"POST\",\r\n            \"uri\": \"@parameters('destinationUri')\",\r\n            \"body\": \"Test\"\r\n          },\r\n          \"conditions\": []\r\n        }\r\n      },\r\n      \"outputs\": {}\r\n    },\r\n    \"parameters\": {\r\n      \"destinationUri\": {\r\n        \"value\": \"http://requestb.in/1kj7g8e1\"\r\n      }\r\n    }\r\n  }\r\n}",
->>>>>>> 9fbe613e
       "RequestHeaders": {
         "Content-Type": [
           "application/json; charset=utf-8"
@@ -513,11 +352,7 @@
           "1180"
         ],
         "x-ms-client-request-id": [
-<<<<<<< HEAD
-          "dc54589f-2cf4-49fa-80b6-518630920b71"
-=======
           "1f19d732-169e-4d22-b0d2-bb78c65022a7"
->>>>>>> 9fbe613e
         ],
         "accept-language": [
           "en-US"
@@ -526,11 +361,7 @@
           "Microsoft.Azure.Management.Logic.LogicManagementClient/0.1.0.0"
         ]
       },
-<<<<<<< HEAD
-      "ResponseBody": "{\r\n  \"properties\": {\r\n    \"provisioningState\": \"Succeeded\",\r\n    \"createdTime\": \"2016-01-29T23:16:55.5666909Z\",\r\n    \"changedTime\": \"2016-01-29T23:16:55.5666909Z\",\r\n    \"state\": \"Enabled\",\r\n    \"version\": \"08587474974700523183\",\r\n    \"accessEndpoint\": \"https://westus.logic.azure.com:443/subscriptions/57b7034d-72d4-433d-ace2-a7460aed6a99/resourcegroups/onesdk2342/providers/Microsoft.Logic/workflows/onesdk3831\",\r\n    \"sku\": {\r\n      \"name\": \"Standard\",\r\n      \"plan\": {\r\n        \"id\": \"/subscriptions/57b7034d-72d4-433d-ace2-a7460aed6a99/resourceGroups/onesdk2342/providers/Microsoft.Web/serverfarms/StandardServicePlan\",\r\n        \"type\": \"Microsoft.Web/ServerFarms\",\r\n        \"name\": \"StandardServicePlan\"\r\n      }\r\n    },\r\n    \"definition\": {\r\n      \"$schema\": \"https://schema.management.azure.com/providers/Microsoft.Logic/schemas/2014-12-01-preview/workflowdefinition.json#\",\r\n      \"contentVersion\": \"1.0.0.0\",\r\n      \"parameters\": {\r\n        \"runworkflowmanually\": {\r\n          \"defaultValue\": true,\r\n          \"type\": \"Bool\"\r\n        },\r\n        \"destinationUri\": {\r\n          \"defaultValue\": \"http://tempuri.org\",\r\n          \"type\": \"String\"\r\n        }\r\n      },\r\n      \"triggers\": {},\r\n      \"actions\": {\r\n        \"http\": {\r\n          \"type\": \"Http\",\r\n          \"inputs\": {\r\n            \"method\": \"POST\",\r\n            \"uri\": \"@parameters('destinationUri')\",\r\n            \"body\": \"Test\"\r\n          },\r\n          \"conditions\": []\r\n        }\r\n      },\r\n      \"outputs\": {}\r\n    },\r\n    \"parameters\": {\r\n      \"destinationUri\": {\r\n        \"value\": \"http://requestb.in/1kj7g8e1\"\r\n      }\r\n    }\r\n  },\r\n  \"id\": \"/subscriptions/57b7034d-72d4-433d-ace2-a7460aed6a99/resourceGroups/onesdk2342/providers/Microsoft.Logic/workflows/onesdk3831\",\r\n  \"name\": \"onesdk3831\",\r\n  \"type\": \"Microsoft.Logic/workflows\",\r\n  \"location\": \"West US\"\r\n}",
-=======
       "ResponseBody": "{\r\n  \"properties\": {\r\n    \"provisioningState\": \"Succeeded\",\r\n    \"createdTime\": \"2016-01-29T22:16:52.4999396Z\",\r\n    \"changedTime\": \"2016-01-29T22:16:52.4999396Z\",\r\n    \"state\": \"Enabled\",\r\n    \"version\": \"08587475010730915790\",\r\n    \"accessEndpoint\": \"https://westus.logic.azure.com:443/subscriptions/57b7034d-72d4-433d-ace2-a7460aed6a99/resourcegroups/onesdk9495/providers/Microsoft.Logic/workflows/onesdk5752\",\r\n    \"sku\": {\r\n      \"name\": \"Standard\",\r\n      \"plan\": {\r\n        \"id\": \"/subscriptions/57b7034d-72d4-433d-ace2-a7460aed6a99/resourceGroups/onesdk9495/providers/Microsoft.Web/serverfarms/StandardServicePlan\",\r\n        \"type\": \"Microsoft.Web/ServerFarms\",\r\n        \"name\": \"StandardServicePlan\"\r\n      }\r\n    },\r\n    \"definition\": {\r\n      \"$schema\": \"https://schema.management.azure.com/providers/Microsoft.Logic/schemas/2014-12-01-preview/workflowdefinition.json#\",\r\n      \"contentVersion\": \"1.0.0.0\",\r\n      \"parameters\": {\r\n        \"runworkflowmanually\": {\r\n          \"defaultValue\": true,\r\n          \"type\": \"Bool\"\r\n        },\r\n        \"destinationUri\": {\r\n          \"defaultValue\": \"http://tempuri.org\",\r\n          \"type\": \"String\"\r\n        }\r\n      },\r\n      \"triggers\": {},\r\n      \"actions\": {\r\n        \"http\": {\r\n          \"type\": \"Http\",\r\n          \"inputs\": {\r\n            \"method\": \"POST\",\r\n            \"uri\": \"@parameters('destinationUri')\",\r\n            \"body\": \"Test\"\r\n          },\r\n          \"conditions\": []\r\n        }\r\n      },\r\n      \"outputs\": {}\r\n    },\r\n    \"parameters\": {\r\n      \"destinationUri\": {\r\n        \"value\": \"http://requestb.in/1kj7g8e1\"\r\n      }\r\n    }\r\n  },\r\n  \"id\": \"/subscriptions/57b7034d-72d4-433d-ace2-a7460aed6a99/resourceGroups/onesdk9495/providers/Microsoft.Logic/workflows/onesdk5752\",\r\n  \"name\": \"onesdk5752\",\r\n  \"type\": \"Microsoft.Logic/workflows\",\r\n  \"location\": \"West US\"\r\n}",
->>>>>>> 9fbe613e
       "ResponseHeaders": {
         "Content-Length": [
           "1356"
@@ -545,18 +376,6 @@
           "no-cache"
         ],
         "x-ms-request-id": [
-<<<<<<< HEAD
-          "westus:2986521b-6e62-43f0-aea1-63c229650062"
-        ],
-        "x-ms-ratelimit-remaining-subscription-writes": [
-          "1197"
-        ],
-        "x-ms-correlation-request-id": [
-          "c630bcc1-2505-46ac-9b5f-72758e1f5094"
-        ],
-        "x-ms-routing-request-id": [
-          "WESTUS:20160129T231655Z:c630bcc1-2505-46ac-9b5f-72758e1f5094"
-=======
           "westus:f43df64a-50ea-48d7-b8fe-db1dd733553b"
         ],
         "x-ms-ratelimit-remaining-subscription-writes": [
@@ -567,41 +386,27 @@
         ],
         "x-ms-routing-request-id": [
           "WESTUS:20160129T221654Z:427dfb46-713f-4fd8-a1ea-e98965b42c3f"
->>>>>>> 9fbe613e
-        ],
-        "Strict-Transport-Security": [
-          "max-age=31536000; includeSubDomains"
-        ],
-        "Cache-Control": [
-          "no-cache"
-        ],
-        "Date": [
-<<<<<<< HEAD
-          "Fri, 29 Jan 2016 23:16:55 GMT"
-=======
+        ],
+        "Strict-Transport-Security": [
+          "max-age=31536000; includeSubDomains"
+        ],
+        "Cache-Control": [
+          "no-cache"
+        ],
+        "Date": [
           "Fri, 29 Jan 2016 22:16:53 GMT"
->>>>>>> 9fbe613e
         ]
       },
       "StatusCode": 201
     },
     {
-<<<<<<< HEAD
-      "RequestUri": "/subscriptions/57b7034d-72d4-433d-ace2-a7460aed6a99/resourceGroups/onesdk2342/providers/Microsoft.Logic/workflows/onesdk8152?api-version=2015-02-01-preview",
-      "EncodedRequestUri": "L3N1YnNjcmlwdGlvbnMvNTdiNzAzNGQtNzJkNC00MzNkLWFjZTItYTc0NjBhZWQ2YTk5L3Jlc291cmNlR3JvdXBzL29uZXNkazIzNDIvcHJvdmlkZXJzL01pY3Jvc29mdC5Mb2dpYy93b3JrZmxvd3Mvb25lc2RrODE1Mj9hcGktdmVyc2lvbj0yMDE1LTAyLTAxLXByZXZpZXc=",
-=======
       "RequestUri": "/subscriptions/57b7034d-72d4-433d-ace2-a7460aed6a99/resourceGroups/onesdk9495/providers/Microsoft.Logic/workflows/onesdk7186?api-version=2015-02-01-preview",
       "EncodedRequestUri": "L3N1YnNjcmlwdGlvbnMvNTdiNzAzNGQtNzJkNC00MzNkLWFjZTItYTc0NjBhZWQ2YTk5L3Jlc291cmNlR3JvdXBzL29uZXNkazk0OTUvcHJvdmlkZXJzL01pY3Jvc29mdC5Mb2dpYy93b3JrZmxvd3Mvb25lc2RrNzE4Nj9hcGktdmVyc2lvbj0yMDE1LTAyLTAxLXByZXZpZXc=",
->>>>>>> 9fbe613e
       "RequestMethod": "GET",
       "RequestBody": "",
       "RequestHeaders": {
         "x-ms-client-request-id": [
-<<<<<<< HEAD
-          "28cb8480-a61f-45d2-a492-aa00c1492b1b"
-=======
           "2b6b2c96-e09d-4d7a-9945-2c4e0d91cc01"
->>>>>>> 9fbe613e
         ],
         "accept-language": [
           "en-US"
@@ -610,11 +415,7 @@
           "Microsoft.Azure.Management.Logic.LogicManagementClient/0.1.0.0"
         ]
       },
-<<<<<<< HEAD
-      "ResponseBody": "{\r\n  \"error\": {\r\n    \"code\": \"ResourceNotFound\",\r\n    \"message\": \"The Resource 'Microsoft.Logic/workflows/onesdk8152' under resource group 'onesdk2342' was not found.\"\r\n  }\r\n}",
-=======
       "ResponseBody": "{\r\n  \"error\": {\r\n    \"code\": \"ResourceNotFound\",\r\n    \"message\": \"The Resource 'Microsoft.Logic/workflows/onesdk7186' under resource group 'onesdk9495' was not found.\"\r\n  }\r\n}",
->>>>>>> 9fbe613e
       "ResponseHeaders": {
         "Content-Length": [
           "150"
@@ -632,15 +433,6 @@
           "gateway"
         ],
         "x-ms-request-id": [
-<<<<<<< HEAD
-          "2a4c0c57-734e-4b8e-957c-1c8833385f08"
-        ],
-        "x-ms-correlation-request-id": [
-          "2a4c0c57-734e-4b8e-957c-1c8833385f08"
-        ],
-        "x-ms-routing-request-id": [
-          "WESTUS:20160129T231656Z:2a4c0c57-734e-4b8e-957c-1c8833385f08"
-=======
           "3f61acd2-7a5e-434b-bbc7-0144c1fdb32b"
         ],
         "x-ms-correlation-request-id": [
@@ -648,36 +440,24 @@
         ],
         "x-ms-routing-request-id": [
           "WESTUS:20160129T221654Z:3f61acd2-7a5e-434b-bbc7-0144c1fdb32b"
->>>>>>> 9fbe613e
-        ],
-        "Strict-Transport-Security": [
-          "max-age=31536000; includeSubDomains"
-        ],
-        "Cache-Control": [
-          "no-cache"
-        ],
-        "Date": [
-<<<<<<< HEAD
-          "Fri, 29 Jan 2016 23:16:55 GMT"
-=======
+        ],
+        "Strict-Transport-Security": [
+          "max-age=31536000; includeSubDomains"
+        ],
+        "Cache-Control": [
+          "no-cache"
+        ],
+        "Date": [
           "Fri, 29 Jan 2016 22:16:54 GMT"
->>>>>>> 9fbe613e
         ]
       },
       "StatusCode": 404
     },
     {
-<<<<<<< HEAD
-      "RequestUri": "/subscriptions/57b7034d-72d4-433d-ace2-a7460aed6a99/resourceGroups/onesdk2342/providers/Microsoft.Logic/workflows/onesdk8152?api-version=2015-02-01-preview",
-      "EncodedRequestUri": "L3N1YnNjcmlwdGlvbnMvNTdiNzAzNGQtNzJkNC00MzNkLWFjZTItYTc0NjBhZWQ2YTk5L3Jlc291cmNlR3JvdXBzL29uZXNkazIzNDIvcHJvdmlkZXJzL01pY3Jvc29mdC5Mb2dpYy93b3JrZmxvd3Mvb25lc2RrODE1Mj9hcGktdmVyc2lvbj0yMDE1LTAyLTAxLXByZXZpZXc=",
-      "RequestMethod": "PUT",
-      "RequestBody": "{\r\n  \"location\": \"West US\",\r\n  \"properties\": {\r\n    \"state\": \"Enabled\",\r\n    \"sku\": {\r\n      \"name\": \"Standard\",\r\n      \"plan\": {\r\n        \"id\": \"/subscriptions/57b7034d-72d4-433d-ace2-a7460aed6a99/resourceGroups/onesdk2342/providers/Microsoft.Web/serverfarms/StandardServicePlan\"\r\n      }\r\n    },\r\n    \"definition\": {\r\n      \"$schema\": \"https://schema.management.azure.com/providers/Microsoft.Logic/schemas/2014-12-01-preview/workflowdefinition.json#\",\r\n      \"contentVersion\": \"1.0.0.0\",\r\n      \"parameters\": {\r\n        \"runworkflowmanually\": {\r\n          \"defaultValue\": true,\r\n          \"type\": \"Bool\"\r\n        },\r\n        \"destinationUri\": {\r\n          \"defaultValue\": \"http://tempuri.org\",\r\n          \"type\": \"String\"\r\n        }\r\n      },\r\n      \"triggers\": {},\r\n      \"actions\": {\r\n        \"http\": {\r\n          \"type\": \"Http\",\r\n          \"inputs\": {\r\n            \"method\": \"POST\",\r\n            \"uri\": \"@parameters('destinationUri')\",\r\n            \"body\": \"Test\"\r\n          },\r\n          \"conditions\": []\r\n        }\r\n      },\r\n      \"outputs\": {}\r\n    },\r\n    \"parameters\": {\r\n      \"destinationUri\": {\r\n        \"value\": \"http://requestb.in/1kj7g8e1\"\r\n      }\r\n    }\r\n  }\r\n}",
-=======
       "RequestUri": "/subscriptions/57b7034d-72d4-433d-ace2-a7460aed6a99/resourceGroups/onesdk9495/providers/Microsoft.Logic/workflows/onesdk7186?api-version=2015-02-01-preview",
       "EncodedRequestUri": "L3N1YnNjcmlwdGlvbnMvNTdiNzAzNGQtNzJkNC00MzNkLWFjZTItYTc0NjBhZWQ2YTk5L3Jlc291cmNlR3JvdXBzL29uZXNkazk0OTUvcHJvdmlkZXJzL01pY3Jvc29mdC5Mb2dpYy93b3JrZmxvd3Mvb25lc2RrNzE4Nj9hcGktdmVyc2lvbj0yMDE1LTAyLTAxLXByZXZpZXc=",
       "RequestMethod": "PUT",
       "RequestBody": "{\r\n  \"location\": \"West US\",\r\n  \"properties\": {\r\n    \"state\": \"Enabled\",\r\n    \"sku\": {\r\n      \"name\": \"Standard\",\r\n      \"plan\": {\r\n        \"id\": \"/subscriptions/57b7034d-72d4-433d-ace2-a7460aed6a99/resourceGroups/onesdk9495/providers/Microsoft.Web/serverfarms/StandardServicePlan\"\r\n      }\r\n    },\r\n    \"definition\": {\r\n      \"$schema\": \"https://schema.management.azure.com/providers/Microsoft.Logic/schemas/2014-12-01-preview/workflowdefinition.json#\",\r\n      \"contentVersion\": \"1.0.0.0\",\r\n      \"parameters\": {\r\n        \"runworkflowmanually\": {\r\n          \"defaultValue\": true,\r\n          \"type\": \"Bool\"\r\n        },\r\n        \"destinationUri\": {\r\n          \"defaultValue\": \"http://tempuri.org\",\r\n          \"type\": \"String\"\r\n        }\r\n      },\r\n      \"triggers\": {},\r\n      \"actions\": {\r\n        \"http\": {\r\n          \"type\": \"Http\",\r\n          \"inputs\": {\r\n            \"method\": \"POST\",\r\n            \"uri\": \"@parameters('destinationUri')\",\r\n            \"body\": \"Test\"\r\n          },\r\n          \"conditions\": []\r\n        }\r\n      },\r\n      \"outputs\": {}\r\n    },\r\n    \"parameters\": {\r\n      \"destinationUri\": {\r\n        \"value\": \"http://requestb.in/1kj7g8e1\"\r\n      }\r\n    }\r\n  }\r\n}",
->>>>>>> 9fbe613e
       "RequestHeaders": {
         "Content-Type": [
           "application/json; charset=utf-8"
@@ -686,11 +466,7 @@
           "1180"
         ],
         "x-ms-client-request-id": [
-<<<<<<< HEAD
-          "756084de-d623-4c84-af1f-801fc3b3e254"
-=======
           "28699b7e-a991-4375-9cc0-0458388c5ed6"
->>>>>>> 9fbe613e
         ],
         "accept-language": [
           "en-US"
@@ -699,11 +475,7 @@
           "Microsoft.Azure.Management.Logic.LogicManagementClient/0.1.0.0"
         ]
       },
-<<<<<<< HEAD
-      "ResponseBody": "{\r\n  \"properties\": {\r\n    \"provisioningState\": \"Succeeded\",\r\n    \"createdTime\": \"2016-01-29T23:16:58.1852025Z\",\r\n    \"changedTime\": \"2016-01-29T23:16:58.1852025Z\",\r\n    \"state\": \"Enabled\",\r\n    \"version\": \"08587474974673569677\",\r\n    \"accessEndpoint\": \"https://westus.logic.azure.com:443/subscriptions/57b7034d-72d4-433d-ace2-a7460aed6a99/resourcegroups/onesdk2342/providers/Microsoft.Logic/workflows/onesdk8152\",\r\n    \"sku\": {\r\n      \"name\": \"Standard\",\r\n      \"plan\": {\r\n        \"id\": \"/subscriptions/57b7034d-72d4-433d-ace2-a7460aed6a99/resourceGroups/onesdk2342/providers/Microsoft.Web/serverfarms/StandardServicePlan\",\r\n        \"type\": \"Microsoft.Web/ServerFarms\",\r\n        \"name\": \"StandardServicePlan\"\r\n      }\r\n    },\r\n    \"definition\": {\r\n      \"$schema\": \"https://schema.management.azure.com/providers/Microsoft.Logic/schemas/2014-12-01-preview/workflowdefinition.json#\",\r\n      \"contentVersion\": \"1.0.0.0\",\r\n      \"parameters\": {\r\n        \"runworkflowmanually\": {\r\n          \"defaultValue\": true,\r\n          \"type\": \"Bool\"\r\n        },\r\n        \"destinationUri\": {\r\n          \"defaultValue\": \"http://tempuri.org\",\r\n          \"type\": \"String\"\r\n        }\r\n      },\r\n      \"triggers\": {},\r\n      \"actions\": {\r\n        \"http\": {\r\n          \"type\": \"Http\",\r\n          \"inputs\": {\r\n            \"method\": \"POST\",\r\n            \"uri\": \"@parameters('destinationUri')\",\r\n            \"body\": \"Test\"\r\n          },\r\n          \"conditions\": []\r\n        }\r\n      },\r\n      \"outputs\": {}\r\n    },\r\n    \"parameters\": {\r\n      \"destinationUri\": {\r\n        \"value\": \"http://requestb.in/1kj7g8e1\"\r\n      }\r\n    }\r\n  },\r\n  \"id\": \"/subscriptions/57b7034d-72d4-433d-ace2-a7460aed6a99/resourceGroups/onesdk2342/providers/Microsoft.Logic/workflows/onesdk8152\",\r\n  \"name\": \"onesdk8152\",\r\n  \"type\": \"Microsoft.Logic/workflows\",\r\n  \"location\": \"West US\"\r\n}",
-=======
       "ResponseBody": "{\r\n  \"properties\": {\r\n    \"provisioningState\": \"Succeeded\",\r\n    \"createdTime\": \"2016-01-29T22:16:55.3149852Z\",\r\n    \"changedTime\": \"2016-01-29T22:16:55.3149852Z\",\r\n    \"state\": \"Enabled\",\r\n    \"version\": \"08587475010702421005\",\r\n    \"accessEndpoint\": \"https://westus.logic.azure.com:443/subscriptions/57b7034d-72d4-433d-ace2-a7460aed6a99/resourcegroups/onesdk9495/providers/Microsoft.Logic/workflows/onesdk7186\",\r\n    \"sku\": {\r\n      \"name\": \"Standard\",\r\n      \"plan\": {\r\n        \"id\": \"/subscriptions/57b7034d-72d4-433d-ace2-a7460aed6a99/resourceGroups/onesdk9495/providers/Microsoft.Web/serverfarms/StandardServicePlan\",\r\n        \"type\": \"Microsoft.Web/ServerFarms\",\r\n        \"name\": \"StandardServicePlan\"\r\n      }\r\n    },\r\n    \"definition\": {\r\n      \"$schema\": \"https://schema.management.azure.com/providers/Microsoft.Logic/schemas/2014-12-01-preview/workflowdefinition.json#\",\r\n      \"contentVersion\": \"1.0.0.0\",\r\n      \"parameters\": {\r\n        \"runworkflowmanually\": {\r\n          \"defaultValue\": true,\r\n          \"type\": \"Bool\"\r\n        },\r\n        \"destinationUri\": {\r\n          \"defaultValue\": \"http://tempuri.org\",\r\n          \"type\": \"String\"\r\n        }\r\n      },\r\n      \"triggers\": {},\r\n      \"actions\": {\r\n        \"http\": {\r\n          \"type\": \"Http\",\r\n          \"inputs\": {\r\n            \"method\": \"POST\",\r\n            \"uri\": \"@parameters('destinationUri')\",\r\n            \"body\": \"Test\"\r\n          },\r\n          \"conditions\": []\r\n        }\r\n      },\r\n      \"outputs\": {}\r\n    },\r\n    \"parameters\": {\r\n      \"destinationUri\": {\r\n        \"value\": \"http://requestb.in/1kj7g8e1\"\r\n      }\r\n    }\r\n  },\r\n  \"id\": \"/subscriptions/57b7034d-72d4-433d-ace2-a7460aed6a99/resourceGroups/onesdk9495/providers/Microsoft.Logic/workflows/onesdk7186\",\r\n  \"name\": \"onesdk7186\",\r\n  \"type\": \"Microsoft.Logic/workflows\",\r\n  \"location\": \"West US\"\r\n}",
->>>>>>> 9fbe613e
       "ResponseHeaders": {
         "Content-Length": [
           "1356"
@@ -718,18 +490,6 @@
           "no-cache"
         ],
         "x-ms-request-id": [
-<<<<<<< HEAD
-          "westus:092a7c2d-918e-4af9-9622-157152819b6e"
-        ],
-        "x-ms-ratelimit-remaining-subscription-writes": [
-          "1196"
-        ],
-        "x-ms-correlation-request-id": [
-          "4a9da839-2275-43a3-87ca-4222663350f4"
-        ],
-        "x-ms-routing-request-id": [
-          "WESTUS:20160129T231659Z:4a9da839-2275-43a3-87ca-4222663350f4"
-=======
           "westus:4d78da5c-afe6-4298-9de4-d1e0ec78bd26"
         ],
         "x-ms-ratelimit-remaining-subscription-writes": [
@@ -740,41 +500,27 @@
         ],
         "x-ms-routing-request-id": [
           "WESTUS:20160129T221656Z:9e132fde-67ef-4ef9-ab0a-df2f15a3e889"
->>>>>>> 9fbe613e
-        ],
-        "Strict-Transport-Security": [
-          "max-age=31536000; includeSubDomains"
-        ],
-        "Cache-Control": [
-          "no-cache"
-        ],
-        "Date": [
-<<<<<<< HEAD
-          "Fri, 29 Jan 2016 23:16:58 GMT"
-=======
+        ],
+        "Strict-Transport-Security": [
+          "max-age=31536000; includeSubDomains"
+        ],
+        "Cache-Control": [
+          "no-cache"
+        ],
+        "Date": [
           "Fri, 29 Jan 2016 22:16:56 GMT"
->>>>>>> 9fbe613e
         ]
       },
       "StatusCode": 201
     },
     {
-<<<<<<< HEAD
-      "RequestUri": "/subscriptions/57b7034d-72d4-433d-ace2-a7460aed6a99/resourceGroups/onesdk2342/providers/Microsoft.Logic/workflows/onesdk3831?api-version=2015-02-01-preview",
-      "EncodedRequestUri": "L3N1YnNjcmlwdGlvbnMvNTdiNzAzNGQtNzJkNC00MzNkLWFjZTItYTc0NjBhZWQ2YTk5L3Jlc291cmNlR3JvdXBzL29uZXNkazIzNDIvcHJvdmlkZXJzL01pY3Jvc29mdC5Mb2dpYy93b3JrZmxvd3Mvb25lc2RrMzgzMT9hcGktdmVyc2lvbj0yMDE1LTAyLTAxLXByZXZpZXc=",
-=======
       "RequestUri": "/subscriptions/57b7034d-72d4-433d-ace2-a7460aed6a99/resourceGroups/onesdk9495/providers/Microsoft.Logic/workflows/onesdk5752?api-version=2015-02-01-preview",
       "EncodedRequestUri": "L3N1YnNjcmlwdGlvbnMvNTdiNzAzNGQtNzJkNC00MzNkLWFjZTItYTc0NjBhZWQ2YTk5L3Jlc291cmNlR3JvdXBzL29uZXNkazk0OTUvcHJvdmlkZXJzL01pY3Jvc29mdC5Mb2dpYy93b3JrZmxvd3Mvb25lc2RrNTc1Mj9hcGktdmVyc2lvbj0yMDE1LTAyLTAxLXByZXZpZXc=",
->>>>>>> 9fbe613e
       "RequestMethod": "DELETE",
       "RequestBody": "",
       "RequestHeaders": {
         "x-ms-client-request-id": [
-<<<<<<< HEAD
-          "4f495b9b-9cd4-4e40-ac66-775addfd8374"
-=======
           "77cd3cf7-b840-46c4-b0c1-afc73df775bd"
->>>>>>> 9fbe613e
         ],
         "accept-language": [
           "en-US"
@@ -795,18 +541,6 @@
           "no-cache"
         ],
         "x-ms-request-id": [
-<<<<<<< HEAD
-          "westus:e3982ff3-dd39-4e82-980d-da080be8d05f"
-        ],
-        "x-ms-ratelimit-remaining-subscription-writes": [
-          "1195"
-        ],
-        "x-ms-correlation-request-id": [
-          "e39c9b97-7eca-4b32-8854-ca30fd19aa66"
-        ],
-        "x-ms-routing-request-id": [
-          "WESTUS:20160129T231659Z:e39c9b97-7eca-4b32-8854-ca30fd19aa66"
-=======
           "westus:6d0ecf5f-dd57-4ed0-99a6-9c6e28c0877c"
         ],
         "x-ms-ratelimit-remaining-subscription-writes": [
@@ -817,20 +551,15 @@
         ],
         "x-ms-routing-request-id": [
           "WESTUS:20160129T221657Z:dc8c7762-d2ff-4795-a6ae-014b54ba71aa"
->>>>>>> 9fbe613e
-        ],
-        "Strict-Transport-Security": [
-          "max-age=31536000; includeSubDomains"
-        ],
-        "Cache-Control": [
-          "no-cache"
-        ],
-        "Date": [
-<<<<<<< HEAD
-          "Fri, 29 Jan 2016 23:16:59 GMT"
-=======
+        ],
+        "Strict-Transport-Security": [
+          "max-age=31536000; includeSubDomains"
+        ],
+        "Cache-Control": [
+          "no-cache"
+        ],
+        "Date": [
           "Fri, 29 Jan 2016 22:16:57 GMT"
->>>>>>> 9fbe613e
         ]
       },
       "StatusCode": 200
@@ -838,15 +567,9 @@
   ],
   "Names": {
     "Test-CreateLogicAppUsingInputfromWorkflowObject": [
-<<<<<<< HEAD
-      "onesdk2342",
-      "onesdk3831",
-      "onesdk8152"
-=======
       "onesdk9495",
       "onesdk5752",
       "onesdk7186"
->>>>>>> 9fbe613e
     ]
   },
   "Variables": {
