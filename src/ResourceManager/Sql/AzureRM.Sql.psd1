--- conflicted
+++ resolved
@@ -189,12 +189,10 @@
                'Stop-AzureRmSqlDatabaseActivity', 'Get-AzureRmSqlServerDnsAlias', 
                'Remove-AzureRmSqlServerDnsAlias', 'New-AzureRmSqlServerDnsAlias', 
                'Set-AzureRmSqlServerDnsAlias',
-<<<<<<< HEAD
                'New-AzureRmSqlDatabaseRestorePoint',
                'Remove-AzureRmSqlDatabaseRestorePoint'
-=======
                'Stop-AzureRmSqlElasticPoolActivity'
->>>>>>> ef88f7bb
+
 
 # Variables to export from this module
 # VariablesToExport = @()
