﻿<Project Sdk="Microsoft.NET.Sdk">

  <PropertyGroup>
    <IncludeHyak>true</IncludeHyak>
  </PropertyGroup>
  <Import Project="$(ProjectDir)..\Dependencies.targets" />

  <PropertyGroup>
    <TargetFramework>netstandard2.0</TargetFramework>
    <AssemblyName>Microsoft.Azure.PowerShell.Authentication.Abstractions</AssemblyName>
    <RootNamespace>Microsoft.Azure.Commands.Common.Authentication.Abstractions</RootNamespace>
    <OutputPath>$(ProjectDir)..\..\artifacts\$(Configuration)</OutputPath>
    <TreatWarningsAsErrors>true</TreatWarningsAsErrors>
    <WarningsAsErrors />
  </PropertyGroup>

  <PropertyGroup>
    <Title>Microsoft Azure PowerShell Authentication Abstractions</Title>
    <Description>Microsoft Azure PowerShell Authentication Abstractions library. Only for use with the Azure PowerShell runtime. Not intended for general development use.</Description>
    <PackageTags>azure;powershell;authentication;abstractions</PackageTags>
    <Authors>Microsoft Corporation</Authors>
    <Copyright>Copyright © Microsoft Corporation</Copyright>
    <PackageLicenseFile>LICENSE.txt</PackageLicenseFile>
    <PackageProjectUrl>https://github.com/Azure/azure-powershell-common</PackageProjectUrl>
    <PackageOutputPath>$(ProjectDir)..\..\artifacts\Package\$(Configuration)</PackageOutputPath>
  </PropertyGroup>

  <PropertyGroup Condition="'$(Configuration)|$(Platform)'=='Debug|AnyCPU'">
    <DelaySign>false</DelaySign>
    <DefineConstants>TRACE;DEBUG;NETSTANDARD</DefineConstants>
  </PropertyGroup>

  <PropertyGroup Condition="'$(Configuration)|$(Platform)'=='Release|AnyCPU'">
    <SignAssembly>true</SignAssembly>
    <DelaySign>true</DelaySign>
    <AssemblyOriginatorKeyFile>..\MSSharedLibKey.snk</AssemblyOriginatorKeyFile>
    <DefineConstants>TRACE;RELEASE;NETSTANDARD;SIGN</DefineConstants>
  </PropertyGroup>

  <ItemGroup>
    <Compile Update="Properties\Resources.Designer.cs">
      <DesignTime>true</DesignTime>
      <AutoGen>true</AutoGen>
      <DependentUpon>Resources.resx</DependentUpon>
    </Compile>
  </ItemGroup>

  <ItemGroup>
    <EmbeddedResource Update="Properties\Resources.resx">
      <Generator>ResXFileCodeGenerator</Generator>
      <LastGenOutput>Resources.Designer.cs</LastGenOutput>
    </EmbeddedResource>
  </ItemGroup>

  <ItemGroup>
<<<<<<< HEAD
    <None Include="..\..\LICENSE.txt" Link="LICENSE.txt" Pack="true" PackagePath="" />
=======
    <Folder Include="Models\" />
>>>>>>> b3c90f21
  </ItemGroup>

</Project><|MERGE_RESOLUTION|>--- conflicted
+++ resolved
@@ -53,11 +53,8 @@
   </ItemGroup>
 
   <ItemGroup>
-<<<<<<< HEAD
     <None Include="..\..\LICENSE.txt" Link="LICENSE.txt" Pack="true" PackagePath="" />
-=======
     <Folder Include="Models\" />
->>>>>>> b3c90f21
   </ItemGroup>
 
 </Project>