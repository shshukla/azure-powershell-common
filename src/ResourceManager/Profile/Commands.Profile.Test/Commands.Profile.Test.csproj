--- conflicted
+++ resolved
@@ -181,11 +181,8 @@
     <Compile Include="EnvironmentCmdletTests.cs" />
     <Compile Include="MockSubscriptionClientFactory.cs" />
     <Compile Include="ProfileController.cs" />
-<<<<<<< HEAD
     <Compile Include="ProfileModuleTests.cs" />
-=======
     <Compile Include="RPRegistrationDelegatingHandlerTests.cs" />
->>>>>>> 5c9d426f
     <Compile Include="SubscriptionCmdletTests.cs" />
     <Compile Include="TenantCmdletTests.cs" />
     <Compile Include="LoginCmdletTests.cs" />
