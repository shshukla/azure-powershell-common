--- conflicted
+++ resolved
@@ -13,27 +13,19 @@
           "545"
         ],
         "x-ms-client-request-id": [
-<<<<<<< HEAD
-          "fe78a6f1-7af1-44ff-8f7e-022610071eb6"
-=======
           "2a891a1b-bf23-45ab-ba23-1430e0a159e0"
->>>>>>> 3ea604f9
-        ],
-        "accept-language": [
-          "en-US"
-        ],
-        "User-Agent": [
-          "FxVersion/4.7.2556.0",
-          "OSName/Windows10Enterprise",
-          "OSVersion/6.3.16299",
-          "Microsoft.Azure.Management.Authorization.Version2015_07_01.AuthorizationManagementClient/1.0.0.0"
-        ]
-      },
-<<<<<<< HEAD
-      "ResponseBody": "{\r\n  \"properties\": {\r\n    \"roleName\": \"Another tests role\",\r\n    \"type\": \"CustomRole\",\r\n    \"description\": \"Test role\",\r\n    \"assignableScopes\": [\r\n      \"/subscriptions/4004a9fd-d58e-48dc-aeb2-4a4aec58606f\",\r\n      \"/subscriptions/4004a9fd-d58e-48dc-aeb2-4a4aec58606f/ResourceGroups/rbactest\"\r\n    ],\r\n    \"permissions\": [\r\n      {\r\n        \"actions\": [\r\n          \"Microsoft.Authorization/*/read\",\r\n          \"Microsoft.Support/*\"\r\n        ],\r\n        \"notActions\": []\r\n      }\r\n    ],\r\n    \"createdOn\": \"2017-11-27T20:25:13.1943879Z\",\r\n    \"updatedOn\": \"2017-11-27T20:25:13.1943879Z\",\r\n    \"createdBy\": \"f8d526a0-54eb-4941-ae69-ebf4a334d0f0\",\r\n    \"updatedBy\": \"f8d526a0-54eb-4941-ae69-ebf4a334d0f0\"\r\n  },\r\n  \"id\": \"/subscriptions/4004a9fd-d58e-48dc-aeb2-4a4aec58606f/providers/Microsoft.Authorization/roleDefinitions/032f61d2-ed09-40c9-8657-26a273da7bae\",\r\n  \"type\": \"Microsoft.Authorization/roleDefinitions\",\r\n  \"name\": \"032f61d2-ed09-40c9-8657-26a273da7bae\"\r\n}",
-=======
+        ],
+        "accept-language": [
+          "en-US"
+        ],
+        "User-Agent": [
+          "FxVersion/4.7.2556.0",
+          "OSName/Windows10Enterprise",
+          "OSVersion/6.3.16299",
+          "Microsoft.Azure.Management.Authorization.Version2015_07_01.AuthorizationManagementClient/1.0.0.0"
+        ]
+      },
       "ResponseBody": "{\r\n  \"properties\": {\r\n    \"roleName\": \"Another tests role\",\r\n    \"type\": \"CustomRole\",\r\n    \"description\": \"Test role\",\r\n    \"assignableScopes\": [\r\n      \"/subscriptions/4004a9fd-d58e-48dc-aeb2-4a4aec58606f\",\r\n      \"/subscriptions/4004a9fd-d58e-48dc-aeb2-4a4aec58606f/ResourceGroups/rbactest\"\r\n    ],\r\n    \"permissions\": [\r\n      {\r\n        \"actions\": [\r\n          \"Microsoft.Authorization/*/read\",\r\n          \"Microsoft.Support/*\"\r\n        ],\r\n        \"notActions\": []\r\n      }\r\n    ],\r\n    \"createdOn\": \"2017-11-28T01:02:33.0092817Z\",\r\n    \"updatedOn\": \"2017-11-28T01:02:33.0092817Z\",\r\n    \"createdBy\": \"f8d526a0-54eb-4941-ae69-ebf4a334d0f0\",\r\n    \"updatedBy\": \"f8d526a0-54eb-4941-ae69-ebf4a334d0f0\"\r\n  },\r\n  \"id\": \"/subscriptions/4004a9fd-d58e-48dc-aeb2-4a4aec58606f/providers/Microsoft.Authorization/roleDefinitions/032f61d2-ed09-40c9-8657-26a273da7bae\",\r\n  \"type\": \"Microsoft.Authorization/roleDefinitions\",\r\n  \"name\": \"032f61d2-ed09-40c9-8657-26a273da7bae\"\r\n}",
->>>>>>> 3ea604f9
       "ResponseHeaders": {
         "Content-Length": [
           "777"
@@ -48,11 +40,7 @@
           "no-cache"
         ],
         "x-ms-request-id": [
-<<<<<<< HEAD
-          "e7139a08-2352-4456-990b-c844f2c49a40"
-=======
           "b8abce43-84ef-4c46-90ba-08cd6a849a0a"
->>>>>>> 3ea604f9
         ],
         "X-Content-Type-Options": [
           "nosniff"
@@ -61,15 +49,6 @@
           "max-age=31536000; includeSubDomains"
         ],
         "x-ms-ratelimit-remaining-subscription-writes": [
-<<<<<<< HEAD
-          "1196"
-        ],
-        "x-ms-correlation-request-id": [
-          "04e8b613-18e5-4cc0-81fb-a71a297e29e3"
-        ],
-        "x-ms-routing-request-id": [
-          "WESTUS2:20171127T202515Z:04e8b613-18e5-4cc0-81fb-a71a297e29e3"
-=======
           "1191"
         ],
         "x-ms-correlation-request-id": [
@@ -77,17 +56,12 @@
         ],
         "x-ms-routing-request-id": [
           "WESTUS2:20171128T010235Z:180f1062-75be-4694-aa41-ed82db9f0e0c"
->>>>>>> 3ea604f9
-        ],
-        "Cache-Control": [
-          "no-cache"
-        ],
-        "Date": [
-<<<<<<< HEAD
-          "Mon, 27 Nov 2017 20:25:14 GMT"
-=======
+        ],
+        "Cache-Control": [
+          "no-cache"
+        ],
+        "Date": [
           "Tue, 28 Nov 2017 01:02:34 GMT"
->>>>>>> 3ea604f9
         ],
         "Set-Cookie": [
           "x-ms-gateway-slice=productionb; path=/; secure; HttpOnly"
@@ -114,27 +88,19 @@
           "590"
         ],
         "x-ms-client-request-id": [
-<<<<<<< HEAD
-          "1a66a304-a83d-47ca-8061-7f6af0943735"
-=======
           "f7cde266-df81-4600-bbc7-91237c7a1102"
->>>>>>> 3ea604f9
-        ],
-        "accept-language": [
-          "en-US"
-        ],
-        "User-Agent": [
-          "FxVersion/4.7.2556.0",
-          "OSName/Windows10Enterprise",
-          "OSVersion/6.3.16299",
-          "Microsoft.Azure.Management.Authorization.Version2015_07_01.AuthorizationManagementClient/1.0.0.0"
-        ]
-      },
-<<<<<<< HEAD
-      "ResponseBody": "{\r\n  \"properties\": {\r\n    \"roleName\": \"Another tests role\",\r\n    \"type\": \"CustomRole\",\r\n    \"description\": \"Test role\",\r\n    \"assignableScopes\": [\r\n      \"/subscriptions/4004a9fd-d58e-48dc-aeb2-4a4aec58606f\",\r\n      \"/subscriptions/4004a9fd-d58e-48dc-aeb2-4a4aec58606f/ResourceGroups/rbactest\"\r\n    ],\r\n    \"permissions\": [\r\n      {\r\n        \"actions\": [\r\n          \"Microsoft.Authorization/*/read\",\r\n          \"Microsoft.Support/*\",\r\n          \"Microsoft.Authorization/*/read\"\r\n        ],\r\n        \"notActions\": []\r\n      }\r\n    ],\r\n    \"createdOn\": \"2017-11-27T20:25:16.0391762Z\",\r\n    \"updatedOn\": \"2017-11-27T20:25:16.0391762Z\",\r\n    \"createdBy\": null,\r\n    \"updatedBy\": \"f8d526a0-54eb-4941-ae69-ebf4a334d0f0\"\r\n  },\r\n  \"id\": \"/subscriptions/4004a9fd-d58e-48dc-aeb2-4a4aec58606f/providers/Microsoft.Authorization/roleDefinitions/032f61d2-ed09-40c9-8657-26a273da7bae\",\r\n  \"type\": \"Microsoft.Authorization/roleDefinitions\",\r\n  \"name\": \"032f61d2-ed09-40c9-8657-26a273da7bae\"\r\n}",
-=======
+        ],
+        "accept-language": [
+          "en-US"
+        ],
+        "User-Agent": [
+          "FxVersion/4.7.2556.0",
+          "OSName/Windows10Enterprise",
+          "OSVersion/6.3.16299",
+          "Microsoft.Azure.Management.Authorization.Version2015_07_01.AuthorizationManagementClient/1.0.0.0"
+        ]
+      },
       "ResponseBody": "{\r\n  \"properties\": {\r\n    \"roleName\": \"Another tests role\",\r\n    \"type\": \"CustomRole\",\r\n    \"description\": \"Test role\",\r\n    \"assignableScopes\": [\r\n      \"/subscriptions/4004a9fd-d58e-48dc-aeb2-4a4aec58606f\",\r\n      \"/subscriptions/4004a9fd-d58e-48dc-aeb2-4a4aec58606f/ResourceGroups/rbactest\"\r\n    ],\r\n    \"permissions\": [\r\n      {\r\n        \"actions\": [\r\n          \"Microsoft.Authorization/*/read\",\r\n          \"Microsoft.Support/*\",\r\n          \"Microsoft.Authorization/*/read\"\r\n        ],\r\n        \"notActions\": []\r\n      }\r\n    ],\r\n    \"createdOn\": \"2017-11-28T01:02:35.7867765Z\",\r\n    \"updatedOn\": \"2017-11-28T01:02:35.7867765Z\",\r\n    \"createdBy\": null,\r\n    \"updatedBy\": \"f8d526a0-54eb-4941-ae69-ebf4a334d0f0\"\r\n  },\r\n  \"id\": \"/subscriptions/4004a9fd-d58e-48dc-aeb2-4a4aec58606f/providers/Microsoft.Authorization/roleDefinitions/032f61d2-ed09-40c9-8657-26a273da7bae\",\r\n  \"type\": \"Microsoft.Authorization/roleDefinitions\",\r\n  \"name\": \"032f61d2-ed09-40c9-8657-26a273da7bae\"\r\n}",
->>>>>>> 3ea604f9
       "ResponseHeaders": {
         "Content-Length": [
           "776"
@@ -149,11 +115,7 @@
           "no-cache"
         ],
         "x-ms-request-id": [
-<<<<<<< HEAD
-          "5c933bb9-7b23-4f68-8e9d-117231133b3f"
-=======
           "31283c90-5efb-4750-9a5a-beae58913c3f"
->>>>>>> 3ea604f9
         ],
         "X-Content-Type-Options": [
           "nosniff"
@@ -162,15 +124,6 @@
           "max-age=31536000; includeSubDomains"
         ],
         "x-ms-ratelimit-remaining-subscription-writes": [
-<<<<<<< HEAD
-          "1195"
-        ],
-        "x-ms-correlation-request-id": [
-          "ba597be5-c5c5-4aba-b946-263748ada3e5"
-        ],
-        "x-ms-routing-request-id": [
-          "WESTUS2:20171127T202517Z:ba597be5-c5c5-4aba-b946-263748ada3e5"
-=======
           "1190"
         ],
         "x-ms-correlation-request-id": [
@@ -178,17 +131,12 @@
         ],
         "x-ms-routing-request-id": [
           "WESTUS2:20171128T010237Z:931da570-910c-425e-bf22-4a92ec5367ea"
->>>>>>> 3ea604f9
-        ],
-        "Cache-Control": [
-          "no-cache"
-        ],
-        "Date": [
-<<<<<<< HEAD
-          "Mon, 27 Nov 2017 20:25:17 GMT"
-=======
+        ],
+        "Cache-Control": [
+          "no-cache"
+        ],
+        "Date": [
           "Tue, 28 Nov 2017 01:02:36 GMT"
->>>>>>> 3ea604f9
         ],
         "Set-Cookie": [
           "x-ms-gateway-slice=productionb; path=/; secure; HttpOnly"
@@ -209,27 +157,19 @@
       "RequestBody": "",
       "RequestHeaders": {
         "x-ms-client-request-id": [
-<<<<<<< HEAD
-          "af513cd7-ad25-4710-ba3c-fe772bb2c408"
-=======
           "f5674505-b76e-4c8e-b524-8ef30f5f92ba"
->>>>>>> 3ea604f9
-        ],
-        "accept-language": [
-          "en-US"
-        ],
-        "User-Agent": [
-          "FxVersion/4.7.2556.0",
-          "OSName/Windows10Enterprise",
-          "OSVersion/6.3.16299",
-          "Microsoft.Azure.Management.Authorization.Version2015_07_01.AuthorizationManagementClient/1.0.0.0"
-        ]
-      },
-<<<<<<< HEAD
-      "ResponseBody": "{\r\n  \"value\": [\r\n    {\r\n      \"properties\": {\r\n        \"roleName\": \"Another tests role\",\r\n        \"type\": \"CustomRole\",\r\n        \"description\": \"Test role\",\r\n        \"assignableScopes\": [\r\n          \"/subscriptions/4004a9fd-d58e-48dc-aeb2-4a4aec58606f\",\r\n          \"/subscriptions/4004a9fd-d58e-48dc-aeb2-4a4aec58606f/ResourceGroups/rbactest\"\r\n        ],\r\n        \"permissions\": [\r\n          {\r\n            \"actions\": [\r\n              \"Microsoft.Authorization/*/read\",\r\n              \"Microsoft.Support/*\"\r\n            ],\r\n            \"notActions\": []\r\n          }\r\n        ],\r\n        \"createdOn\": \"2017-11-27T20:25:13.1943879Z\",\r\n        \"updatedOn\": \"2017-11-27T20:25:13.1943879Z\",\r\n        \"createdBy\": \"f8d526a0-54eb-4941-ae69-ebf4a334d0f0\",\r\n        \"updatedBy\": \"f8d526a0-54eb-4941-ae69-ebf4a334d0f0\"\r\n      },\r\n      \"id\": \"/subscriptions/4004a9fd-d58e-48dc-aeb2-4a4aec58606f/providers/Microsoft.Authorization/roleDefinitions/032f61d2-ed09-40c9-8657-26a273da7bae\",\r\n      \"type\": \"Microsoft.Authorization/roleDefinitions\",\r\n      \"name\": \"032f61d2-ed09-40c9-8657-26a273da7bae\"\r\n    }\r\n  ]\r\n}",
-=======
+        ],
+        "accept-language": [
+          "en-US"
+        ],
+        "User-Agent": [
+          "FxVersion/4.7.2556.0",
+          "OSName/Windows10Enterprise",
+          "OSVersion/6.3.16299",
+          "Microsoft.Azure.Management.Authorization.Version2015_07_01.AuthorizationManagementClient/1.0.0.0"
+        ]
+      },
       "ResponseBody": "{\r\n  \"value\": [\r\n    {\r\n      \"properties\": {\r\n        \"roleName\": \"Another tests role\",\r\n        \"type\": \"CustomRole\",\r\n        \"description\": \"Test role\",\r\n        \"assignableScopes\": [\r\n          \"/subscriptions/4004a9fd-d58e-48dc-aeb2-4a4aec58606f\",\r\n          \"/subscriptions/4004a9fd-d58e-48dc-aeb2-4a4aec58606f/ResourceGroups/rbactest\"\r\n        ],\r\n        \"permissions\": [\r\n          {\r\n            \"actions\": [\r\n              \"Microsoft.Authorization/*/read\",\r\n              \"Microsoft.Support/*\"\r\n            ],\r\n            \"notActions\": []\r\n          }\r\n        ],\r\n        \"createdOn\": \"2017-11-28T01:02:33.0092817Z\",\r\n        \"updatedOn\": \"2017-11-28T01:02:33.0092817Z\",\r\n        \"createdBy\": \"f8d526a0-54eb-4941-ae69-ebf4a334d0f0\",\r\n        \"updatedBy\": \"f8d526a0-54eb-4941-ae69-ebf4a334d0f0\"\r\n      },\r\n      \"id\": \"/subscriptions/4004a9fd-d58e-48dc-aeb2-4a4aec58606f/providers/Microsoft.Authorization/roleDefinitions/032f61d2-ed09-40c9-8657-26a273da7bae\",\r\n      \"type\": \"Microsoft.Authorization/roleDefinitions\",\r\n      \"name\": \"032f61d2-ed09-40c9-8657-26a273da7bae\"\r\n    }\r\n  ]\r\n}",
->>>>>>> 3ea604f9
       "ResponseHeaders": {
         "Content-Length": [
           "789"
@@ -244,11 +184,7 @@
           "no-cache"
         ],
         "x-ms-request-id": [
-<<<<<<< HEAD
-          "71e10dd2-4d6c-4e9f-828f-83360e4d4a4b"
-=======
           "182c8ef7-5ef1-483e-9f0e-3e4a95f097ad"
->>>>>>> 3ea604f9
         ],
         "X-Content-Type-Options": [
           "nosniff"
@@ -257,15 +193,6 @@
           "max-age=31536000; includeSubDomains"
         ],
         "x-ms-ratelimit-remaining-subscription-reads": [
-<<<<<<< HEAD
-          "14989"
-        ],
-        "x-ms-correlation-request-id": [
-          "16da9b1c-da75-46a8-ac4a-d251cd99b633"
-        ],
-        "x-ms-routing-request-id": [
-          "WESTUS2:20171127T202515Z:16da9b1c-da75-46a8-ac4a-d251cd99b633"
-=======
           "14969"
         ],
         "x-ms-correlation-request-id": [
@@ -273,17 +200,12 @@
         ],
         "x-ms-routing-request-id": [
           "WESTUS2:20171128T010235Z:fda95b72-9c6e-451f-80e6-0a9f2421fa37"
->>>>>>> 3ea604f9
-        ],
-        "Cache-Control": [
-          "no-cache"
-        ],
-        "Date": [
-<<<<<<< HEAD
-          "Mon, 27 Nov 2017 20:25:15 GMT"
-=======
+        ],
+        "Cache-Control": [
+          "no-cache"
+        ],
+        "Date": [
           "Tue, 28 Nov 2017 01:02:34 GMT"
->>>>>>> 3ea604f9
         ],
         "Set-Cookie": [
           "x-ms-gateway-slice=productionb; path=/; secure; HttpOnly"
@@ -304,11 +226,7 @@
       "RequestBody": "",
       "RequestHeaders": {
         "x-ms-client-request-id": [
-<<<<<<< HEAD
-          "d128b078-6628-468e-9ccd-7e8faa470ea2"
-=======
           "a3bb9d5d-21e4-4194-ac4b-484d88224879"
->>>>>>> 3ea604f9
         ],
         "accept-language": [
           "en-US"
@@ -335,11 +253,7 @@
           "no-cache"
         ],
         "x-ms-request-id": [
-<<<<<<< HEAD
-          "9f4e14de-7c21-4e46-b86b-c8c6087b6170"
-=======
           "0bbd88e3-4338-4af7-8b17-80af46f0464f"
->>>>>>> 3ea604f9
         ],
         "X-Content-Type-Options": [
           "nosniff"
@@ -348,15 +262,6 @@
           "max-age=31536000; includeSubDomains"
         ],
         "x-ms-ratelimit-remaining-subscription-reads": [
-<<<<<<< HEAD
-          "14986"
-        ],
-        "x-ms-correlation-request-id": [
-          "377334af-bf3d-4d98-88a3-c2b74b8fe7e5"
-        ],
-        "x-ms-routing-request-id": [
-          "WESTUS2:20171127T202519Z:377334af-bf3d-4d98-88a3-c2b74b8fe7e5"
-=======
           "14966"
         ],
         "x-ms-correlation-request-id": [
@@ -364,17 +269,12 @@
         ],
         "x-ms-routing-request-id": [
           "WESTUS2:20171128T010243Z:54e177c0-eb11-4056-ac2b-dca26a98bfa4"
->>>>>>> 3ea604f9
-        ],
-        "Cache-Control": [
-          "no-cache"
-        ],
-        "Date": [
-<<<<<<< HEAD
-          "Mon, 27 Nov 2017 20:25:18 GMT"
-=======
+        ],
+        "Cache-Control": [
+          "no-cache"
+        ],
+        "Date": [
           "Tue, 28 Nov 2017 01:02:42 GMT"
->>>>>>> 3ea604f9
         ],
         "Set-Cookie": [
           "x-ms-gateway-slice=productionb; path=/; secure; HttpOnly"
@@ -395,27 +295,19 @@
       "RequestBody": "",
       "RequestHeaders": {
         "x-ms-client-request-id": [
-<<<<<<< HEAD
-          "835757a3-5fd8-4635-977a-997235b4f77f"
-=======
           "eb294319-a974-417a-a8b3-3f8cf25030bd"
->>>>>>> 3ea604f9
-        ],
-        "accept-language": [
-          "en-US"
-        ],
-        "User-Agent": [
-          "FxVersion/4.7.2556.0",
-          "OSName/Windows10Enterprise",
-          "OSVersion/6.3.16299",
-          "Microsoft.Azure.Management.Authorization.Version2015_07_01.AuthorizationManagementClient/1.0.0.0"
-        ]
-      },
-<<<<<<< HEAD
-      "ResponseBody": "{\r\n  \"properties\": {\r\n    \"roleName\": \"Another tests role\",\r\n    \"type\": \"CustomRole\",\r\n    \"description\": \"Test role\",\r\n    \"assignableScopes\": [\r\n      \"/subscriptions/4004a9fd-d58e-48dc-aeb2-4a4aec58606f\",\r\n      \"/subscriptions/4004a9fd-d58e-48dc-aeb2-4a4aec58606f/ResourceGroups/rbactest\"\r\n    ],\r\n    \"permissions\": [\r\n      {\r\n        \"actions\": [\r\n          \"Microsoft.Authorization/*/read\",\r\n          \"Microsoft.Support/*\"\r\n        ],\r\n        \"notActions\": []\r\n      }\r\n    ],\r\n    \"createdOn\": \"2017-11-27T20:25:13.1943879Z\",\r\n    \"updatedOn\": \"2017-11-27T20:25:13.1943879Z\",\r\n    \"createdBy\": \"f8d526a0-54eb-4941-ae69-ebf4a334d0f0\",\r\n    \"updatedBy\": \"f8d526a0-54eb-4941-ae69-ebf4a334d0f0\"\r\n  },\r\n  \"id\": \"/subscriptions/4004a9fd-d58e-48dc-aeb2-4a4aec58606f/providers/Microsoft.Authorization/roleDefinitions/032f61d2-ed09-40c9-8657-26a273da7bae\",\r\n  \"type\": \"Microsoft.Authorization/roleDefinitions\",\r\n  \"name\": \"032f61d2-ed09-40c9-8657-26a273da7bae\"\r\n}",
-=======
+        ],
+        "accept-language": [
+          "en-US"
+        ],
+        "User-Agent": [
+          "FxVersion/4.7.2556.0",
+          "OSName/Windows10Enterprise",
+          "OSVersion/6.3.16299",
+          "Microsoft.Azure.Management.Authorization.Version2015_07_01.AuthorizationManagementClient/1.0.0.0"
+        ]
+      },
       "ResponseBody": "{\r\n  \"properties\": {\r\n    \"roleName\": \"Another tests role\",\r\n    \"type\": \"CustomRole\",\r\n    \"description\": \"Test role\",\r\n    \"assignableScopes\": [\r\n      \"/subscriptions/4004a9fd-d58e-48dc-aeb2-4a4aec58606f\",\r\n      \"/subscriptions/4004a9fd-d58e-48dc-aeb2-4a4aec58606f/ResourceGroups/rbactest\"\r\n    ],\r\n    \"permissions\": [\r\n      {\r\n        \"actions\": [\r\n          \"Microsoft.Authorization/*/read\",\r\n          \"Microsoft.Support/*\"\r\n        ],\r\n        \"notActions\": []\r\n      }\r\n    ],\r\n    \"createdOn\": \"2017-11-28T01:02:33.0092817Z\",\r\n    \"updatedOn\": \"2017-11-28T01:02:33.0092817Z\",\r\n    \"createdBy\": \"f8d526a0-54eb-4941-ae69-ebf4a334d0f0\",\r\n    \"updatedBy\": \"f8d526a0-54eb-4941-ae69-ebf4a334d0f0\"\r\n  },\r\n  \"id\": \"/subscriptions/4004a9fd-d58e-48dc-aeb2-4a4aec58606f/providers/Microsoft.Authorization/roleDefinitions/032f61d2-ed09-40c9-8657-26a273da7bae\",\r\n  \"type\": \"Microsoft.Authorization/roleDefinitions\",\r\n  \"name\": \"032f61d2-ed09-40c9-8657-26a273da7bae\"\r\n}",
->>>>>>> 3ea604f9
       "ResponseHeaders": {
         "Content-Length": [
           "777"
@@ -430,11 +322,7 @@
           "no-cache"
         ],
         "x-ms-request-id": [
-<<<<<<< HEAD
-          "0c95f55b-a937-4660-9899-21bff137fcbc"
-=======
           "3111c798-59b6-4f65-91d8-04d2306cc291"
->>>>>>> 3ea604f9
         ],
         "X-Content-Type-Options": [
           "nosniff"
@@ -443,15 +331,6 @@
           "max-age=31536000; includeSubDomains"
         ],
         "x-ms-ratelimit-remaining-subscription-reads": [
-<<<<<<< HEAD
-          "14988"
-        ],
-        "x-ms-correlation-request-id": [
-          "51f30904-b12c-411a-8142-d2a4ca0610dc"
-        ],
-        "x-ms-routing-request-id": [
-          "WESTUS2:20171127T202515Z:51f30904-b12c-411a-8142-d2a4ca0610dc"
-=======
           "14968"
         ],
         "x-ms-correlation-request-id": [
@@ -459,17 +338,12 @@
         ],
         "x-ms-routing-request-id": [
           "WESTUS2:20171128T010235Z:c0096bde-9350-4525-8254-e063af1e313c"
->>>>>>> 3ea604f9
-        ],
-        "Cache-Control": [
-          "no-cache"
-        ],
-        "Date": [
-<<<<<<< HEAD
-          "Mon, 27 Nov 2017 20:25:15 GMT"
-=======
+        ],
+        "Cache-Control": [
+          "no-cache"
+        ],
+        "Date": [
           "Tue, 28 Nov 2017 01:02:34 GMT"
->>>>>>> 3ea604f9
         ],
         "Set-Cookie": [
           "x-ms-gateway-slice=productionb; path=/; secure; HttpOnly"
@@ -490,49 +364,34 @@
       "RequestBody": "",
       "RequestHeaders": {
         "x-ms-client-request-id": [
-<<<<<<< HEAD
-          "ec882541-2c38-4ed8-98bf-652b6a60b62b"
-=======
           "c9541780-fe49-41db-adc9-794d1839d65a"
->>>>>>> 3ea604f9
-        ],
-        "accept-language": [
-          "en-US"
-        ],
-        "User-Agent": [
-          "FxVersion/4.7.2556.0",
-          "OSName/Windows10Enterprise",
-          "OSVersion/6.3.16299",
-          "Microsoft.Azure.Management.Authorization.Version2015_07_01.AuthorizationManagementClient/1.0.0.0"
-        ]
-      },
-<<<<<<< HEAD
-      "ResponseBody": "{\r\n  \"properties\": {\r\n    \"roleName\": \"Another tests role\",\r\n    \"type\": \"CustomRole\",\r\n    \"description\": \"Test role\",\r\n    \"assignableScopes\": [\r\n      \"/subscriptions/4004a9fd-d58e-48dc-aeb2-4a4aec58606f\",\r\n      \"/subscriptions/4004a9fd-d58e-48dc-aeb2-4a4aec58606f/ResourceGroups/rbactest\"\r\n    ],\r\n    \"permissions\": [\r\n      {\r\n        \"actions\": [\r\n          \"Microsoft.Authorization/*/read\",\r\n          \"Microsoft.Support/*\",\r\n          \"Microsoft.Authorization/*/read\"\r\n        ],\r\n        \"notActions\": []\r\n      }\r\n    ],\r\n    \"createdOn\": \"2017-11-27T20:25:13.1943879Z\",\r\n    \"updatedOn\": \"2017-11-27T20:25:16.0391762Z\",\r\n    \"createdBy\": \"f8d526a0-54eb-4941-ae69-ebf4a334d0f0\",\r\n    \"updatedBy\": \"f8d526a0-54eb-4941-ae69-ebf4a334d0f0\"\r\n  },\r\n  \"id\": \"/subscriptions/4004a9fd-d58e-48dc-aeb2-4a4aec58606f/providers/Microsoft.Authorization/roleDefinitions/032f61d2-ed09-40c9-8657-26a273da7bae\",\r\n  \"type\": \"Microsoft.Authorization/roleDefinitions\",\r\n  \"name\": \"032f61d2-ed09-40c9-8657-26a273da7bae\"\r\n}",
-      "ResponseHeaders": {
-        "Content-Length": [
-          "810"
-=======
+        ],
+        "accept-language": [
+          "en-US"
+        ],
+        "User-Agent": [
+          "FxVersion/4.7.2556.0",
+          "OSName/Windows10Enterprise",
+          "OSVersion/6.3.16299",
+          "Microsoft.Azure.Management.Authorization.Version2015_07_01.AuthorizationManagementClient/1.0.0.0"
+        ]
+      },
       "ResponseBody": "{\r\n  \"properties\": {\r\n    \"roleName\": \"Custom Reader Test\",\r\n    \"type\": \"CustomRole\",\r\n    \"description\": \"Read, monitor and restart virtual machines\",\r\n    \"assignableScopes\": [\r\n      \"/subscriptions/4004a9fd-d58e-48dc-aeb2-4a4aec58606f\"\r\n    ],\r\n    \"permissions\": [\r\n      {\r\n        \"actions\": [\r\n          \"*/read\",\r\n          \"Microsoft.ClassicCompute/virtualMachines/restart/action\"\r\n        ],\r\n        \"notActions\": []\r\n      }\r\n    ],\r\n    \"createdOn\": \"2017-11-28T00:30:35.370313Z\",\r\n    \"updatedOn\": \"2017-11-28T00:39:04.46804Z\",\r\n    \"createdBy\": \"f8d526a0-54eb-4941-ae69-ebf4a334d0f0\",\r\n    \"updatedBy\": \"f8d526a0-54eb-4941-ae69-ebf4a334d0f0\"\r\n  },\r\n  \"id\": \"/subscriptions/4004a9fd-d58e-48dc-aeb2-4a4aec58606f/providers/Microsoft.Authorization/roleDefinitions/032f61d2-ed09-40c9-8657-26a273da7bae\",\r\n  \"type\": \"Microsoft.Authorization/roleDefinitions\",\r\n  \"name\": \"032f61d2-ed09-40c9-8657-26a273da7bae\"\r\n}",
       "ResponseHeaders": {
         "Content-Length": [
           "744"
->>>>>>> 3ea604f9
-        ],
-        "Content-Type": [
-          "application/json; charset=utf-8"
-        ],
-        "Expires": [
-          "-1"
-        ],
-        "Pragma": [
-          "no-cache"
-        ],
-        "x-ms-request-id": [
-<<<<<<< HEAD
-          "b50a12dd-de32-4ea0-9230-18424bdc116a"
-=======
+        ],
+        "Content-Type": [
+          "application/json; charset=utf-8"
+        ],
+        "Expires": [
+          "-1"
+        ],
+        "Pragma": [
+          "no-cache"
+        ],
+        "x-ms-request-id": [
           "ca68d5dc-1052-4c34-8f5c-cb135425f913"
->>>>>>> 3ea604f9
         ],
         "X-Content-Type-Options": [
           "nosniff"
@@ -541,15 +400,6 @@
           "max-age=31536000; includeSubDomains"
         ],
         "x-ms-ratelimit-remaining-subscription-reads": [
-<<<<<<< HEAD
-          "14987"
-        ],
-        "x-ms-correlation-request-id": [
-          "01afa0bd-29a4-4a54-bf19-3b0c61a7913c"
-        ],
-        "x-ms-routing-request-id": [
-          "WESTUS2:20171127T202517Z:01afa0bd-29a4-4a54-bf19-3b0c61a7913c"
-=======
           "14967"
         ],
         "x-ms-correlation-request-id": [
@@ -557,17 +407,12 @@
         ],
         "x-ms-routing-request-id": [
           "WESTUS2:20171128T010237Z:f823bf66-06fb-48c2-b92d-0ee36b7cbf41"
->>>>>>> 3ea604f9
-        ],
-        "Cache-Control": [
-          "no-cache"
-        ],
-        "Date": [
-<<<<<<< HEAD
-          "Mon, 27 Nov 2017 20:25:17 GMT"
-=======
+        ],
+        "Cache-Control": [
+          "no-cache"
+        ],
+        "Date": [
           "Tue, 28 Nov 2017 01:02:36 GMT"
->>>>>>> 3ea604f9
         ],
         "Set-Cookie": [
           "x-ms-gateway-slice=productionb; path=/; secure; HttpOnly"
@@ -588,27 +433,19 @@
       "RequestBody": "",
       "RequestHeaders": {
         "x-ms-client-request-id": [
-<<<<<<< HEAD
-          "92b6c1f6-4c9e-40e5-8224-aa14d11f7241"
-=======
           "61a1a0da-8e99-46bb-bff4-fe62f5977d72"
->>>>>>> 3ea604f9
-        ],
-        "accept-language": [
-          "en-US"
-        ],
-        "User-Agent": [
-          "FxVersion/4.7.2556.0",
-          "OSName/Windows10Enterprise",
-          "OSVersion/6.3.16299",
-          "Microsoft.Azure.Management.Authorization.Version2015_07_01.AuthorizationManagementClient/1.0.0.0"
-        ]
-      },
-<<<<<<< HEAD
-      "ResponseBody": "{\r\n  \"properties\": {\r\n    \"roleName\": \"Another tests role\",\r\n    \"type\": \"CustomRole\",\r\n    \"description\": \"Test role\",\r\n    \"assignableScopes\": [\r\n      \"/subscriptions/4004a9fd-d58e-48dc-aeb2-4a4aec58606f\",\r\n      \"/subscriptions/4004a9fd-d58e-48dc-aeb2-4a4aec58606f/ResourceGroups/rbactest\"\r\n    ],\r\n    \"permissions\": [\r\n      {\r\n        \"actions\": [\r\n          \"Microsoft.Authorization/*/read\",\r\n          \"Microsoft.Support/*\",\r\n          \"Microsoft.Authorization/*/read\"\r\n        ],\r\n        \"notActions\": []\r\n      }\r\n    ],\r\n    \"createdOn\": \"2017-11-27T20:25:13.1943879Z\",\r\n    \"updatedOn\": \"2017-11-27T20:25:16.0391762Z\",\r\n    \"createdBy\": \"f8d526a0-54eb-4941-ae69-ebf4a334d0f0\",\r\n    \"updatedBy\": \"f8d526a0-54eb-4941-ae69-ebf4a334d0f0\"\r\n  },\r\n  \"id\": \"/subscriptions/4004a9fd-d58e-48dc-aeb2-4a4aec58606f/providers/Microsoft.Authorization/roleDefinitions/032f61d2-ed09-40c9-8657-26a273da7bae\",\r\n  \"type\": \"Microsoft.Authorization/roleDefinitions\",\r\n  \"name\": \"032f61d2-ed09-40c9-8657-26a273da7bae\"\r\n}",
-=======
+        ],
+        "accept-language": [
+          "en-US"
+        ],
+        "User-Agent": [
+          "FxVersion/4.7.2556.0",
+          "OSName/Windows10Enterprise",
+          "OSVersion/6.3.16299",
+          "Microsoft.Azure.Management.Authorization.Version2015_07_01.AuthorizationManagementClient/1.0.0.0"
+        ]
+      },
       "ResponseBody": "{\r\n  \"properties\": {\r\n    \"roleName\": \"Another tests role\",\r\n    \"type\": \"CustomRole\",\r\n    \"description\": \"Test role\",\r\n    \"assignableScopes\": [\r\n      \"/subscriptions/4004a9fd-d58e-48dc-aeb2-4a4aec58606f\",\r\n      \"/subscriptions/4004a9fd-d58e-48dc-aeb2-4a4aec58606f/ResourceGroups/rbactest\"\r\n    ],\r\n    \"permissions\": [\r\n      {\r\n        \"actions\": [\r\n          \"Microsoft.Authorization/*/read\",\r\n          \"Microsoft.Support/*\",\r\n          \"Microsoft.Authorization/*/read\"\r\n        ],\r\n        \"notActions\": []\r\n      }\r\n    ],\r\n    \"createdOn\": \"2017-11-28T01:02:33.0092817Z\",\r\n    \"updatedOn\": \"2017-11-28T01:02:35.7867765Z\",\r\n    \"createdBy\": \"f8d526a0-54eb-4941-ae69-ebf4a334d0f0\",\r\n    \"updatedBy\": \"f8d526a0-54eb-4941-ae69-ebf4a334d0f0\"\r\n  },\r\n  \"id\": \"/subscriptions/4004a9fd-d58e-48dc-aeb2-4a4aec58606f/providers/Microsoft.Authorization/roleDefinitions/032f61d2-ed09-40c9-8657-26a273da7bae\",\r\n  \"type\": \"Microsoft.Authorization/roleDefinitions\",\r\n  \"name\": \"032f61d2-ed09-40c9-8657-26a273da7bae\"\r\n}",
->>>>>>> 3ea604f9
       "ResponseHeaders": {
         "Content-Length": [
           "810"
@@ -623,11 +460,7 @@
           "no-cache"
         ],
         "x-ms-request-id": [
-<<<<<<< HEAD
-          "ce98ffcd-e5c7-4f25-b706-5836961aec64"
-=======
           "6edb44c3-fd96-49c6-ba7f-8475fbd588ef"
->>>>>>> 3ea604f9
         ],
         "X-Content-Type-Options": [
           "nosniff"
@@ -636,15 +469,6 @@
           "max-age=31536000; includeSubDomains"
         ],
         "x-ms-ratelimit-remaining-subscription-writes": [
-<<<<<<< HEAD
-          "1194"
-        ],
-        "x-ms-correlation-request-id": [
-          "4213a103-a7e6-4258-bd91-6420fbb410b1"
-        ],
-        "x-ms-routing-request-id": [
-          "WESTUS2:20171127T202518Z:4213a103-a7e6-4258-bd91-6420fbb410b1"
-=======
           "1189"
         ],
         "x-ms-correlation-request-id": [
@@ -652,17 +476,12 @@
         ],
         "x-ms-routing-request-id": [
           "WESTUS2:20171128T010242Z:0107a0be-2d46-4c15-9356-52ab975da0d6"
->>>>>>> 3ea604f9
-        ],
-        "Cache-Control": [
-          "no-cache"
-        ],
-        "Date": [
-<<<<<<< HEAD
-          "Mon, 27 Nov 2017 20:25:18 GMT"
-=======
+        ],
+        "Cache-Control": [
+          "no-cache"
+        ],
+        "Date": [
           "Tue, 28 Nov 2017 01:02:42 GMT"
->>>>>>> 3ea604f9
         ],
         "Set-Cookie": [
           "x-ms-gateway-slice=productionb; path=/; secure; HttpOnly"
