--- conflicted
+++ resolved
@@ -49,29 +49,7 @@
     <Prefer32Bit>false</Prefer32Bit>
   </PropertyGroup>
   <ItemGroup>
-<<<<<<< HEAD
-=======
-    <Reference Include="System" />
-    <Reference Include="System.Core" />
-    <Reference Include="System.Net" />
-    <Reference Include="System.Runtime.Serialization" />
-    <Reference Include="System.Net.Http" />
-    <Reference Include="Microsoft.Rest.ClientRuntime">
-      <HintPath>..\..\packages\Microsoft.Rest.ClientRuntime.2.3.12\lib\net452\Microsoft.Rest.ClientRuntime.dll</HintPath>
-      <Private>True</Private>
-    </Reference>
-    <Reference Include="Microsoft.Rest.ClientRuntime.Azure">
-      <HintPath>..\..\packages\Microsoft.Rest.ClientRuntime.Azure.3.3.13\lib\net452\Microsoft.Rest.ClientRuntime.Azure.dll</HintPath>
-      <Private>True</Private>
-    </Reference>
-    <Reference Include="Newtonsoft.Json">
-      <HintPath>..\..\packages\Newtonsoft.Json.6.0.8\lib\net45\Newtonsoft.Json.dll</HintPath>
-      <Private>True</Private>
-    </Reference>
-  </ItemGroup>
-  <ItemGroup>
     <Compile Include="Properties\AssemblyInfo.cs" />
->>>>>>> 2e11cc1b
     <Compile Include="Version2017-10-01\IOperations.cs" />
     <Compile Include="Version2017-10-01\ISkusOperations.cs" />
     <Compile Include="Version2017-10-01\IStorageAccountsOperations.cs" />
