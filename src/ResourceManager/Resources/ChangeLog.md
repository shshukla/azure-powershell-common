--- conflicted
+++ resolved
@@ -20,12 +20,8 @@
 ## Current Release
 * Register-AzureRmProviderFeature: Added missing example in the docs
 * Register-AzureRmResourceProvider: Added missing example in the docs
-<<<<<<< HEAD
 * Fix RoleAssignment get to respect the ExpandPrincipalGroups parameter
-
-=======
 * Fix Roleassignment get calls to be used with roledefinition ID.
->>>>>>> 34906317
 
 ## Version 5.3.0
 * Get-AzureRmADServicePrincipal: Removed -ServicePrincipalName from the default Empty parameter set as it was redundant with the SPN parameter set
