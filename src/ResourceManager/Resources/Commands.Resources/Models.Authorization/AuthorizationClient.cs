﻿// ----------------------------------------------------------------------------------
//
// Copyright Microsoft Corporation
// Licensed under the Apache License, Version 2.0 (the "License");
// you may not use this file except in compliance with the License.
// You may obtain a copy of the License at
// http://www.apache.org/licenses/LICENSE-2.0
// Unless required by applicable law or agreed to in writing, software
// distributed under the License is distributed on an "AS IS" BASIS,
// WITHOUT WARRANTIES OR CONDITIONS OF ANY KIND, either express or implied.
// See the License for the specific language governing permissions and
// limitations under the License.
// ----------------------------------------------------------------------------------

using Hyak.Common;
using Microsoft.Azure.Commands.Common.Authentication;
using Microsoft.Azure.Commands.Common.Authentication.Abstractions;
using Microsoft.Azure.Commands.Common.Authentication.Models;
using Microsoft.Azure.Graph.RBAC.Version1_6.ActiveDirectory;
using Microsoft.Azure.Management.Authorization;
using Microsoft.Azure.Management.Authorization.Models;
using System;
using System.Collections.Generic;
using System.Linq;
using System.Net;
using ProjectResources = Microsoft.Azure.Commands.Resources.Properties.Resources;

namespace Microsoft.Azure.Commands.Resources.Models.Authorization
{
    public class AuthorizationClient
    {
        /// <summary>
        /// This queue is used by the tests to assign fixed role assignment
        /// names every time the test runs.
        /// </summary>
        public static Queue<Guid> RoleAssignmentNames { get; set; }

        /// <summary>
        /// This queue is used by the tests to assign fixed role definition
        /// names every time the test runs.
        /// </summary>
        public static Queue<Guid> RoleDefinitionNames { get; set; }


        public IAuthorizationManagementClient AuthorizationManagementClient { get; set; }

        public ActiveDirectoryClient ActiveDirectoryClient { get; set; }

        static AuthorizationClient()
        {
            RoleAssignmentNames = new Queue<Guid>();
            RoleDefinitionNames = new Queue<Guid>();
        }

        /// <summary>
        /// Creates AuthorizationClient using AzureContext instance.
        /// </summary>
        /// <param name="context">The AzureContext instance</param>
        public AuthorizationClient(IAzureContext context)
        {
            ActiveDirectoryClient = new ActiveDirectoryClient(context);
            AuthorizationManagementClient = AzureSession.Instance.ClientFactory
                .CreateArmClient<AuthorizationManagementClient>
                (context, AzureEnvironment.Endpoint.ResourceManager);
        }

        /// <summary>
        /// Gets a single role definition by a fully qualified role Id
        /// </summary>
        /// <param name="roleId">Fully qualified roleId</param>
        public PSRoleDefinition GetRoleDefinition(string roleId)
        {
            return AuthorizationManagementClient.RoleDefinitions.GetById(roleId).ToPSRoleDefinition();
        }

        /// <summary>
        /// Gets a single role definition by the role Id guid.
        /// </summary>
        /// <param name="roleId">RoleId guid</param>
        public PSRoleDefinition GetRoleDefinition(Guid roleId, string scope)
        {
            return AuthorizationManagementClient.RoleDefinitions.Get(scope, roleId.ToString()).ToPSRoleDefinition();
        }

        /// <summary>
        /// Filters the existing role Definitions.
        /// If scopeAndBelow is true, Will fetch Roledefinitions with scopeAndBelow and provided name.
        /// Otherwise  will fetch Roledefinitions with provided name
        /// </summary>
        /// <param name="name">The role name</param>
        /// <returns>The matched role Definitions</returns>
        public List<PSRoleDefinition> FilterRoleDefinitions(string name, string scope, bool scopeAndBelow = false)
        {
            List<PSRoleDefinition> result = new List<PSRoleDefinition>();

<<<<<<< HEAD
            Rest.Azure.OData.ODataQuery<RoleDefinitionFilter> odataFilter = null;

            if (scopeAndBelow)
            {
                odataFilter = new Rest.Azure.OData.ODataQuery<RoleDefinitionFilter>(item => item.RoleName == name);
            }
            else
            {
                odataFilter = new Rest.Azure.OData.ODataQuery<RoleDefinitionFilter>(item => item.RoleName == name);
            }
=======
            Rest.Azure.OData.ODataQuery<RoleDefinitionFilter> odataFilter = new Rest.Azure.OData.ODataQuery<RoleDefinitionFilter>(item => item.RoleName == name);
>>>>>>> fc5b6984

            result.AddRange(AuthorizationManagementClient.RoleDefinitions.List(
                        scope,
                        odataFilter)
                  .Select(r => r.ToPSRoleDefinition()));

            return result;
        }

        public List<PSRoleDefinition> FilterRoleDefinitions(FilterRoleDefinitionOptions options)
        {
            if (options.RoleDefinitionId != Guid.Empty)
            {
                return new List<PSRoleDefinition> { GetRoleDefinition(options.RoleDefinitionId, options.Scope) };
            }
            else if (options.CustomOnly)
            {
                // Special case - if custom only flag is specified then you don't need to lookup on a specific id or name since it will be a bit redundant
                return FilterRoleDefinitionsByCustom(options.Scope, options.ScopeAndBelow);
            }
            else
            {
                // If RoleDefinition name is not specified (null/empty), service will handle it and return all roles
                return FilterRoleDefinitions(options.RoleDefinitionName, options.Scope, options.ScopeAndBelow);
            }
        }


        /// <summary>
        /// Fetches all existing role Definitions.
        /// </summary>
        /// <returns>role Definitions</returns>
        public List<PSRoleDefinition> GetAllRoleDefinitionsAtScopeAndBelow(string scope)
        {
            List<PSRoleDefinition> result = new List<PSRoleDefinition>();
            result.AddRange(AuthorizationManagementClient.RoleDefinitions.List(scope ?? "",
            new Rest.Azure.OData.ODataQuery<RoleDefinitionFilter>()).Select(r => r.ToPSRoleDefinition()));
            return result;
        }

        /// <summary>
        /// Filters the existing role Definitions by CustomRole.
        /// </summary>
        /// <returns>The custom role Definitions</returns>
        public List<PSRoleDefinition> FilterRoleDefinitionsByCustom(string scope, bool scopeAndBelow)
        {
            List<PSRoleDefinition> result = new List<PSRoleDefinition>();
<<<<<<< HEAD
			result.AddRange(AuthorizationManagementClient.RoleDefinitions.List(
					scope, new Rest.Azure.OData.ODataQuery<RoleDefinitionFilter>(filter => filter.Type == AuthorizationClientExtensions.CustomRole))
				.Select(r => r.ToPSRoleDefinition()));
=======
            result.AddRange(AuthorizationManagementClient.RoleDefinitions.List(
                    scope, scopeAndBelow ? new Rest.Azure.OData.ODataQuery<RoleDefinitionFilter>() : null)
                .Where(r => r.RoleType == AuthorizationClientExtensions.CustomRole)
                .Select(r => r.ToPSRoleDefinition()));
>>>>>>> fc5b6984
            return result;
        }

        /// <summary>
        /// Creates new role assignment.
        /// </summary>
        /// <param name="parameters">The create parameters</param>
        /// <returns>The created role assignment object</returns>
        public PSRoleAssignment CreateRoleAssignment(FilterRoleAssignmentsOptions parameters)
        {
            Guid principalId = ActiveDirectoryClient.GetObjectId(parameters.ADObjectFilter);
            Guid roleAssignmentId = RoleAssignmentNames.Count == 0 ? Guid.NewGuid() : RoleAssignmentNames.Dequeue();
            string scope = parameters.Scope;
            string roleDefinitionId = !string.IsNullOrEmpty(parameters.RoleDefinitionName)
                ? AuthorizationHelper.ConstructFullyQualifiedRoleDefinitionIdFromScopeAndIdAsGuid(scope, GetSingleRoleDefinitionByName(parameters.RoleDefinitionName, scope).Id)
                : AuthorizationHelper.ConstructFullyQualifiedRoleDefinitionIdFromScopeAndIdAsGuid(scope, parameters.RoleDefinitionId);
            var createParameters = new RoleAssignmentCreateParameters
            {
                PrincipalId = principalId.ToString(),
                RoleDefinitionId = roleDefinitionId,
                CanDelegate = parameters.CanDelegate
            };

            RoleAssignment assignment = AuthorizationManagementClient.RoleAssignments.Create(
                parameters.Scope, roleAssignmentId.ToString(), createParameters);
            return assignment.ToPSRoleAssignment(this, ActiveDirectoryClient);
        }

        /// <summary>
        /// Filters role assignments based on the passed options.
        /// </summary>
        /// <param name="options">The filtering options</param>
        /// <param name="currentSubscription">The current subscription</param>
        /// <returns>The filtered role assignments</returns>
        public List<PSRoleAssignment> FilterRoleAssignments(FilterRoleAssignmentsOptions options, string currentSubscription)
        {
            List<PSRoleAssignment> result = new List<PSRoleAssignment>();
            string principalId = null;

            PSADObject adObject = null;
            if (options.ADObjectFilter.HasFilter)
            {
                if (string.IsNullOrEmpty(options.ADObjectFilter.Id) || options.ExpandPrincipalGroups || options.IncludeClassicAdministrators)
                {
                    adObject = ActiveDirectoryClient.GetADObject(options.ADObjectFilter);

                    if (adObject == null)
                    {
                        throw new KeyNotFoundException(ProjectResources.PrincipalNotFound);
                    }
                }

                // Filter first by principal
                if (options.ExpandPrincipalGroups)
                {
                    if (!(adObject is PSADUser))
                    {
                        throw new InvalidOperationException(ProjectResources.ExpandGroupsNotSupported);
                    }

                    principalId = adObject.Id.ToString();
                }
                else
                {
                    principalId = string.IsNullOrEmpty(options.ADObjectFilter.Id) ? adObject.Id.ToString() : options.ADObjectFilter.Id;
                }

                Rest.Azure.IPage<RoleAssignment> tempResult = null;
                if (!string.IsNullOrEmpty(options.Scope)) 
                {
                    tempResult = AuthorizationManagementClient.RoleAssignments.ListForScope(options.Scope,
                        new Rest.Azure.OData.ODataQuery<RoleAssignmentFilter>(f => f.PrincipalId == principalId));
                    result.AddRange(tempResult.FilterRoleAssignmentsOnRoleId(AuthorizationHelper.ConstructFullyQualifiedRoleDefinitionIdFromSubscriptionAndIdAsGuid(currentSubscription, options.RoleDefinitionId))
                        .ToPSRoleAssignments(this, ActiveDirectoryClient, options.Scope, options.ExcludeAssignmentsForDeletedPrincipals));
                } 
                else 
                {
                    tempResult = AuthorizationManagementClient.RoleAssignments.List(
                        new Rest.Azure.OData.ODataQuery<RoleAssignmentFilter>(f => f.PrincipalId == principalId));
                    result.AddRange(tempResult.FilterRoleAssignmentsOnRoleId(AuthorizationHelper.ConstructFullyQualifiedRoleDefinitionIdFromSubscriptionAndIdAsGuid(currentSubscription, options.RoleDefinitionId))
                        .ToPSRoleAssignments(this, ActiveDirectoryClient, AuthorizationHelper.GetSubscriptionScope(currentSubscription), options.ExcludeAssignmentsForDeletedPrincipals));
                }

                while (!string.IsNullOrWhiteSpace(tempResult.NextPageLink))
                {
                    tempResult = AuthorizationManagementClient.RoleAssignments.ListNext(tempResult.NextPageLink);
                    result.AddRange(tempResult.FilterRoleAssignmentsOnRoleId(AuthorizationHelper.ConstructFullyQualifiedRoleDefinitionIdFromSubscriptionAndIdAsGuid(currentSubscription, options.RoleDefinitionId))
                        .ToPSRoleAssignments(this, ActiveDirectoryClient, options.Scope, options.ExcludeAssignmentsForDeletedPrincipals));
                }

                // Filter out by scope
                if (!string.IsNullOrEmpty(options.Scope))
                {
                    result.RemoveAll(r => !options.Scope.StartsWith(r.Scope, StringComparison.OrdinalIgnoreCase));
                }
            }
            else if (!string.IsNullOrEmpty(options.Scope))
            {
                // Filter by scope and above directly
                var tempResult = AuthorizationManagementClient.RoleAssignments.ListForScope(
                    options.Scope,
                    new Rest.Azure.OData.ODataQuery<RoleAssignmentFilter>(
                        f => f.PrincipalId == principalId));

                result.AddRange(tempResult.FilterRoleAssignmentsOnRoleId(AuthorizationHelper.ConstructFullyQualifiedRoleDefinitionIdFromSubscriptionAndIdAsGuid(currentSubscription, options.RoleDefinitionId))
                    .ToPSRoleAssignments(this, ActiveDirectoryClient, options.Scope, options.ExcludeAssignmentsForDeletedPrincipals));

                while (!string.IsNullOrWhiteSpace(tempResult.NextPageLink))
                {
                    tempResult = AuthorizationManagementClient.RoleAssignments.ListForScopeNext(tempResult.NextPageLink);
                    result.AddRange(tempResult.FilterRoleAssignmentsOnRoleId(AuthorizationHelper.ConstructFullyQualifiedRoleDefinitionIdFromSubscriptionAndIdAsGuid(currentSubscription, options.RoleDefinitionId))
                        .ToPSRoleAssignments(this, ActiveDirectoryClient, options.Scope, options.ExcludeAssignmentsForDeletedPrincipals));
                }
            }
            else
            {
                var tempResult = AuthorizationManagementClient.RoleAssignments.List(
                    new Rest.Azure.OData.ODataQuery<RoleAssignmentFilter>(f => f.PrincipalId == principalId));
                result.AddRange(tempResult
                     .FilterRoleAssignmentsOnRoleId(AuthorizationHelper.ConstructFullyQualifiedRoleDefinitionIdFromSubscriptionAndIdAsGuid(currentSubscription, options.RoleDefinitionId))
                     .ToPSRoleAssignments(this, ActiveDirectoryClient, AuthorizationHelper.GetSubscriptionScope(currentSubscription), options.ExcludeAssignmentsForDeletedPrincipals));

                while (!string.IsNullOrWhiteSpace(tempResult.NextPageLink))
                {
                    tempResult = AuthorizationManagementClient.RoleAssignments.ListNext(tempResult.NextPageLink);
                    result.AddRange(tempResult.FilterRoleAssignmentsOnRoleId(AuthorizationHelper.ConstructFullyQualifiedRoleDefinitionIdFromSubscriptionAndIdAsGuid(currentSubscription, options.RoleDefinitionId))
                        .ToPSRoleAssignments(this, ActiveDirectoryClient, AuthorizationHelper.GetSubscriptionScope(currentSubscription), options.ExcludeAssignmentsForDeletedPrincipals));
                }
            }

            if (!string.IsNullOrEmpty(options.RoleDefinitionName))
            {
                result = result.Where(r => r.RoleDefinitionName.Equals(options.RoleDefinitionName, StringComparison.OrdinalIgnoreCase)).ToList();
            }

            if (options.IncludeClassicAdministrators)
            {
                // Get classic administrator access assignments 
                List<ClassicAdministrator> classicAdministrators = AuthorizationManagementClient.ClassicAdministrators
                    .List().ToList();
                List<PSRoleAssignment> classicAdministratorsAssignments = classicAdministrators.Select(a => a.ToPSRoleAssignment(currentSubscription)).ToList();

                // Filter by principal if provided
                if (options.ADObjectFilter.HasFilter)
                {
                    if (!(adObject is PSADUser))
                    {
                        throw new InvalidOperationException(ProjectResources.IncludeClassicAdminsNotSupported);
                    }

                    var userObject = adObject as PSADUser;
                    classicAdministratorsAssignments = classicAdministratorsAssignments.Where(c =>
                           c.DisplayName.Equals(userObject.UserPrincipalName, StringComparison.OrdinalIgnoreCase)).ToList();
                }

                result.AddRange(classicAdministratorsAssignments);
            }

            return result;
        }

        /// <summary>
        /// Deletes a role assignments based on the used options.
        /// </summary>
        /// <param name="options">The role assignment filtering options</param>
        /// <param name="subscriptionId">Current subscription id</param>
        /// <returns>The deleted role assignments</returns>
        public IEnumerable<PSRoleAssignment> RemoveRoleAssignment(FilterRoleAssignmentsOptions options, string subscriptionId)
        {
            // Match role assignments at exact scope. Ideally, atmost 1 roleAssignment should match the criteria 
            // but an edge case can have multiple role assignments to the same role or multiple role assignments to different roles, with same name.
            // The FilterRoleAssignments takes care of paging internally
            IEnumerable<PSRoleAssignment> roleAssignments = FilterRoleAssignments(options, currentSubscription: subscriptionId)
                                                .Where(ra => ra.Scope.TrimEnd('/').Equals(options.Scope.TrimEnd('/'), StringComparison.OrdinalIgnoreCase));

            if (roleAssignments == null || !roleAssignments.Any())
            {
                throw new KeyNotFoundException("The provided information does not map to a role assignment.");
            }
            else if (roleAssignments.Count() == 1)
            {
                AuthorizationManagementClient.RoleAssignments.DeleteById(roleAssignments.Single().RoleAssignmentId);
            }
            else
            {
                // All assignments are to the same roleDefinition Id.
                if (roleAssignments.All(a => a.RoleDefinitionId == roleAssignments.First().RoleDefinitionId))
                {
                    foreach (var assignment in roleAssignments)
                    {
                        AuthorizationManagementClient.RoleAssignments.DeleteById(assignment.RoleAssignmentId);
                    }
                }
                else
                {
                    // Assignments to different roleDefintion Ids. This can happen only if roleDefinition name was provided and multiple roles exists with same name.
                    throw new InvalidOperationException(string.Format(ProjectResources.MultipleRoleDefinitionsFoundWithSameName, options.RoleDefinitionName));
                }
            }

            return roleAssignments;
        }

        public PSRoleDefinition GetSingleRoleDefinitionByName(string name, string scope)
        {
            List<PSRoleDefinition> roles = FilterRoleDefinitions(name, scope);

            if (roles == null || !roles.Any())
            {
                throw new KeyNotFoundException(string.Format(ProjectResources.RoleDefinitionNotFound, name));
            }
            else if (roles.Count > 1)
            {
                throw new InvalidOperationException(string.Format(ProjectResources.MultipleRoleDefinitionsFoundWithSameName, name));
            }

            return roles.First();
        }

        /// <summary>
        /// Deletes a role definition based on the id.
        /// </summary>
        /// <param name="roleDefinitionId">The role definition id to delete</param>
        /// <param name="subscriptionId">Current subscription id</param>
        /// <returns>The deleted role definition.</returns>
        public PSRoleDefinition RemoveRoleDefinition(Guid roleDefinitionId, string scope)
        {
            PSRoleDefinition roleDefinition = this.GetRoleDefinition(roleDefinitionId, scope);
            if (roleDefinition != null)
            {
                return AuthorizationManagementClient.RoleDefinitions.Delete(scope, roleDefinitionId.ToString()).ToPSRoleDefinition();
            }
            else
            {
                throw new KeyNotFoundException(string.Format(ProjectResources.RoleDefinitionWithIdNotFound, roleDefinitionId));
            }
        }

        /// <summary>
        /// Deletes a role definition based on the name.
        /// </summary>
        /// <param name="roleDefinitionName">The role definition name.</param>
        /// <returns>The deleted role definition.</returns>
        public PSRoleDefinition RemoveRoleDefinition(string roleDefinitionName, string scope)
        {
            PSRoleDefinition roleDefinition = this.GetSingleRoleDefinitionByName(roleDefinitionName, scope);
            return AuthorizationManagementClient.RoleDefinitions.Delete(scope, roleDefinition.Id).ToPSRoleDefinition();
        }

        public PSRoleDefinition RemoveRoleDefinition(FilterRoleDefinitionOptions options)
        {
            if (options.RoleDefinitionId != Guid.Empty)
            {
                return this.RemoveRoleDefinition(options.RoleDefinitionId, options.Scope);
            }
            else if (!string.IsNullOrEmpty(options.RoleDefinitionName))
            {
                return this.RemoveRoleDefinition(options.RoleDefinitionName, options.Scope);
            }
            else
            {
                throw new InvalidOperationException("RoleDefinition Name or Id should be specified.");
            }
        }

        /// <summary>
        /// Updates a role definiton.
        /// </summary>
        /// <param name="roleDefinition">The role definition to update.</param>
        /// <returns>The updated role definition.</returns>
        public PSRoleDefinition UpdateRoleDefinition(PSRoleDefinition roleDefinition)
        {
            Guid roleDefinitionId;
            if (!Guid.TryParse(roleDefinition.Id, out roleDefinitionId))
            {
                throw new InvalidOperationException(ProjectResources.RoleDefinitionIdShouldBeAGuid);
            }

            ValidateRoleDefinition(roleDefinition);

            PSRoleDefinition fetchedRoleDefinition = null;
            foreach (String scope in roleDefinition.AssignableScopes)
            {
                try
                {
                    fetchedRoleDefinition = this.GetRoleDefinition(roleDefinitionId, scope);
                }
                catch {
                }
                if (fetchedRoleDefinition != null)
                {
                    break;
                }
            }

            if (fetchedRoleDefinition == null)
            {
                throw new KeyNotFoundException(string.Format(ProjectResources.RoleDefinitionWithIdNotFound, roleDefinition.Id));
            }

            return this.CreateOrUpdateRoleDefinition(roleDefinitionId, roleDefinition);
        }

        /// <summary>
        /// Creates a new role definition.
        /// </summary>
        /// <param name="roleDefinition">The role definition to create.</param>
        /// <returns>The created role definition.</returns>
        public PSRoleDefinition CreateRoleDefinition(PSRoleDefinition roleDefinition)
        {
            ValidateRoleDefinition(roleDefinition);

            Guid newRoleDefinitionId = RoleDefinitionNames.Count == 0 ? Guid.NewGuid() : RoleDefinitionNames.Dequeue();
            return this.CreateOrUpdateRoleDefinition(newRoleDefinitionId, roleDefinition);
        }

        private PSRoleDefinition CreateOrUpdateRoleDefinition(Guid roleDefinitionId, PSRoleDefinition roleDefinition)
        {
            PSRoleDefinition roleDef = null;
            var parameters = new RoleDefinition()
            {
                AssignableScopes = roleDefinition.AssignableScopes,
                Description = roleDefinition.Description,
                Permissions = new List<Permission>()
                    {
                        new Permission()
                        {
                            Actions = roleDefinition.Actions,
                            NotActions = roleDefinition.NotActions,
                            DataActions = roleDefinition.DataActions,
                            NotDataActions = roleDefinition.NotDataActions
                        }
                    },
                RoleName = roleDefinition.Name,
                RoleType = "CustomRole"
            };

            try
            {
                roleDef = AuthorizationManagementClient.RoleDefinitions.CreateOrUpdate(
                    roleDefinition.AssignableScopes.First(), roleDefinitionId.ToString(), parameters).ToPSRoleDefinition();
            }
            catch (CloudException ce)
            {
                if (ce.Response.StatusCode == HttpStatusCode.Unauthorized &&
                    ce.Error.Code.Equals("TenantNotAllowed", StringComparison.InvariantCultureIgnoreCase))
                {
                    throw new InvalidOperationException("The tenant is not currently authorized to create/update Custom role definition. Please refer to http://aka.ms/customrolespreview for more details");
                }

                throw;
            }

            return roleDef;
        }

        private static void ValidateRoleDefinition(PSRoleDefinition roleDefinition)
        {
            if (string.IsNullOrWhiteSpace(roleDefinition.Name))
            {
                throw new ArgumentException(ProjectResources.InvalidRoleDefinitionName);
            }

            if (string.IsNullOrWhiteSpace(roleDefinition.Description))
            {
                throw new ArgumentException(ProjectResources.InvalidRoleDefinitionDescription);
            }

            if (roleDefinition.AssignableScopes == null || !roleDefinition.AssignableScopes.Any() || roleDefinition.AssignableScopes.Any(s => string.IsNullOrWhiteSpace(s)))
            {
                throw new ArgumentException(ProjectResources.InvalidAssignableScopes);
            }

            if ((roleDefinition.Actions == null || !roleDefinition.Actions.Any()) && (roleDefinition.DataActions == null || !roleDefinition.DataActions.Any()))
            {
                throw new ArgumentException(ProjectResources.InvalidActions);
            }

        }

        public static void ValidateScope(string scope, bool allowEmpty)
        {
            if (allowEmpty && string.IsNullOrEmpty(scope))
                return;

            if (scope.Length == 0 || !scope.StartsWith("/"))
            {
                throw new ArgumentException(string.Format(ProjectResources.ScopeShouldBeginWithSubscriptionsOrProviders, scope));
            }

            // "/" is a valid scope.
            if (string.Compare(scope, "/") == 0)
            {
                return;
            }

            // Allow scopes ending with "/" to keep it consistent with REST and CLI
            scope = scope.TrimEnd('/');

            var parts = scope.Substring(1).Split('/');   // Skip the leading '/'

            if (parts.Contains(string.Empty))
            {
                throw new ArgumentException(string.Format(ProjectResources.ScopeShouldHaveNoEmptyPart, scope));
            }

            int count = parts.Count();

            if (count % 2 != 0)
            {
                throw new ArgumentException(string.Format(ProjectResources.ScopeShouldHaveEvenNumberOfParts, scope));
            }

            // For Scope that on tenant level, without subscriptions, should start with "providers"
            // in this case we only ensure that the number of parts is even.
            if (string.Compare(parts[0], "providers", true) == 0)
            {
                return;
            }
            else if (string.Compare(parts[0], "subscriptions", true) != 0)
            {
                throw new ArgumentException(string.Format(ProjectResources.ScopeShouldBeginWithSubscriptionsOrProviders, scope));
            }

            // Now check the case that scope begins with '/subscriptions'

            if (count >= 4 && string.Compare(parts[2], "resourceGroups", true) != 0)
            {
                throw new ArgumentException(string.Format(ProjectResources.ScopeShouldBeginWithSubscriptionsAndResourceGroups, scope));
            }

            if (count >= 6)
            {
                if (string.Compare(parts[4], "providers", true) != 0)
                {
                    throw new ArgumentException(string.Format(ProjectResources.ScopeShouldBeginWithSubscriptionsAndResourceGroupsAndProviders, scope));
                }

                if (count < 8)
                {
                    throw new ArgumentException(string.Format(ProjectResources.ScopeShouldHaveAtLeastOnePairOfResourceTypeAndName, scope));
                }
            }

        }
    }
}<|MERGE_RESOLUTION|>--- conflicted
+++ resolved
@@ -93,20 +93,7 @@
         {
             List<PSRoleDefinition> result = new List<PSRoleDefinition>();
 
-<<<<<<< HEAD
-            Rest.Azure.OData.ODataQuery<RoleDefinitionFilter> odataFilter = null;
-
-            if (scopeAndBelow)
-            {
-                odataFilter = new Rest.Azure.OData.ODataQuery<RoleDefinitionFilter>(item => item.RoleName == name);
-            }
-            else
-            {
-                odataFilter = new Rest.Azure.OData.ODataQuery<RoleDefinitionFilter>(item => item.RoleName == name);
-            }
-=======
             Rest.Azure.OData.ODataQuery<RoleDefinitionFilter> odataFilter = new Rest.Azure.OData.ODataQuery<RoleDefinitionFilter>(item => item.RoleName == name);
->>>>>>> fc5b6984
 
             result.AddRange(AuthorizationManagementClient.RoleDefinitions.List(
                         scope,
@@ -154,16 +141,9 @@
         public List<PSRoleDefinition> FilterRoleDefinitionsByCustom(string scope, bool scopeAndBelow)
         {
             List<PSRoleDefinition> result = new List<PSRoleDefinition>();
-<<<<<<< HEAD
 			result.AddRange(AuthorizationManagementClient.RoleDefinitions.List(
 					scope, new Rest.Azure.OData.ODataQuery<RoleDefinitionFilter>(filter => filter.Type == AuthorizationClientExtensions.CustomRole))
 				.Select(r => r.ToPSRoleDefinition()));
-=======
-            result.AddRange(AuthorizationManagementClient.RoleDefinitions.List(
-                    scope, scopeAndBelow ? new Rest.Azure.OData.ODataQuery<RoleDefinitionFilter>() : null)
-                .Where(r => r.RoleType == AuthorizationClientExtensions.CustomRole)
-                .Select(r => r.ToPSRoleDefinition()));
->>>>>>> fc5b6984
             return result;
         }
 
