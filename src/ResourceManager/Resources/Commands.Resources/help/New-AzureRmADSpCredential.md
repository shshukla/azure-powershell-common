---
external help file: Microsoft.Azure.Commands.Resources.dll-Help.xml
Module Name: AzureRM.Resources
ms.assetid: 063BAA79-484D-48CF-9170-3808813752BD
online version: https://docs.microsoft.com/en-us/powershell/module/azurerm.resources/new-azurermadspcredential
schema: 2.0.0
---

# New-AzureRmADSpCredential

## SYNOPSIS
Adds a credential to an existing service principal.

## SYNTAX

### SpObjectIdWithPasswordParameterSet (Default)
```
New-AzureRmADSpCredential -ObjectId <String> -Password <SecureString> [-StartDate <DateTime>]
 [-EndDate <DateTime>] [-DefaultProfile <IAzureContextContainer>] [-WhatIf] [-Confirm] [<CommonParameters>]
```

### SpObjectIdWithCertValueParameterSet
```
New-AzureRmADSpCredential -ObjectId <String> -CertValue <String> [-StartDate <DateTime>] [-EndDate <DateTime>]
 [-DefaultProfile <IAzureContextContainer>] [-WhatIf] [-Confirm] [<CommonParameters>]
```

### SPNWithCertValueParameterSet
```
New-AzureRmADSpCredential -ServicePrincipalName <String> -CertValue <String> [-StartDate <DateTime>]
 [-EndDate <DateTime>] [-DefaultProfile <IAzureContextContainer>] [-WhatIf] [-Confirm] [<CommonParameters>]
```

### SPNWithPasswordParameterSet
```
New-AzureRmADSpCredential -ServicePrincipalName <String> -Password <SecureString> [-StartDate <DateTime>]
 [-EndDate <DateTime>] [-DefaultProfile <IAzureContextContainer>] [-WhatIf] [-Confirm] [<CommonParameters>]
```

## DESCRIPTION
The New-AzureRmADSpCredential cmdlet can be used to add a new credential or to roll credentials for a service principal.
The service principal is identified by supplying either the object id or service principal name.

## EXAMPLES

### --------------------------  Example 1  --------------------------
```
PS E:\> $SecureStringPassword = ConvertTo-SecureString -String "password" -AsPlainText -Force
PS E:\> New-AzureRmADSpCredential -ObjectId 1f99cf81-0146-4f4e-beae-2007d0668476 -Password $SecureStringPassword
```

A new password credential is added to an existing service principal.
In this example, the supplied password value is added to the service principal using the objectId.

### --------------------------  Example 2  --------------------------
```
$cer = New-Object System.Security.Cryptography.X509Certificates.X509Certificate 

$cer.Import("C:\myapp.cer") 

$binCert = $cer.GetRawCertData() 

$credValue = [System.Convert]::ToBase64String($binCert)

PS E:\> New-AzureRmADSpCredential -ServicePrincipalName "http://test123" -CertValue $credValue -StartDate $cer.GetEffectiveDateString() -EndDate $cer.GetExpirationDateString()
```

A new key credential is added to an existing service principal.
In this example, the supplied base64 encoded public X509 certificate ("myapp.cer") is added to the service principal using its SPN.

### --------------------------  Example 3  --------------------------
<<<<<<< HEAD
@{paragraph=PS C:\\\>}









=======
>>>>>>> af4a016e
```
PS E:\> New-AzureRmADSpCredential -ServicePrincipalName "http://test123" -CertValue $credValue
```

## PARAMETERS

### -CertValue
The value of the "asymmetric" credential type.
It represents the base 64 encoded certificate.

```yaml
Type: String
Parameter Sets: SpObjectIdWithCertValueParameterSet, SPNWithCertValueParameterSet
Aliases: 

Required: True
Position: Named
Default value: None
Accept pipeline input: True (ByPropertyName)
Accept wildcard characters: False
```

### -DefaultProfile
The credentials, account, tenant, and subscription used for communication with azure

```yaml
Type: IAzureContextContainer
Parameter Sets: (All)
Aliases: AzureRmContext, AzureCredential

Required: False
Position: Named
Default value: None
Accept pipeline input: False
Accept wildcard characters: False
```

### -EndDate
The effective end date of the credential usage.
The default end date value is one year from today. 
For an "asymmetric" type credential, this must be set to on or before the date that the X509 certificate is valid.

```yaml
Type: DateTime
Parameter Sets: (All)
Aliases: 

Required: False
Position: Named
Default value: None
Accept pipeline input: True (ByPropertyName)
Accept wildcard characters: False
```

### -ObjectId
The object id of the service principal to add the credentials to.

```yaml
Type: String
Parameter Sets: SpObjectIdWithPasswordParameterSet, SpObjectIdWithCertValueParameterSet
Aliases: ServicePrincipalObjectId

Required: True
Position: Named
Default value: None
Accept pipeline input: True (ByPropertyName)
Accept wildcard characters: False
```

### -Password
The password to be associated with the application.

```yaml
Type: SecureString
Parameter Sets: SpObjectIdWithPasswordParameterSet, SPNWithPasswordParameterSet
Aliases: 

Required: True
Position: Named
Default value: None
Accept pipeline input: True (ByPropertyName)
Accept wildcard characters: False
```

### -ServicePrincipalName
The name (SPN) of the service principal to add the credentials to.

```yaml
Type: String
Parameter Sets: SPNWithCertValueParameterSet, SPNWithPasswordParameterSet
Aliases: SPN

Required: True
Position: Named
Default value: None
Accept pipeline input: True (ByPropertyName)
Accept wildcard characters: False
```

### -StartDate
The effective start date of the credential usage.
The default start date value is today. 
For an "asymmetric" type credential, this must be set to on or after the date that the X509 certificate is valid from.

```yaml
Type: DateTime
Parameter Sets: (All)
Aliases: 

Required: False
Position: Named
Default value: None
Accept pipeline input: True (ByPropertyName)
Accept wildcard characters: False
```

### -Confirm
Prompts you for confirmation before running the cmdlet.

```yaml
Type: SwitchParameter
Parameter Sets: (All)
Aliases: cf

Required: False
Position: Named
Default value: None
Accept pipeline input: False
Accept wildcard characters: False
```

### -WhatIf
```yaml
Type: SwitchParameter
Parameter Sets: (All)
Aliases: wi

Required: False
Position: Named
Default value: None
Accept pipeline input: False
Accept wildcard characters: False
```

### CommonParameters
This cmdlet supports the common parameters: -Debug, -ErrorAction, -ErrorVariable, -InformationAction, -InformationVariable, -OutVariable, -OutBuffer, -PipelineVariable, -Verbose, -WarningAction, and -WarningVariable. For more information, see about_CommonParameters (http://go.microsoft.com/fwlink/?LinkID=113216).

## INPUTS

## OUTPUTS

### Microsoft.Azure.Graph.RBAC.Version1_6.ActiveDirectory.PSADCredential

## NOTES

## RELATED LINKS

[Get-AzureRmADSpCredential](./Get-AzureRmADSpCredential.md)

[Remove-AzureRmADSpCredential](./Remove-AzureRmADSpCredential.md)

[Get-AzureRmADServicePrincipal](./Get-AzureRmADServicePrincipal.md)


<|MERGE_RESOLUTION|>--- conflicted
+++ resolved
@@ -1,4 +1,4 @@
----
+﻿---
 external help file: Microsoft.Azure.Commands.Resources.dll-Help.xml
 Module Name: AzureRM.Resources
 ms.assetid: 063BAA79-484D-48CF-9170-3808813752BD
@@ -69,19 +69,8 @@
 In this example, the supplied base64 encoded public X509 certificate ("myapp.cer") is added to the service principal using its SPN.
 
 ### --------------------------  Example 3  --------------------------
-<<<<<<< HEAD
-@{paragraph=PS C:\\\>}
-
-
-
-
-
-
-
-
-
-=======
->>>>>>> af4a016e
+
+
 ```
 PS E:\> New-AzureRmADSpCredential -ServicePrincipalName "http://test123" -CertValue $credValue
 ```
