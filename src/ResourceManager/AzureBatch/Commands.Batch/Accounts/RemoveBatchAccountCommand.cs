﻿// ----------------------------------------------------------------------------------
//
// Copyright Microsoft Corporation
// Licensed under the Apache License, Version 2.0 (the "License");
// you may not use this file except in compliance with the License.
// You may obtain a copy of the License at
// http://www.apache.org/licenses/LICENSE-2.0
// Unless required by applicable law or agreed to in writing, software
// distributed under the License is distributed on an "AS IS" BASIS,
// WITHOUT WARRANTIES OR CONDITIONS OF ANY KIND, either express or implied.
// See the License for the specific language governing permissions and
// limitations under the License.
// ----------------------------------------------------------------------------------

using Microsoft.Azure.Commands.Batch.Properties;
using System.Management.Automation;
using Constants = Microsoft.Azure.Commands.Batch.Utils.Constants;

namespace Microsoft.Azure.Commands.Batch
{
<<<<<<< HEAD
    [Cmdlet(VerbsCommon.Remove, "AzureRMBatchAccount")]
=======
    [Cmdlet(VerbsCommon.Remove, Constants.AzureBatchAccount)]
>>>>>>> 6b43f466
    public class RemoveBatchAccountCommand : BatchCmdletBase
    {
        private static string mamlCall = "RemoveAccount";

        [Parameter(Position = 0, Mandatory = true, ValueFromPipelineByPropertyName = true, 
            HelpMessage = "The name of the Batch service account to remove.")]
        [Alias("Name")]
        [ValidateNotNullOrEmpty]
        public string AccountName { get; set; }

        [Parameter(Position = 1, ValueFromPipelineByPropertyName = true)]
        [ValidateNotNullOrEmpty]
        public string ResourceGroupName { get; set; }

        [Parameter]
        public SwitchParameter Force { get; set; }

        protected override void ProcessRecord()
        {
            ConfirmAction(
                Force.IsPresent,
                string.Format(Resources.RemoveAccountConfirm, this.AccountName),
                Resources.RemoveBatchAccount,
                this.AccountName,
                () => DeleteAction(this.ResourceGroupName, this.AccountName));
        }

        private void DeleteAction(string resGroupName, string accountName)
        {
            WriteVerboseWithTimestamp(Resources.BeginMAMLCall, mamlCall);
            BatchClient.DeleteAccount(resGroupName, accountName);
            WriteVerboseWithTimestamp(Resources.EndMAMLCall, mamlCall);
        }
    }
}<|MERGE_RESOLUTION|>--- conflicted
+++ resolved
@@ -18,11 +18,7 @@
 
 namespace Microsoft.Azure.Commands.Batch
 {
-<<<<<<< HEAD
     [Cmdlet(VerbsCommon.Remove, "AzureRMBatchAccount")]
-=======
-    [Cmdlet(VerbsCommon.Remove, Constants.AzureBatchAccount)]
->>>>>>> 6b43f466
     public class RemoveBatchAccountCommand : BatchCmdletBase
     {
         private static string mamlCall = "RemoveAccount";
