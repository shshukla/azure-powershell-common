--- conflicted
+++ resolved
@@ -18,11 +18,7 @@
 
 namespace Microsoft.Azure.Commands.Batch
 {
-<<<<<<< HEAD
     [Cmdlet(VerbsCommon.New, "AzureRMBatchAccount"), OutputType(typeof(BatchAccountContext))]
-=======
-    [Cmdlet(VerbsCommon.New, Constants.AzureBatchAccount), OutputType(typeof(BatchAccountContext))]
->>>>>>> 6b43f466
     public class NewBatchAccountCommand : BatchCmdletBase
     {
         [Parameter(Position = 0, Mandatory = true, ValueFromPipelineByPropertyName = true, 
