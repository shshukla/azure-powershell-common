﻿# ----------------------------------------------------------------------------------
#
# Copyright Microsoft Corporation
# Licensed under the Apache License, Version 2.0 (the "License");
# you may not use this file except in compliance with the License.
# You may obtain a copy of the License at
# http://www.apache.org/licenses/LICENSE-2.0
# Unless required by applicable law or agreed to in writing, software
# distributed under the License is distributed on an "AS IS" BASIS,
# WITHOUT WARRANTIES OR CONDITIONS OF ANY KIND, either express or implied.
# See the License for the specific language governing permissions and
# limitations under the License.
# ----------------------------------------------------------------------------------

<<<<<<< HEAD
$ResourceGroupName = "backuprg";
=======
$ResourceGroupName = "backuprg"
>>>>>>> 7abc07ec
$ResourceName = "backuprn"
$ContainerName = "iaasvmcontainer;dev01testing;dev01testing"
$ContainerType = "IaasVMContainer"
$DataSourceType = "VM"
$DataSourceId = "17593283453810"
$Location = "SouthEast Asia"

<#
.SYNOPSIS
Tests creating new resource group and a simple resource.
#>
function Test-GetAzureBackupProtectionPolicyTests
{
	$protectionPolicies = Get-AzureBackupProtectionPolicy -ResourceGroupName $ResourceGroupName -ResourceName $ResourceName -Location "wus"
	Assert-NotNull $protectionPolicies 'Protection Policies should not be null'
	foreach($protectionPolicy in $protectionPolicies)
	{
		Assert-NotNull $protectionPolicy.InstanceId 'InstanceId should not be null'
		Assert-NotNull $protectionPolicy.Name 'Name should not be null'
		Assert-NotNull $protectionPolicy.WorkloadType 'WorkloadType should not be null'
		Assert-NotNull $protectionPolicy.BackupType 'BackupType should not be null'
		Assert-NotNull $protectionPolicy.ScheduleRunTimes 'ScheduleRunTimes should not be null'
		Assert-NotNull $protectionPolicy.RetentionDuration 'RetentionDuration should not be null'
		Assert-NotNull $protectionPolicy.ResourceGroupName 'ResourceGroupName should not be null'
		Assert-NotNull $protectionPolicy.ResourceName 'ResourceName should not be null'
	}
}

<<<<<<< HEAD
function Test-GetAzureBackupItemTests
{
	$container = Get-AzureBackupContainer -ResourceGroupName $ResourceGroupName -ResourceName $ResourceGroupName -Location $Location 
	$item = Get-AzureBackupItem -container $container[0]
	Assert-NotNull $item 'Backupt items should not be null'
	foreach($backupitem in $item)
	{   
		Assert-NotNull $backupitem.ProtectionStatus 'ProtectionStatus should not be null'    
		Assert-NotNull $backupitem.Name 'Name should not be null'            
		Assert-NotNull $backupitem.Type 'Type should not be null'            
		Assert-NotNull $backupitem.ContainerType 'ContainerType should not be null'      
		Assert-NotNull $backupitem.ContainerUniqueName  'ContainerUniqueName should not be null'
		Assert-NotNull $backupitem.ResourceGroupName  'ResourceGroupName should not be null'  
		Assert-NotNull $backupitem.ResourceName   'ResourceName should not be null'      
		Assert-NotNull $backupitem.Location   'Location should not be null' 
	}
}

function Test-EnableAzureBackupProtectionTest
{	
	$policy = Get-AzureBackupProtectionPolicy -ResourceGroupName $ResourceGroupName -ResourceName $ResourceName -Location $Location
	$container = Get-AzureBackupContainer -ResourceGroupName $ResourceGroupName -ResourceName $ResourceGroupName -Location $Location 
	$item = Get-AzureBackupItem -container $container[0]
	$operationId = Enable-AzureBackupProtection -item $item[0] -Policy $policy[0] 
}

function Test-DisableAzureBackupProtectionTest
{	
	$container = Get-AzureBackupContainer -ResourceGroupName $ResourceGroupName -ResourceName $ResourceGroupName -Location $Location  
	$item = Get-AzureBackupItem -container $container[0]
	$operationId = Disable-AzureBackupProtection -item $item[0]
}
         
=======
function GetAzureRecoveryPointTest
{
    $azureBackUpItem = New-Object Microsoft.Azure.Commands.AzureBackup.Cmdlets.AzureBackupItem
	$azureBackUpItem.ResourceGroupName = $ResourceGroupName
	$azureBackUpItem.ResourceName = $ResourceGroupName
	$azureBackUpItem.Location = $Location
	$azureBackUpItem.ContainerUniqueName = $ContainerName
	$azureBackUpItem.ContainerType = $ContainerType
	$azureBackUpItem.DataSourceId = $DataSourceId
	$azureBackUpItem.Type = $DataSourceType
	$recoveryPoints = Get-AzureBackupRecoveryPoint -item $azureBackUpItem
	Assert-NotNull $recoveryPoints 'Recovery Points should not be null'
	foreach($recoveryPoint in $recoveryPoints)
	{
	    Assert-NotNull $recoveryPoint.RecoveryPointTime 'RecoveryPointTime should not be null'
		Assert-NotNull $recoveryPoint.RecoveryPointType 'RecoveryPointType should not be null'
		Assert-NotNull $recoveryPoint.RecoveryPointId  'RecoveryPointId should not be null'
	}
}

function BackUpAzureBackUpItemTest
{
    $azureBackUpItem = New-Object Microsoft.Azure.Commands.AzureBackup.Cmdlets.AzureBackupItem
	$azureBackUpItem.ResourceGroupName = $ResourceGroupName
	$azureBackUpItem.ResourceName = $ResourceName
	$azureBackUpItem.Location = $Location
	$azureBackUpItem.ContainerUniqueName = $ContainerName
	$azureBackUpItem.ContainerType = $ContainerType
	$azureBackUpItem.DataSourceId = $DataSourceId
	$azureBackUpItem.Type = $DataSourceType
	$jobId = Backup-AzureBackupItem -item $azureBackUpItem
}

>>>>>>> 7abc07ec
<|MERGE_RESOLUTION|>--- conflicted
+++ resolved
@@ -12,11 +12,7 @@
 # limitations under the License.
 # ----------------------------------------------------------------------------------
 
-<<<<<<< HEAD
-$ResourceGroupName = "backuprg";
-=======
 $ResourceGroupName = "backuprg"
->>>>>>> 7abc07ec
 $ResourceName = "backuprn"
 $ContainerName = "iaasvmcontainer;dev01testing;dev01testing"
 $ContainerType = "IaasVMContainer"
@@ -45,7 +41,26 @@
 	}
 }
 
-<<<<<<< HEAD
+function GetAzureRecoveryPointTest
+{
+    $azureBackUpItem = New-Object Microsoft.Azure.Commands.AzureBackup.Cmdlets.AzureBackupItem
+	$azureBackUpItem.ResourceGroupName = $ResourceGroupName
+	$azureBackUpItem.ResourceName = $ResourceGroupName
+	$azureBackUpItem.Location = $Location
+	$azureBackUpItem.ContainerUniqueName = $ContainerName
+	$azureBackUpItem.ContainerType = $ContainerType
+	$azureBackUpItem.DataSourceId = $DataSourceId
+	$azureBackUpItem.Type = $DataSourceType
+	$recoveryPoints = Get-AzureBackupRecoveryPoint -item $azureBackUpItem
+	Assert-NotNull $recoveryPoints 'Recovery Points should not be null'
+	foreach($recoveryPoint in $recoveryPoints)
+	{
+	    Assert-NotNull $recoveryPoint.RecoveryPointTime 'RecoveryPointTime should not be null'
+		Assert-NotNull $recoveryPoint.RecoveryPointType 'RecoveryPointType should not be null'
+		Assert-NotNull $recoveryPoint.RecoveryPointId  'RecoveryPointId should not be null'
+	}
+}
+
 function Test-GetAzureBackupItemTests
 {
 	$container = Get-AzureBackupContainer -ResourceGroupName $ResourceGroupName -ResourceName $ResourceGroupName -Location $Location 
@@ -78,28 +93,6 @@
 	$item = Get-AzureBackupItem -container $container[0]
 	$operationId = Disable-AzureBackupProtection -item $item[0]
 }
-         
-=======
-function GetAzureRecoveryPointTest
-{
-    $azureBackUpItem = New-Object Microsoft.Azure.Commands.AzureBackup.Cmdlets.AzureBackupItem
-	$azureBackUpItem.ResourceGroupName = $ResourceGroupName
-	$azureBackUpItem.ResourceName = $ResourceGroupName
-	$azureBackUpItem.Location = $Location
-	$azureBackUpItem.ContainerUniqueName = $ContainerName
-	$azureBackUpItem.ContainerType = $ContainerType
-	$azureBackUpItem.DataSourceId = $DataSourceId
-	$azureBackUpItem.Type = $DataSourceType
-	$recoveryPoints = Get-AzureBackupRecoveryPoint -item $azureBackUpItem
-	Assert-NotNull $recoveryPoints 'Recovery Points should not be null'
-	foreach($recoveryPoint in $recoveryPoints)
-	{
-	    Assert-NotNull $recoveryPoint.RecoveryPointTime 'RecoveryPointTime should not be null'
-		Assert-NotNull $recoveryPoint.RecoveryPointType 'RecoveryPointType should not be null'
-		Assert-NotNull $recoveryPoint.RecoveryPointId  'RecoveryPointId should not be null'
-	}
-}
-
 function BackUpAzureBackUpItemTest
 {
     $azureBackUpItem = New-Object Microsoft.Azure.Commands.AzureBackup.Cmdlets.AzureBackupItem
@@ -113,4 +106,3 @@
 	$jobId = Backup-AzureBackupItem -item $azureBackUpItem
 }
 
->>>>>>> 7abc07ec
