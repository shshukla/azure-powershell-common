--- conflicted
+++ resolved
@@ -53,12 +53,8 @@
         [Trait(Category.RunType, Category.DesktopOnly)]
 #else
         [Fact]
-<<<<<<< HEAD
-        [Trait(Category.AcceptanceType, Category.Flaky)]
-=======
 #endif
         [Trait(Category.AcceptanceType, Category.LiveOnly)]
->>>>>>> d4f81630
         public void TestSimpleNewVmssWithSystemAssignedUserAssignedIdentity()
         {
             /**
