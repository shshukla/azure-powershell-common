﻿// ----------------------------------------------------------------------------------
//
// Copyright Microsoft Corporation
// Licensed under the Apache License, Version 2.0 (the "License");
// you may not use this file except in compliance with the License.
// You may obtain a copy of the License at
// http://www.apache.org/licenses/LICENSE-2.0
// Unless required by applicable law or agreed to in writing, software
// distributed under the License is distributed on an "AS IS" BASIS,
// WITHOUT WARRANTIES OR CONDITIONS OF ANY KIND, either express or implied.
// See the License for the specific language governing permissions and
// limitations under the License.
// ----------------------------------------------------------------------------------

using Hyak.Common;
using Microsoft.Azure.Common.Authentication;
using Microsoft.Azure.Common.Authentication.Factories;
using Microsoft.Azure.Common.Authentication.Models;
using Microsoft.Azure.Subscriptions;
using Microsoft.IdentityModel.Clients.ActiveDirectory;
using System;
using System.Collections.Generic;
using System.Linq;
using System.Management.Automation;
using System.Security;

namespace Microsoft.Azure.Commands.ResourceManager.Common
{
    public class RMProfileClient
    {
        private AzureRMProfile _profile;
        public Action<string> WarningLog;

        public RMProfileClient(AzureRMProfile profile)
        {
            _profile = profile;

            if (_profile != null && _profile.Context != null &&
                _profile.Context.TokenCache != null && _profile.Context.TokenCache.Length > 0)
            {
                TokenCache.DefaultShared.Deserialize(_profile.Context.TokenCache);
            }
        }

        public AzureRMProfile Login(AzureAccount account, AzureEnvironment environment, string tenantId, string subscriptionId, SecureString password)
        {
            AzureSubscription newSubscription = null;
            AzureTenant newTenant = null;
            ShowDialog promptBehavior = password == null ? ShowDialog.Always : ShowDialog.Never;

            // (tenant and subscription are present) OR
            // (tenant is present and subscription is not provided)
            if (!string.IsNullOrEmpty(tenantId))
            {
                TryGetTenantSubscription(account, environment, tenantId, subscriptionId, password, promptBehavior, out newSubscription, out newTenant);
            }
            // (tenant is not provided and subscription is present) OR
            // (tenant is not provided and subscription is not provided)
            else
            {
                foreach(var tenant in ListAccountTenants(account, environment, password, promptBehavior))
                {
                    if (TryGetTenantSubscription(account, environment, tenant.Id.ToString(), subscriptionId, password, ShowDialog.Auto, out newSubscription, out newTenant))
                    {
                        break;
                    }
                }
            }

            if (newSubscription == null)
            {
                throw new PSInvalidOperationException("Subscription was not found.");
            }

            _profile.Context = new AzureContext(newSubscription, account, environment, newTenant);
            _profile.Context.TokenCache = TokenCache.DefaultShared.Serialize();

            return _profile;
        }

        public AzureContext UpdateCurrentContext(string subscriptionId, string tenantId)
        {
            AzureSubscription newSubscription = null;
            AzureTenant newTenant = null;
            AzureAccount account = _profile.Context.Account;
            AzureEnvironment envrionment = _profile.Context.Environment;
            ShowDialog promptBehavior = ShowDialog.Auto;

            if (!string.IsNullOrWhiteSpace(tenantId) &&
                !string.IsNullOrWhiteSpace(subscriptionId))
            {                
                if(TryGetTenantSubscription(account, envrionment, tenantId, subscriptionId, null, promptBehavior, out newSubscription, out newTenant))
                {
                    _profile.Context = new AzureContext(newSubscription, account, envrionment, newTenant);
                }
            }
            else if (!string.IsNullOrWhiteSpace(tenantId))
            {
                var accessToken = AzureSession.AuthenticationFactory.Authenticate(
                   account,
                   envrionment,
                   tenantId,
                   null,
                   promptBehavior,
                   TokenCache.DefaultShared);

                account.Properties[AzureAccount.Property.Tenants] = accessToken.TenantId;
                newTenant = new AzureTenant();
                newTenant.Id = new Guid(accessToken.TenantId);
                newTenant.Domain = accessToken.GetDomain();
                _profile.Context = new AzureContext(account, envrionment, newTenant);
            }
            else if(!string.IsNullOrWhiteSpace(subscriptionId))
            {
                foreach (var tenant in ListAccountTenants(account, envrionment, null, promptBehavior))
                {
                    if (TryGetTenantSubscription(account, envrionment, tenant.Id.ToString(), subscriptionId, null, promptBehavior, out newSubscription, out newTenant))
                    {
                        _profile.Context = new AzureContext(newSubscription, account, envrionment, newTenant);
                        break;
                    }
                }
            }
            else
            {
                throw new PSNotSupportedException();
            }

            _profile.Context.TokenCache = TokenCache.DefaultShared.Serialize();

            return _profile.Context;
        }

<<<<<<< HEAD
        public bool TryGetSubscription(string tenantId, string subscriptionId, out AzureSubscription subscription)
        {
            return TryGetTenantSubscription(_profile.Context.Account, _profile.Context.Environment,
                tenantId, subscriptionId, null, ShowDialog.Never, out subscription);
=======
        public List<AzureTenant> ListTenants(string tenant)
        {
            return ListAccountTenants(_profile.Context.Account, _profile.Context.Environment, null, ShowDialog.Auto)
                .Where(t => tenant == null || 
                            tenant.Equals(t.Id.ToString(), StringComparison.OrdinalIgnoreCase) ||
                            tenant.Equals(t.Domain, StringComparison.OrdinalIgnoreCase))
                .ToList();
>>>>>>> 4ac52ac0
        }

        private bool TryGetTenantSubscription(
            AzureAccount account, 
            AzureEnvironment environment, 
            string tenantId, 
            string subscriptionId, 
            SecureString password, 
            ShowDialog promptBehavior, 
            out AzureSubscription subscription,
            out AzureTenant tenant)
        {
            var accessToken = AzureSession.AuthenticationFactory.Authenticate(
                    account,
                    environment,
                    tenantId,
                    password,
                    promptBehavior,
                    TokenCache.DefaultShared);
            using (var subscriptionClient = AzureSession.ClientFactory.CreateCustomClient<SubscriptionClient>(
                new TokenCloudCredentials(accessToken.AccessToken),
                environment.GetEndpointAsUri(AzureEnvironment.Endpoint.ResourceManager)))
            {
                Subscriptions.Models.Subscription subscriptionFromServer = null;

                try
                {
                    if (subscriptionId != null)
                    {
                        subscriptionFromServer = subscriptionClient.Subscriptions.Get(subscriptionId).Subscription;
                    }
                    else
                    {
                        var subscriptions = subscriptionClient.Subscriptions.List().Subscriptions;
                        if (subscriptions != null && subscriptions.Any())
                        {
                            if (subscriptions.Count > 1)
                            {
                                WriteWarningMessage(string.Format(
                                    "Tenant '{0}' contains more than one subscription. First one will be selected for further use. " +
                                    "To select another subscription, use Set-AzureRMContext.",
                                    tenantId));
                            }
                            subscriptionFromServer = subscriptions.First();
                        }
                    }
                }
                catch (CloudException ex)
                {
                    WriteWarningMessage(ex.Message);
                }

                if (subscriptionFromServer != null)
                {
                    subscription = new AzureSubscription
                    {
                        Id = new Guid(subscriptionFromServer.SubscriptionId),
                        Account = accessToken.UserId,
                        Environment = environment.Name,
                        Name = subscriptionFromServer.DisplayName,
                        Properties = new Dictionary<AzureSubscription.Property, string> { { AzureSubscription.Property.Tenants, accessToken.TenantId } }
                    };

                    account.Properties[AzureAccount.Property.Tenants] = accessToken.TenantId;
                    tenant = new AzureTenant();
                    tenant.Id = new Guid(accessToken.TenantId);
                    tenant.Domain = accessToken.GetDomain();
                    return true;
                }

                subscription = null;
                tenant = null;
                return false;
            }
        }

        private List<AzureTenant> ListAccountTenants(AzureAccount account, AzureEnvironment environment, SecureString password, ShowDialog promptBehavior)
        {
            var commonTenantToken = AzureSession.AuthenticationFactory.Authenticate(
                account, 
                environment,
                AuthenticationFactory.CommonAdTenant, 
                password, 
                promptBehavior,
                TokenCache.DefaultShared);

            using (var subscriptionClient = AzureSession.ClientFactory.CreateCustomClient<SubscriptionClient>(
                    new TokenCloudCredentials(commonTenantToken.AccessToken),
                    environment.GetEndpointAsUri(AzureEnvironment.Endpoint.ResourceManager)))
            {
                return subscriptionClient.Tenants.List().TenantIds
                    .Select(ti => new AzureTenant() { Id = new Guid(ti.TenantId), Domain = commonTenantToken.GetDomain() } )
                    .ToList();
            }
        }

        /// <summary>
        /// List all tenants for the account in the profile context
        /// </summary>
        /// <returns>The list of tenants for the default account.</returns>
        public string[] ListTenants()
        {
            return ListAccountTenants(_profile.Context.Account, _profile.Context.Environment, null);
        }

        private IEnumerable<AzureSubscription> ListSubscriptionsForTenant(AzureAccount account, AzureEnvironment environment, 
            SecureString password, ShowDialog promptBehavior, string tenantId)
        {
            var accessToken = AzureSession.AuthenticationFactory.Authenticate(
                    account,
                    environment,
                    tenantId,
                    password,
                    promptBehavior);
            using (var subscriptionClient = AzureSession.ClientFactory.CreateCustomClient<SubscriptionClient>(
                new TokenCloudCredentials(accessToken.AccessToken),
                environment.GetEndpointAsUri(AzureEnvironment.Endpoint.ResourceManager)))
            {
                var subscriptions = subscriptionClient.Subscriptions.List();
                if (subscriptions != null && subscriptions.Subscriptions != null)
                {
                    return
                        subscriptions.Subscriptions.Select(
                            (s) =>
                                s.ToAzureSubscription(new AzureContext(_profile.Context.Subscription, account,
                                    environment, new AzureTenant {Id = new Guid(tenantId)})));
                }

                return null;
            }
        }

        public IEnumerable<AzureSubscription> ListSubscriptions(string tenant)
        {
            return ListSubscriptionsForTenant(_profile.Context.Account, _profile.Context.Environment, null,
                ShowDialog.Never, tenant);
        }

        public IEnumerable<AzureSubscription> ListSubscriptions()
        {
            List<AzureSubscription> subscriptions = new List<AzureSubscription>();
            foreach (var tenant in ListTenants())
            {
                try
                {
                    subscriptions.AddRange(ListSubscriptions(tenant));
                }
                catch (AadAuthenticationException)
                {
                    WriteWarningMessage(string.Format("Could not authenticate user account {0} with tenant {1}.  " +
                       "Subscriptions in this tenant will not be listed. Please login again using Login-AzureRMAccount " +
                       "to view the subscriptions in this tenant.", _profile.Context.Account, tenant));
                }

            }

            return subscriptions;
        }

        private void WriteWarningMessage(string message)
        {
            if (WarningLog != null)
            {
                WarningLog(message);
            }
        }
    }
}<|MERGE_RESOLUTION|>--- conflicted
+++ resolved
@@ -131,12 +131,6 @@
             return _profile.Context;
         }
 
-<<<<<<< HEAD
-        public bool TryGetSubscription(string tenantId, string subscriptionId, out AzureSubscription subscription)
-        {
-            return TryGetTenantSubscription(_profile.Context.Account, _profile.Context.Environment,
-                tenantId, subscriptionId, null, ShowDialog.Never, out subscription);
-=======
         public List<AzureTenant> ListTenants(string tenant)
         {
             return ListAccountTenants(_profile.Context.Account, _profile.Context.Environment, null, ShowDialog.Auto)
@@ -144,7 +138,12 @@
                             tenant.Equals(t.Id.ToString(), StringComparison.OrdinalIgnoreCase) ||
                             tenant.Equals(t.Domain, StringComparison.OrdinalIgnoreCase))
                 .ToList();
->>>>>>> 4ac52ac0
+        }
+
+        public bool TryGetSubscription(string tenantId, string subscriptionId, out AzureSubscription subscription)
+        {
+            return TryGetTenantSubscription(_profile.Context.Account, _profile.Context.Environment,
+                tenantId, subscriptionId, null, ShowDialog.Never, out subscription);
         }
 
         private bool TryGetTenantSubscription(
